--- conflicted
+++ resolved
@@ -36,17 +36,12 @@
 import base64
 
 
-
 class PersonAuthentication(PersonAuthenticationType):
     def __init__(self, currentTimeMillis):
         self.currentTimeMillis = currentTimeMillis
 
     def init(self, customScript, configurationAttributes):
-<<<<<<< HEAD
-        
-=======
-
->>>>>>> 7f94992c
+
         print "Passport. init called"
 
         self.extensionModule = self.loadExternalModule(configurationAttributes.get("extension_module"))
@@ -77,11 +72,7 @@
 
     def getAuthenticationMethodClaims(self, requestParameters):
         return None
-<<<<<<< HEAD
-        
-=======
-
->>>>>>> 7f94992c
+
     def isValidAuthenticationMethod(self, usageType, configurationAttributes):
         return True
 
@@ -113,31 +104,21 @@
                 print "Passport. authenticate for step 1. Detected idp-initiated inbound Saml flow"
                 # get request from session attributes
                 jwt_param = identity.getSessionId().getSessionAttributes().get(AuthorizeRequestParam.STATE)
-<<<<<<< HEAD
-=======
                 print "Passport. authenticate. step ==1. if self.isInboundFlow(identity):."
                 print "jwt_param = %s" % jwt_param
->>>>>>> 7f94992c
                 # now jwt_param != None
 
 
 
             if jwt_param == None:
-<<<<<<< HEAD
-=======
                 print "Entered if jwt_param == None"
->>>>>>> 7f94992c
                 # gets jwt parameter "user" sent after authentication by passport (if exists)
                 jwt_param = ServerUtil.getFirstValue(requestParameters, "user")
 
 
             if jwt_param != None:
                 # and now that the jwt_param user exists...
-<<<<<<< HEAD
-                
-=======
                 print "Entered if jwt_param != None"
->>>>>>> 7f94992c
                 print "Passport. authenticate for step 1. JWT user profile token found"
 
                 if self.isInboundFlow(identity):
@@ -145,11 +126,7 @@
 
                 # Parse JWT and validate
                 jwt = Jwt.parse(jwt_param)
-<<<<<<< HEAD
-                
-=======
-
->>>>>>> 7f94992c
+
                 if not self.validSignature(jwt):
                     return False
 
@@ -192,16 +169,10 @@
                 return logged_in
 
 
-<<<<<<< HEAD
-            elif provider in self.registeredProviders:
-                # user selected provider
-                # it's a recognized external IDP
-=======
 
             elif provider in self.registeredProviders:
                 # user selected provider
                     # it's a recognized external IDP
->>>>>>> 7f94992c
 
                 identity.setWorkingParameter("selectedProvider", provider)
                 print "Passport. authenticate for step 1. Retrying step 1"
@@ -283,11 +254,7 @@
             # if no provider selected yet...
             if url == None:
                 print "Passport. prepareForStep. A page to manually select an identity provider will be shown"
-<<<<<<< HEAD
-            
-=======
-
->>>>>>> 7f94992c
+
             # else already got the /passport/auth/<provider>/<token> url...
             else:
 
@@ -295,11 +262,7 @@
 
                 # redirects to Passport getRedirectURL - sends browser to IDP.
                 print "Passport. Redirecting to external url: %s" + url
-<<<<<<< HEAD
-                
-=======
-
->>>>>>> 7f94992c
+
                 facesService.redirectToExternalURL(url)
 
         return True
@@ -559,15 +522,9 @@
             appConfiguration.setKeyRegenerationEnabled(False)
 
             cryptoProvider = CryptoProviderFactory.getCryptoProvider(appConfiguration)
-<<<<<<< HEAD
-            
-
-            alg_string = str(jwt.getHeader().getAlgorithm())
-=======
 
 
             alg_string = str(jwt.getHeader().getSignatureAlgorithm())
->>>>>>> 7f94992c
             signature_string = str(jwt.getEncodedSignature())
 
             if alg_string == "none" or alg_string == "None" or alg_string == "NoNe" or alg_string == "nONE" or alg_string == "NONE" or alg_string == "NonE" or alg_string == "nOnE":
@@ -575,36 +532,20 @@
 
                 print "WARNING: JWT Signature algorithm is none"
                 valid = False
-<<<<<<< HEAD
-            
+
             elif alg_string != "RS512":
                 # blocks anything that's not RS512
-            
+
                 print "WARNING: JWT Signature algorithm is NOT RS512"
                 valid = False
-            
-=======
-
-            elif alg_string != "RS512":
-                # blocks anything that's not RS512
-
-                print "WARNING: JWT Signature algorithm is NOT RS512"
-                valid = False
-
->>>>>>> 7f94992c
+
             elif signature_string == "" :
                 # blocks empty signature string
                 print "WARNING: JWT Signature not sent"
                 valid = False
-<<<<<<< HEAD
-            
+
             else:
-                
-=======
-
-            else:
-
->>>>>>> 7f94992c
+
                 # class extends AbstractCryptoProvider
                 ''' on version 4.2 .getAlgorithm() method was renamed to .getSignatureAlgorithm()
                 for older versions:
@@ -615,11 +556,7 @@
                 # working on 4.2:
                 valid = cryptoProvider.verifySignature(jwt.getSigningInput(), jwt.getEncodedSignature(), jwt.getHeader().getKeyId(),
                                                             None, None, jwt.getHeader().getSignatureAlgorithm())
-<<<<<<< HEAD
-               
-=======
-
->>>>>>> 7f94992c
+
         except:
             print "Exception: ", sys.exc_info()[1]
 
@@ -642,17 +579,10 @@
 
 
     def getUserProfile(self, jwt):
-<<<<<<< HEAD
-        
+
         # getClaims method located at org.gluu.oxauth.model.token.JsonWebResponse.java as a org.gluu.oxauth.model.jwt.JwtClaims object
         jwt_claims = jwt.getClaims()
-        
-=======
-
-        # getClaims method located at org.gluu.oxauth.model.token.JsonWebResponse.java as a org.gluu.oxauth.model.jwt.JwtClaims object
-        jwt_claims = jwt.getClaims()
-
->>>>>>> 7f94992c
+
         user_profile_json = None
 
         try:
@@ -667,11 +597,8 @@
 
 
     def attemptAuthentication(self, identity, user_profile, user_profile_json):
-<<<<<<< HEAD
-=======
 
         print "Entered attemptAuthentication..."
->>>>>>> 7f94992c
         uidKey = "uid"
         if not self.checkRequiredAttributes(user_profile, [uidKey, self.providerKey]):
             return False
