--- conflicted
+++ resolved
@@ -5,7 +5,7 @@
     <groupId>org.xdi</groupId>
     <artifactId>oxd</artifactId>
     <packaging>pom</packaging>
-    <version>2.4.4.Final</version>
+    <version>2.4.4-SNAPSHOT</version>
     <name>oxD</name>
     <url>http://ox.gluu.org</url>
 
@@ -16,11 +16,7 @@
         <jackson.version>1.9.9</jackson.version>
         <slf4j.version>1.7.11</slf4j.version>
         <httpcomponents.version>4.1.2</httpcomponents.version>
-<<<<<<< HEAD
-        <oxauth.version>2.4.4-SNAPSHOT</oxauth.version>
-=======
         <oxauth.version>2.4.4.Final</oxauth.version>
->>>>>>> 14d48cd6
         <resteasy.version>2.3.7.Final</resteasy.version>
         <licensing.version>1.1.0</licensing.version>
         <guice.version>3.0</guice.version>
