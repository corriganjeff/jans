/*
 * Janssen Project software is available under the Apache License (2004). See http://www.apache.org/licenses/ for full text.
 *
 * Copyright (c) 2020, Janssen Project
 */

package io.jans.as.server.authorize.ws.rs;

import com.google.common.collect.Lists;
import com.google.common.collect.Maps;
import io.jans.as.common.model.common.User;
import io.jans.as.common.model.registration.Client;
import io.jans.as.common.util.RedirectUri;
import io.jans.as.model.authorize.AuthorizeErrorResponseType;
import io.jans.as.model.authorize.AuthorizeRequestParam;
import io.jans.as.model.authorize.AuthorizeResponseParam;
import io.jans.as.model.common.BackchannelTokenDeliveryMode;
import io.jans.as.model.common.GrantType;
import io.jans.as.model.common.Prompt;
import io.jans.as.model.common.ResponseMode;
import io.jans.as.model.common.ResponseType;
import io.jans.as.model.common.ScopeConstants;
import io.jans.as.model.config.WebKeysConfiguration;
import io.jans.as.model.configuration.AppConfiguration;
import io.jans.as.model.crypto.AbstractCryptoProvider;
import io.jans.as.model.crypto.binding.TokenBindingMessage;
import io.jans.as.model.crypto.encryption.BlockEncryptionAlgorithm;
import io.jans.as.model.crypto.encryption.KeyEncryptionAlgorithm;
import io.jans.as.model.crypto.signature.SignatureAlgorithm;
import io.jans.as.model.error.ErrorResponseFactory;
import io.jans.as.model.jwk.Algorithm;
import io.jans.as.model.jwk.JSONWebKeySet;
import io.jans.as.model.jwk.Use;
import io.jans.as.model.jwt.JwtClaimName;
import io.jans.as.model.token.JsonWebResponse;
import io.jans.as.model.util.JwtUtil;
import io.jans.as.model.util.Util;
import io.jans.as.persistence.model.Par;
import io.jans.as.server.audit.ApplicationAuditLogger;
import io.jans.as.server.ciba.CIBAPingCallbackService;
import io.jans.as.server.ciba.CIBAPushTokenDeliveryService;
import io.jans.as.server.model.audit.Action;
import io.jans.as.server.model.audit.OAuth2AuditLog;
import io.jans.as.server.model.authorize.AuthorizeParamsValidator;
import io.jans.as.server.model.authorize.Claim;
import io.jans.as.server.model.authorize.IdTokenMember;
import io.jans.as.server.model.authorize.JwtAuthorizationRequest;
import io.jans.as.server.model.authorize.ScopeChecker;
import io.jans.as.server.model.common.AccessToken;
import io.jans.as.server.model.common.AuthorizationCode;
import io.jans.as.server.model.common.AuthorizationGrant;
import io.jans.as.server.model.common.AuthorizationGrantList;
import io.jans.as.server.model.common.CIBAGrant;
import io.jans.as.server.model.common.CibaRequestCacheControl;
import io.jans.as.server.model.common.CibaRequestStatus;
import io.jans.as.server.model.common.DeviceAuthorizationCacheControl;
import io.jans.as.server.model.common.DeviceAuthorizationStatus;
import io.jans.as.server.model.common.DeviceCodeGrant;
import io.jans.as.server.model.common.ExecutionContext;
import io.jans.as.server.model.common.IdToken;
import io.jans.as.server.model.common.RefreshToken;
import io.jans.as.server.model.common.SessionId;
import io.jans.as.server.model.common.SessionIdState;
import io.jans.as.server.model.config.ConfigurationFactory;
import io.jans.as.server.model.config.Constants;
import io.jans.as.server.model.exception.AcrChangedException;
import io.jans.as.server.model.exception.InvalidSessionStateException;
import io.jans.as.server.model.ldap.ClientAuthorization;
import io.jans.as.server.model.token.JwrService;
import io.jans.as.server.par.ws.rs.ParService;
import io.jans.as.server.security.Identity;
import io.jans.as.server.service.AttributeService;
import io.jans.as.server.service.AuthenticationFilterService;
import io.jans.as.server.service.ClientAuthorizationsService;
import io.jans.as.server.service.ClientService;
import io.jans.as.server.service.CookieService;
import io.jans.as.server.service.DeviceAuthorizationService;
import io.jans.as.server.service.RedirectUriResponse;
import io.jans.as.server.service.RequestParameterService;
import io.jans.as.server.service.ServerCryptoProvider;
import io.jans.as.server.service.SessionIdService;
import io.jans.as.server.service.UserService;
import io.jans.as.server.service.ciba.CibaRequestService;
import io.jans.as.server.service.external.ExternalPostAuthnService;
import io.jans.as.server.service.external.ExternalUpdateTokenService;
import io.jans.as.server.service.external.context.ExternalPostAuthnContext;
import io.jans.as.server.service.external.context.ExternalUpdateTokenContext;
import io.jans.as.server.service.external.session.SessionEvent;
import io.jans.as.server.service.external.session.SessionEventType;
import io.jans.as.server.util.QueryStringDecoder;
import io.jans.as.server.util.RedirectUtil;
import io.jans.as.server.util.ServerUtil;
import io.jans.orm.exception.EntryPersistenceException;
import io.jans.util.StringHelper;
import org.apache.commons.collections.CollectionUtils;
import org.apache.commons.lang.ArrayUtils;
import org.apache.commons.lang.StringUtils;
import org.json.JSONObject;
import org.slf4j.Logger;

import javax.inject.Inject;
import javax.servlet.http.HttpServletRequest;
import javax.servlet.http.HttpServletResponse;
import javax.ws.rs.HttpMethod;
import javax.ws.rs.Path;
import javax.ws.rs.WebApplicationException;
import javax.ws.rs.core.Context;
import javax.ws.rs.core.MediaType;
import javax.ws.rs.core.Response;
import javax.ws.rs.core.Response.ResponseBuilder;
import javax.ws.rs.core.SecurityContext;
import java.net.URI;
import java.nio.charset.StandardCharsets;
import java.util.Arrays;
import java.util.HashMap;
import java.util.List;
import java.util.Map;
import java.util.Map.Entry;
import java.util.Set;
import java.util.function.Function;

import static io.jans.as.model.util.StringUtils.implode;
import static io.jans.as.server.util.ServerUtil.isTrue;

/**
 * Implementation for request authorization through REST web services.
 *
 * @author Javier Rojas Blum
 * @version September 9, 2021
 */
@Path("/")
public class AuthorizeRestWebServiceImpl implements AuthorizeRestWebService {

    @Inject
    private Logger log;

    @Inject
    private ApplicationAuditLogger applicationAuditLogger;

    @Inject
    private ErrorResponseFactory errorResponseFactory;

    @Inject
    private AuthorizationGrantList authorizationGrantList;

    @Inject
    private ClientService clientService;

    @Inject
    private UserService userService;

    @Inject
    private Identity identity;

    @Inject
    private AuthenticationFilterService authenticationFilterService;

    @Inject
    private SessionIdService sessionIdService;

    @Inject
    CookieService cookieService;

    @Inject
    private ScopeChecker scopeChecker;

    @Inject
    private ClientAuthorizationsService clientAuthorizationsService;

    @Inject
    private RequestParameterService requestParameterService;

    @Inject
    private AppConfiguration appConfiguration;

    @Inject
    private ConfigurationFactory сonfigurationFactory;

    @Inject
    private WebKeysConfiguration webKeysConfiguration;

    @Inject
    private AbstractCryptoProvider cryptoProvider;

    @Inject
    private AuthorizeRestWebServiceValidator authorizeRestWebServiceValidator;

    @Inject
    private CIBAPushTokenDeliveryService cibaPushTokenDeliveryService;

    @Inject
    private CIBAPingCallbackService cibaPingCallbackService;

    @Inject
    private ExternalPostAuthnService externalPostAuthnService;

    @Inject
    private CibaRequestService cibaRequestService;

    @Inject
    private DeviceAuthorizationService deviceAuthorizationService;

    @Inject
    private AttributeService attributeService;

    @Inject
    private ExternalUpdateTokenService externalUpdateTokenService;

    @Inject
    private ParService parService;

    @Context
    private HttpServletRequest servletRequest;

    @Override
    public Response requestAuthorizationGet(
            String scope, String responseType, String clientId, String redirectUri, String state, String responseMode,
            String nonce, String display, String prompt, Integer maxAge, String uiLocales, String idTokenHint,
            String loginHint, String acrValues, String amrValues, String request, String requestUri,
            String sessionId, String originHeaders,
            String codeChallenge, String codeChallengeMethod, String customResponseHeaders, String claims, String authReqId,
            HttpServletRequest httpRequest, HttpServletResponse httpResponse, SecurityContext securityContext) {
        return requestAuthorization(scope, responseType, clientId, redirectUri, state, responseMode, nonce, display,
                prompt, maxAge, uiLocales, idTokenHint, loginHint, acrValues, amrValues, request, requestUri,
                sessionId, HttpMethod.GET, originHeaders, codeChallenge, codeChallengeMethod,
                customResponseHeaders, claims, authReqId, httpRequest, httpResponse, securityContext);
    }

    @Override
    public Response requestAuthorizationPost(
            String scope, String responseType, String clientId, String redirectUri, String state, String responseMode,
            String nonce, String display, String prompt, Integer maxAge, String uiLocales, String idTokenHint,
            String loginHint, String acrValues, String amrValues, String request, String requestUri,
            String sessionId, String originHeaders,
            String codeChallenge, String codeChallengeMethod, String customResponseHeaders, String claims,
            HttpServletRequest httpRequest, HttpServletResponse httpResponse, SecurityContext securityContext) {
        return requestAuthorization(scope, responseType, clientId, redirectUri, state, responseMode, nonce, display,
                prompt, maxAge, uiLocales, idTokenHint, loginHint, acrValues, amrValues, request, requestUri,
                sessionId, HttpMethod.POST, originHeaders, codeChallenge, codeChallengeMethod,
                customResponseHeaders, claims, null, httpRequest, httpResponse, securityContext);
    }

    private Response requestAuthorization(
            String scope, String responseType, String clientId, String redirectUri, String state, String respMode,
            String nonce, String display, String prompt, Integer maxAge, String uiLocalesStr, String idTokenHint,
            String loginHint, String acrValuesStr, String amrValuesStr, String request, String requestUri,
            String sessionId, String method, String originHeaders, String codeChallenge, String codeChallengeMethod,
            String customRespHeaders, String claims, String authReqId,
            HttpServletRequest httpRequest, HttpServletResponse httpResponse, SecurityContext securityContext) {
        scope = ServerUtil.urlDecode(scope); // it may be encoded in uma case

        String tokenBindingHeader = httpRequest.getHeader("Sec-Token-Binding");

        OAuth2AuditLog oAuth2AuditLog = new OAuth2AuditLog(ServerUtil.getIpAddress(httpRequest), Action.USER_AUTHORIZATION);
        oAuth2AuditLog.setClientId(clientId);
        oAuth2AuditLog.setScope(scope);

        // ATTENTION : please do not add more parameter in this debug method because it will not work with Seam 2.2.2.Final ,
        // there is limit of 10 parameters (hardcoded), see: org.jboss.seam.core.Interpolator#interpolate
        log.debug("Attempting to request authorization: "
                        + "responseType = {}, clientId = {}, scope = {}, redirectUri = {}, nonce = {}, "
                        + "state = {}, request = {}, isSecure = {}, sessionId = {}",
                responseType, clientId, scope, redirectUri, nonce,
                state, request, securityContext.isSecure(), sessionId);

        log.debug("Attempting to request authorization: "
                        + "acrValues = {}, amrValues = {}, originHeaders = {}, codeChallenge = {}, codeChallengeMethod = {}, "
                        + "customRespHeaders = {}, claims = {}, tokenBindingHeader = {}",
                acrValuesStr, amrValuesStr, originHeaders, codeChallenge, codeChallengeMethod, customRespHeaders, claims, tokenBindingHeader);

        ResponseBuilder builder = Response.ok();

        Map<String, String> customParameters = requestParameterService.getCustomParameters(QueryStringDecoder.decode(httpRequest.getQueryString()));

        boolean isPar = Util.isPar(requestUri);
        if (!isPar && isTrue(appConfiguration.getRequirePar())) {
            log.debug("Server configured for PAR only (via requirePar conf property). Failed to find PAR by request_uri (id): {}", requestUri);
            throw new WebApplicationException(Response
                    .status(Response.Status.BAD_REQUEST)
                    .entity(errorResponseFactory.getErrorAsJson(AuthorizeErrorResponseType.INVALID_REQUEST, state, "Failed to find par by request_uri"))
                    .type(MediaType.APPLICATION_JSON_TYPE)
                    .build());
        }

        if (isPar) {
            final Par par = parService.getParAndValidateForAuthorizationRequest(requestUri, state, clientId);

            requestUri = null; // set it to null, we don't want to follow request uri for PAR
            request = null; // request is validated and parameters parsed by PAR endpoint before PAR persistence

            log.debug("Setting request parameters from PAR - {}", par);

            responseType = par.getAttributes().getResponseType();
            respMode = par.getAttributes().getResponseMode();
            scope = par.getAttributes().getScope();
            prompt = par.getAttributes().getPrompt();
            redirectUri = par.getAttributes().getRedirectUri();
            acrValuesStr = par.getAttributes().getAcrValuesStr();
            amrValuesStr = par.getAttributes().getAmrValuesStr();
            codeChallenge = par.getAttributes().getCodeChallenge();
            codeChallengeMethod = par.getAttributes().getCodeChallengeMethod();

            if (StringUtils.isNotBlank(par.getAttributes().getNonce()))
                nonce = par.getAttributes().getNonce();
            if (StringUtils.isNotBlank(par.getAttributes().getState()))
                state = par.getAttributes().getState();
            if (StringUtils.isNotBlank(par.getAttributes().getSessionId()))
                sessionId = par.getAttributes().getSessionId();
            if (StringUtils.isNotBlank(par.getAttributes().getCustomResponseHeaders()))
                customRespHeaders = par.getAttributes().getCustomResponseHeaders();
            if (StringUtils.isNotBlank(par.getAttributes().getClaims()))
                claims = par.getAttributes().getClaims();
            if (StringUtils.isNotBlank(par.getAttributes().getOriginHeaders()))
                originHeaders = par.getAttributes().getOriginHeaders();
            if (StringUtils.isNotBlank(par.getAttributes().getUiLocales()))
                uiLocalesStr = par.getAttributes().getUiLocales();
            if (!par.getAttributes().getCustomParameters().isEmpty())
                customParameters.putAll(par.getAttributes().getCustomParameters());
        }

        List<String> uiLocales = Util.splittedStringAsList(uiLocalesStr, " ");
        List<ResponseType> responseTypes = ResponseType.fromString(responseType, " ");
        List<Prompt> prompts = Prompt.fromString(prompt, " ");
        List<String> acrValues = Util.splittedStringAsList(acrValuesStr, " ");
        List<String> amrValues = Util.splittedStringAsList(amrValuesStr, " ");
        ResponseMode responseMode = ResponseMode.getByValue(respMode);

        SessionId sessionUser = identity.getSessionId();
        User user = sessionIdService.getUser(sessionUser);

        try {
            Map<String, String> customResponseHeaders = Util.jsonObjectArrayStringAsMap(customRespHeaders);

            updateSessionForROPC(httpRequest, sessionUser);

            Client client = authorizeRestWebServiceValidator.validateClient(clientId, state, isPar);
            String deviceAuthzUserCode = deviceAuthorizationService.getUserCodeFromSession(httpRequest);
            redirectUri = authorizeRestWebServiceValidator.validateRedirectUri(client, redirectUri, state, deviceAuthzUserCode, httpRequest);
            checkAcrChanged(acrValuesStr, prompts, sessionUser); // check after redirect uri is validated

            RedirectUriResponse redirectUriResponse = new RedirectUriResponse(new RedirectUri(redirectUri, responseTypes, responseMode), state, httpRequest, errorResponseFactory);
            redirectUriResponse.setFapiCompatible(appConfiguration.getFapiCompatibility());

            Set<String> scopes = scopeChecker.checkScopesPolicy(client, scope);

            JwtAuthorizationRequest jwtRequest = null;
            if (StringUtils.isNotBlank(request) || StringUtils.isNotBlank(requestUri)) {
                try {
                    jwtRequest = JwtAuthorizationRequest.createJwtRequest(request, requestUri, client, redirectUriResponse, cryptoProvider, appConfiguration);

                    if (jwtRequest == null) {
                        throw authorizeRestWebServiceValidator.createInvalidJwtRequestException(redirectUriResponse, "Failed to parse jwt.");
                    }
                    if (StringUtils.isNotBlank(jwtRequest.getState())) {
                        state = jwtRequest.getState();
                        redirectUriResponse.setState(state);
                    }
                    if (appConfiguration.getFapiCompatibility() && StringUtils.isBlank(jwtRequest.getState())) {
                        state = ""; // #1250 - FAPI : discard state if in JWT we don't have state
                        redirectUriResponse.setState("");
                    }

                    authorizeRestWebServiceValidator.validateRequestObject(jwtRequest, redirectUriResponse);

                    // MUST be equal
                    if (!jwtRequest.getResponseTypes().containsAll(responseTypes) || !responseTypes.containsAll(jwtRequest.getResponseTypes())) {
                        throw authorizeRestWebServiceValidator.createInvalidJwtRequestException(redirectUriResponse, "The responseType parameter is not the same in the JWT");
                    }
                    if (StringUtils.isBlank(jwtRequest.getClientId()) || !jwtRequest.getClientId().equals(clientId)) {
                        throw authorizeRestWebServiceValidator.createInvalidJwtRequestException(redirectUriResponse, "The clientId parameter is not the same in the JWT");
                    }

                    // JWT wins
                    if (!jwtRequest.getScopes().isEmpty()) {
                        if (!scopes.contains("openid")) { // spec: Even if a scope parameter is present in the Request Object value, a scope parameter MUST always be passed using the OAuth 2.0 request syntax containing the openid scope value
                            throw new WebApplicationException(Response
                                    .status(Response.Status.BAD_REQUEST)
                                    .entity(errorResponseFactory.getErrorAsJson(AuthorizeErrorResponseType.INVALID_SCOPE, state, "scope parameter does not contain openid value which is required."))
                                    .build());
                        }
                        scopes = scopeChecker.checkScopesPolicy(client, Lists.newArrayList(jwtRequest.getScopes()));
                    }
                    if (jwtRequest.getRedirectUri() != null && !jwtRequest.getRedirectUri().equals(redirectUri)) {
                        throw authorizeRestWebServiceValidator.createInvalidJwtRequestException(redirectUriResponse, "The redirect_uri parameter is not the same in the JWT");
                    }
                    if (StringUtils.isNotBlank(jwtRequest.getNonce())) {
                        nonce = jwtRequest.getNonce();
                    }
                    if (StringUtils.isNotBlank(jwtRequest.getCodeChallenge())) {
                        codeChallenge = jwtRequest.getCodeChallenge();
                    }
                    if (StringUtils.isNotBlank(jwtRequest.getCodeChallengeMethod())) {
                        codeChallengeMethod = jwtRequest.getCodeChallengeMethod();
                    }
                    if (jwtRequest.getDisplay() != null && StringUtils.isNotBlank(jwtRequest.getDisplay().getParamName())) {
                        display = jwtRequest.getDisplay().getParamName();
                    }
                    if (!jwtRequest.getPrompts().isEmpty()) {
                        prompts = Lists.newArrayList(jwtRequest.getPrompts());
                    }
                    if (jwtRequest.getResponseMode() != null) {
                        redirectUriResponse.getRedirectUri().setResponseMode(jwtRequest.getResponseMode());
                        responseMode = jwtRequest.getResponseMode();
                    }

                    final IdTokenMember idTokenMember = jwtRequest.getIdTokenMember();
                    if (idTokenMember != null) {
                        if (idTokenMember.getMaxAge() != null) {
                            maxAge = idTokenMember.getMaxAge();
                        }
                        final Claim acrClaim = idTokenMember.getClaim(JwtClaimName.AUTHENTICATION_CONTEXT_CLASS_REFERENCE);
                        if (acrClaim != null && acrClaim.getClaimValue() != null) {
                            acrValuesStr = acrClaim.getClaimValue().getValueAsString();
                            acrValues = Util.splittedStringAsList(acrValuesStr, " ");
                        }

                        Claim userIdClaim = idTokenMember.getClaim(JwtClaimName.SUBJECT_IDENTIFIER);
                        if (userIdClaim != null && userIdClaim.getClaimValue() != null
                                && userIdClaim.getClaimValue().getValue() != null) {
                            String userIdClaimValue = userIdClaim.getClaimValue().getValue();

                            if (user != null) {
                                String userId = user.getUserId();

                                if (!userId.equalsIgnoreCase(userIdClaimValue)) {
                                    builder = redirectUriResponse.createErrorBuilder(AuthorizeErrorResponseType.USER_MISMATCHED);
                                    applicationAuditLogger.sendMessage(oAuth2AuditLog);
                                    return builder.build();
                                }
                            }
                        }
                    }
                    requestParameterService.getCustomParameters(jwtRequest, customParameters);
                } catch (WebApplicationException e) {
                    throw e;
                } catch (Exception e) {
                    log.error("Invalid JWT authorization request. Message : " + e.getMessage(), e);
                    throw authorizeRestWebServiceValidator.createInvalidJwtRequestException(redirectUriResponse, "Invalid JWT authorization request");
                }
            }
            if (!cibaRequestService.hasCibaCompatibility(client) && !isPar) {
                if (appConfiguration.isFapi() && jwtRequest == null) {
                    throw redirectUriResponse.createWebException(AuthorizeErrorResponseType.INVALID_REQUEST);
                }
                authorizeRestWebServiceValidator.validateRequestJwt(request, requestUri, redirectUriResponse);
            }
            authorizeRestWebServiceValidator.validate(responseTypes, prompts, nonce, state, redirectUri, httpRequest, client, responseMode);

            if (CollectionUtils.isEmpty(acrValues) && !ArrayUtils.isEmpty(client.getDefaultAcrValues())) {
                acrValues = Lists.newArrayList(client.getDefaultAcrValues());
            }

            if (scopes.contains(ScopeConstants.OFFLINE_ACCESS) && !client.getTrustedClient()) {
                if (!responseTypes.contains(ResponseType.CODE)) {
                    log.trace("Removed (ignored) offline_scope. Can't find `code` in response_type which is required.");
                    scopes.remove(ScopeConstants.OFFLINE_ACCESS);
                }

                if (scopes.contains(ScopeConstants.OFFLINE_ACCESS) && !prompts.contains(Prompt.CONSENT)) {
                    log.error("Removed offline_access. Can't find prompt=consent. Consent is required for offline_access.");
                    scopes.remove(ScopeConstants.OFFLINE_ACCESS);
                }
            }

            final boolean isResponseTypeValid = AuthorizeParamsValidator.validateResponseTypes(responseTypes, client)
                    && AuthorizeParamsValidator.validateGrantType(responseTypes, client.getGrantTypes(), appConfiguration);

            if (!isResponseTypeValid) {
                throw new WebApplicationException(Response
                        .status(Response.Status.BAD_REQUEST)
                        .entity(errorResponseFactory.getErrorAsJson(AuthorizeErrorResponseType.UNSUPPORTED_RESPONSE_TYPE, state, ""))
                        .build());
            }

            AuthorizationGrant authorizationGrant = null;

            if (user == null) {
                identity.logout();
                if (prompts.contains(Prompt.NONE)) {
                    if (authenticationFilterService.isEnabled()) {
                        Map<String, String> params;
                        if (method.equals(HttpMethod.GET)) {
                            params = QueryStringDecoder.decode(httpRequest.getQueryString());
                        } else {
                            params = getGenericRequestMap(httpRequest);
                        }

                        String userDn = authenticationFilterService.processAuthenticationFilters(params);
                        if (userDn != null) {
                            Map<String, String> genericRequestMap = getGenericRequestMap(httpRequest);

                            Map<String, String> parameterMap = Maps.newHashMap(genericRequestMap);
                            Map<String, String> requestParameterMap = requestParameterService.getAllowedParameters(parameterMap);

                            sessionUser = sessionIdService.generateAuthenticatedSessionId(httpRequest, userDn, prompt);
                            sessionUser.setSessionAttributes(requestParameterMap);

                            cookieService.createSessionIdCookie(sessionUser, httpRequest, httpResponse, false);
                            sessionIdService.updateSessionId(sessionUser);
                            user = userService.getUserByDn(sessionUser.getUserDn());
                        } else {
                            builder = redirectUriResponse.createErrorBuilder(AuthorizeErrorResponseType.LOGIN_REQUIRED);
                            applicationAuditLogger.sendMessage(oAuth2AuditLog);
                            return builder.build();
                        }
                    } else {
                        builder = redirectUriResponse.createErrorBuilder(AuthorizeErrorResponseType.LOGIN_REQUIRED);
                        applicationAuditLogger.sendMessage(oAuth2AuditLog);
                        return builder.build();
                    }
                } else {
                    if (prompts.contains(Prompt.LOGIN)) {
                        unauthenticateSession(sessionId, httpRequest);
                        sessionId = null;
                        prompts.remove(Prompt.LOGIN);
                    }

                    return redirectToAuthorizationPage(redirectUriResponse.getRedirectUri(), responseTypes, scope, clientId,
                            redirectUri, state, responseMode, nonce, display, prompts, maxAge, uiLocales,
                            idTokenHint, loginHint, acrValues, amrValues, request, requestUri, originHeaders,
                            codeChallenge, codeChallengeMethod, sessionId, claims, authReqId, customParameters, oAuth2AuditLog, httpRequest);
                }
            }

            boolean validAuthenticationMaxAge = authorizeRestWebServiceValidator.validateAuthnMaxAge(maxAge, sessionUser, client);
            if (!validAuthenticationMaxAge) {
                unauthenticateSession(sessionId, httpRequest);
                sessionId = null;

                return redirectToAuthorizationPage(redirectUriResponse.getRedirectUri(), responseTypes, scope, clientId,
                        redirectUri, state, responseMode, nonce, display, prompts, maxAge, uiLocales,
                        idTokenHint, loginHint, acrValues, amrValues, request, requestUri, originHeaders,
                        codeChallenge, codeChallengeMethod, sessionId, claims, authReqId, customParameters, oAuth2AuditLog, httpRequest);
            }

            oAuth2AuditLog.setUsername(user != null ? user.getUserId() : "");

            ExternalPostAuthnContext postAuthnContext = new ExternalPostAuthnContext(client, sessionUser, httpRequest, httpResponse);
            final boolean forceReAuthentication = externalPostAuthnService.externalForceReAuthentication(client, postAuthnContext);
            if (forceReAuthentication) {
                unauthenticateSession(sessionId, httpRequest);
                sessionId = null;

                return redirectToAuthorizationPage(redirectUriResponse.getRedirectUri(), responseTypes, scope, clientId,
                        redirectUri, state, responseMode, nonce, display, prompts, maxAge, uiLocales,
                        idTokenHint, loginHint, acrValues, amrValues, request, requestUri, originHeaders,
                        codeChallenge, codeChallengeMethod, sessionId, claims, authReqId, customParameters, oAuth2AuditLog, httpRequest);
            }

            final boolean forceAuthorization = externalPostAuthnService.externalForceAuthorization(client, postAuthnContext);
            if (forceAuthorization) {
                return redirectToAuthorizationPage(redirectUriResponse.getRedirectUri(), responseTypes, scope, clientId,
                        redirectUri, state, responseMode, nonce, display, prompts, maxAge, uiLocales,
                        idTokenHint, loginHint, acrValues, amrValues, request, requestUri, originHeaders,
                        codeChallenge, codeChallengeMethod, sessionId, claims, authReqId, customParameters, oAuth2AuditLog, httpRequest);
            }

            ClientAuthorization clientAuthorization = null;
            boolean clientAuthorizationFetched = false;
            if (scopes.size() > 0) {
                if (prompts.contains(Prompt.CONSENT)) {
                    return redirectToAuthorizationPage(redirectUriResponse.getRedirectUri(), responseTypes, scope, clientId,
                            redirectUri, state, responseMode, nonce, display, prompts, maxAge, uiLocales,
                            idTokenHint, loginHint, acrValues, amrValues, request, requestUri, originHeaders,
                            codeChallenge, codeChallengeMethod, sessionId, claims, authReqId, customParameters, oAuth2AuditLog, httpRequest);
                }
                if (client.getTrustedClient()) {
                    sessionUser.addPermission(clientId, true);
                    sessionIdService.updateSessionId(sessionUser);
                } else {
                    clientAuthorization = clientAuthorizationsService.find(user.getAttribute("inum"), client.getClientId());
                    clientAuthorizationFetched = true;
                    if (clientAuthorization != null && clientAuthorization.getScopes() != null) {
                        log.trace("ClientAuthorization - scope: " + scope + ", dn: " + clientAuthorization.getDn() + ", requestedScope: " + scopes);
                        if (Arrays.asList(clientAuthorization.getScopes()).containsAll(scopes)) {
                            sessionUser.addPermission(clientId, true);
                            sessionIdService.updateSessionId(sessionUser);
                        } else {
                            return redirectToAuthorizationPage(redirectUriResponse.getRedirectUri(), responseTypes, scope, clientId,
                                    redirectUri, state, responseMode, nonce, display, prompts, maxAge, uiLocales,
                                    idTokenHint, loginHint, acrValues, amrValues, request, requestUri, originHeaders,
                                    codeChallenge, codeChallengeMethod, sessionId, claims, authReqId, customParameters, oAuth2AuditLog, httpRequest);
                        }
                    }
                }
            }

            if (prompts.contains(Prompt.LOGIN)) {

                //  workaround for #1030 - remove only authenticated session, for set up acr we set it unauthenticated and then drop in AuthorizeAction
                if (identity.getSessionId().getState() == SessionIdState.AUTHENTICATED) {
                    unauthenticateSession(sessionId, httpRequest);
                }
                sessionId = null;
                prompts.remove(Prompt.LOGIN);

                return redirectToAuthorizationPage(redirectUriResponse.getRedirectUri(), responseTypes, scope, clientId,
                        redirectUri, state, responseMode, nonce, display, prompts, maxAge, uiLocales,
                        idTokenHint, loginHint, acrValues, amrValues, request, requestUri, originHeaders,
                        codeChallenge, codeChallengeMethod, sessionId, claims, authReqId, customParameters, oAuth2AuditLog, httpRequest);
            }

            if (prompts.contains(Prompt.CONSENT) || !isTrue(sessionUser.isPermissionGrantedForClient(clientId))) {
                if (!clientAuthorizationFetched) {
                    clientAuthorization = clientAuthorizationsService.find(user.getAttribute("inum"), client.getClientId());
                }
                clientAuthorizationsService.clearAuthorizations(clientAuthorization, client.getPersistClientAuthorizations());

                prompts.remove(Prompt.CONSENT);

                return redirectToAuthorizationPage(redirectUriResponse.getRedirectUri(), responseTypes, scope, clientId,
                        redirectUri, state, responseMode, nonce, display, prompts, maxAge, uiLocales,
                        idTokenHint, loginHint, acrValues, amrValues, request, requestUri, originHeaders,
                        codeChallenge, codeChallengeMethod, sessionId, claims, authReqId, customParameters, oAuth2AuditLog, httpRequest);
            }

            if (prompts.contains(Prompt.SELECT_ACCOUNT)) {
                return redirectToSelectAccountPage(redirectUriResponse.getRedirectUri(), responseTypes, scope, clientId,
                        redirectUri, state, responseMode, nonce, display, prompts, maxAge, uiLocales,
                        idTokenHint, loginHint, acrValues, amrValues, request, requestUri, originHeaders,
                        codeChallenge, codeChallengeMethod, sessionId, claims, authReqId, customParameters, oAuth2AuditLog, httpRequest);
            }

            AuthorizationCode authorizationCode = null;
            if (responseTypes.contains(ResponseType.CODE)) {
                authorizationGrant = authorizationGrantList.createAuthorizationCodeGrant(user, client,
                        sessionUser.getAuthenticationTime());
                authorizationGrant.setNonce(nonce);
                authorizationGrant.setJwtAuthorizationRequest(jwtRequest);
                authorizationGrant.setTokenBindingHash(TokenBindingMessage.getTokenBindingIdHashFromTokenBindingMessage(tokenBindingHeader, client.getIdTokenTokenBindingCnf()));
                authorizationGrant.setScopes(scopes);
                authorizationGrant.setCodeChallenge(codeChallenge);
                authorizationGrant.setCodeChallengeMethod(codeChallengeMethod);
                authorizationGrant.setClaims(claims);

                // Store acr_values
                authorizationGrant.setAcrValues(getAcrForGrant(acrValuesStr, sessionUser));
                authorizationGrant.setSessionDn(sessionUser.getDn());
                authorizationGrant.save(); // call save after object modification!!!

                authorizationCode = authorizationGrant.getAuthorizationCode();

                redirectUriResponse.getRedirectUri().addResponseParameter("code", authorizationCode.getCode());
            }

            AccessToken newAccessToken = null;
            if (responseTypes.contains(ResponseType.TOKEN)) {
                if (authorizationGrant == null) {
                    authorizationGrant = authorizationGrantList.createImplicitGrant(user, client,
                            sessionUser.getAuthenticationTime());
                    authorizationGrant.setNonce(nonce);
                    authorizationGrant.setJwtAuthorizationRequest(jwtRequest);
                    authorizationGrant.setScopes(scopes);
                    authorizationGrant.setClaims(claims);

                    // Store acr_values
                    authorizationGrant.setAcrValues(getAcrForGrant(acrValuesStr, sessionUser));
                    authorizationGrant.setSessionDn(sessionUser.getDn());
                    authorizationGrant.save(); // call save after object modification!!!
                }
                newAccessToken = authorizationGrant.createAccessToken(httpRequest.getHeader("X-ClientCert"), new ExecutionContext(httpRequest, httpResponse));

                redirectUriResponse.getRedirectUri().addResponseParameter(AuthorizeResponseParam.ACCESS_TOKEN, newAccessToken.getCode());
                redirectUriResponse.getRedirectUri().addResponseParameter(AuthorizeResponseParam.TOKEN_TYPE, newAccessToken.getTokenType().toString());
                redirectUriResponse.getRedirectUri().addResponseParameter(AuthorizeResponseParam.EXPIRES_IN, newAccessToken.getExpiresIn() + "");
            }

            if (responseTypes.contains(ResponseType.ID_TOKEN)) {
                boolean includeIdTokenClaims = Boolean.TRUE.equals(appConfiguration.getLegacyIdTokenClaims());
                if (authorizationGrant == null) {
                    includeIdTokenClaims = true;
                    authorizationGrant = authorizationGrantList.createImplicitGrant(user, client,
                            sessionUser.getAuthenticationTime());
                    authorizationGrant.setNonce(nonce);
                    authorizationGrant.setJwtAuthorizationRequest(jwtRequest);
                    authorizationGrant.setScopes(scopes);
                    authorizationGrant.setClaims(claims);

                    // Store authentication acr values
                    authorizationGrant.setAcrValues(getAcrForGrant(acrValuesStr, sessionUser));
                    authorizationGrant.setSessionDn(sessionUser.getDn());
                    authorizationGrant.save(); // call save after object modification, call is asynchronous!!!
                }

                ExternalUpdateTokenContext context = new ExternalUpdateTokenContext(httpRequest, authorizationGrant, client, appConfiguration, attributeService);
                Function<JsonWebResponse, Void> postProcessor = externalUpdateTokenService.buildModifyIdTokenProcessor(context);

                IdToken idToken = authorizationGrant.createIdToken(
                        nonce, authorizationCode, newAccessToken, null,
                        state, authorizationGrant, includeIdTokenClaims,
                        JwrService.wrapWithSidFunction(TokenBindingMessage.createIdTokenTokingBindingPreprocessing(tokenBindingHeader, client.getIdTokenTokenBindingCnf()), sessionUser.getOutsideSid()),
                        postProcessor);

                redirectUriResponse.getRedirectUri().addResponseParameter(AuthorizeResponseParam.ID_TOKEN, idToken.getCode());
            }

            if (authorizationGrant != null && StringHelper.isNotEmpty(acrValuesStr) && !appConfiguration.isFapi()) {
                redirectUriResponse.getRedirectUri().addResponseParameter(AuthorizeResponseParam.ACR_VALUES, acrValuesStr);
            }

            if (sessionUser.getId() == null) {
                final SessionId newSessionUser = sessionIdService.generateAuthenticatedSessionId(httpRequest, sessionUser.getUserDn(), prompt);
                String newSessionId = newSessionUser.getId();
                sessionUser.setId(newSessionId);
                log.trace("newSessionId = {}", newSessionId);
            }
            if (!appConfiguration.isFapi() && isTrue(appConfiguration.getSessionIdRequestParameterEnabled())) {
                redirectUriResponse.getRedirectUri().addResponseParameter(AuthorizeResponseParam.SESSION_ID, sessionUser.getId());
            }
            if (isTrue(appConfiguration.getIncludeSidInResponse())) { // by defalut we do not include sid in response. It should be read by RP from id_token
                redirectUriResponse.getRedirectUri().addResponseParameter(AuthorizeResponseParam.SID, sessionUser.getOutsideSid());
            }
            redirectUriResponse.getRedirectUri().addResponseParameter(AuthorizeResponseParam.SESSION_STATE, sessionIdService.computeSessionState(sessionUser, clientId, redirectUri));
            redirectUriResponse.getRedirectUri().addResponseParameter(AuthorizeResponseParam.STATE, state);
            if (scope != null && !scope.isEmpty() && authorizationGrant != null && !appConfiguration.isFapi()) {
                scope = authorizationGrant.checkScopesPolicy(scope);

                redirectUriResponse.getRedirectUri().addResponseParameter(AuthorizeResponseParam.SCOPE, scope);
            }

            clientService.updateAccessTime(client, false);
            oAuth2AuditLog.setSuccess(true);

            // JARM
            if (responseMode == ResponseMode.QUERY_JWT || responseMode == ResponseMode.FRAGMENT_JWT ||
                    responseMode == ResponseMode.JWT || responseMode == ResponseMode.FORM_POST_JWT) {
                redirectUriResponse.getRedirectUri().setIssuer(appConfiguration.getIssuer());
                redirectUriResponse.getRedirectUri().setAudience(clientId);
                redirectUriResponse.getRedirectUri().setAuthorizationCodeLifetime(appConfiguration.getAuthorizationCodeLifetime());
                redirectUriResponse.getRedirectUri().setSignatureAlgorithm(SignatureAlgorithm.fromString(client.getAttributes().getAuthorizationSignedResponseAlg()));
                redirectUriResponse.getRedirectUri().setKeyEncryptionAlgorithm(KeyEncryptionAlgorithm.fromName(client.getAttributes().getAuthorizationEncryptedResponseAlg()));
                redirectUriResponse.getRedirectUri().setBlockEncryptionAlgorithm(BlockEncryptionAlgorithm.fromName(client.getAttributes().getAuthorizationEncryptedResponseEnc()));
                redirectUriResponse.getRedirectUri().setCryptoProvider(cryptoProvider);

                String keyId = null;
                if (client.getAttributes().getAuthorizationEncryptedResponseAlg() != null && client.getAttributes().getAuthorizationEncryptedResponseEnc() != null) {
                    if (client.getAttributes().getAuthorizationSignedResponseAlg() != null) { // Signed then Encrypted response
                        SignatureAlgorithm signatureAlgorithm = SignatureAlgorithm.fromString(client.getAttributes().getAuthorizationSignedResponseAlg());

                        String nestedKeyId = new ServerCryptoProvider(cryptoProvider).getKeyId(webKeysConfiguration,
                                Algorithm.fromString(signatureAlgorithm.getName()), Use.SIGNATURE);

                        JSONObject jsonWebKeys = JwtUtil.getJSONWebKeys(client.getJwksUri());
                        redirectUriResponse.getRedirectUri().setNestedJsonWebKeys(jsonWebKeys);

                        String clientSecret = clientService.decryptSecret(client.getClientSecret());
                        redirectUriResponse.getRedirectUri().setNestedSharedSecret(clientSecret);
                        redirectUriResponse.getRedirectUri().setNestedKeyId(nestedKeyId);
                    }

                    // Encrypted response
                    JSONObject jsonWebKeys = JwtUtil.getJSONWebKeys(authorizationGrant.getClient().getJwksUri());
                    if (jsonWebKeys != null) {
                        keyId = new ServerCryptoProvider(cryptoProvider).getKeyId(JSONWebKeySet.fromJSONObject(jsonWebKeys),
                                Algorithm.fromString(client.getAttributes().getAuthorizationEncryptedResponseAlg()),
                                Use.ENCRYPTION);
                    }
                    String sharedSecret = clientService.decryptSecret(authorizationGrant.getClient().getClientSecret());
                    byte[] sharedSymmetricKey = sharedSecret.getBytes(StandardCharsets.UTF_8);
                    redirectUriResponse.getRedirectUri().setSharedSymmetricKey(sharedSymmetricKey);
                    redirectUriResponse.getRedirectUri().setJsonWebKeys(jsonWebKeys);
                    redirectUriResponse.getRedirectUri().setKeyId(keyId);
                } else { // Signed response
                    SignatureAlgorithm signatureAlgorithm = SignatureAlgorithm.RS256;
                    if (client.getAttributes().getAuthorizationSignedResponseAlg() != null) {
                        signatureAlgorithm = SignatureAlgorithm.fromString(client.getAttributes().getAuthorizationSignedResponseAlg());
                    }

                    keyId = new ServerCryptoProvider(cryptoProvider).getKeyId(webKeysConfiguration,
                            Algorithm.fromString(signatureAlgorithm.getName()), Use.SIGNATURE);

                    JSONObject jsonWebKeys = JwtUtil.getJSONWebKeys(client.getJwksUri());
                    redirectUriResponse.getRedirectUri().setJsonWebKeys(jsonWebKeys);

                    String clientSecret = clientService.decryptSecret(client.getClientSecret());
                    redirectUriResponse.getRedirectUri().setSharedSecret(clientSecret);
                    redirectUriResponse.getRedirectUri().setKeyId(keyId);
                }
            }

            builder = RedirectUtil.getRedirectResponseBuilder(redirectUriResponse.getRedirectUri(), httpRequest);

            if (isTrue(appConfiguration.getCustomHeadersWithAuthorizationResponse())) {
                for (Entry<String, String> entry : customResponseHeaders.entrySet()) {
                    builder.header(entry.getKey(), entry.getValue());
                }
            }

            if (StringUtils.isNotBlank(authReqId)) {
                runCiba(authReqId, client, httpRequest, httpResponse);
            }
            if (StringUtils.isNotBlank(deviceAuthzUserCode)) {
                processDeviceAuthorization(deviceAuthzUserCode, user);
            }
        } catch (WebApplicationException e) {
            applicationAuditLogger.sendMessage(oAuth2AuditLog);
            if (log.isErrorEnabled())
                log.error(e.getMessage(), e);
            throw e;
        } catch (AcrChangedException e) { // Acr changed
            log.error("ACR is changed, please provide a supported and enabled acr value");
            log.error(e.getMessage(), e);

            RedirectUri redirectUriResponse = new RedirectUri(redirectUri, responseTypes, responseMode);
            redirectUriResponse.parseQueryString(errorResponseFactory.getErrorAsQueryString(
                    AuthorizeErrorResponseType.SESSION_SELECTION_REQUIRED, state));
            redirectUriResponse.addResponseParameter("hint", "Use prompt=login in order to alter existing session.");
            applicationAuditLogger.sendMessage(oAuth2AuditLog);
            return RedirectUtil.getRedirectResponseBuilder(redirectUriResponse, httpRequest).build();
        } catch (EntryPersistenceException e) { // Invalid clientId
            builder = Response.status(Response.Status.UNAUTHORIZED.getStatusCode())
                    .entity(errorResponseFactory.getErrorAsJson(AuthorizeErrorResponseType.UNAUTHORIZED_CLIENT, state, ""))
                    .type(MediaType.APPLICATION_JSON_TYPE);
            log.error(e.getMessage(), e);
        } catch (InvalidSessionStateException ex) { // Allow to handle it via GlobalExceptionHandler
            throw ex;
        } catch (Exception e) {
            builder = Response.status(Response.Status.INTERNAL_SERVER_ERROR.getStatusCode()); // 500
            log.error(e.getMessage(), e);
        }

        applicationAuditLogger.sendMessage(oAuth2AuditLog);
        return builder.build();
    }

    private String getAcrForGrant(String acrValuesStr, SessionId sessionUser) {
        final String acr = sessionIdService.getAcr(sessionUser);
        return StringUtils.isNotBlank(acr) ? acr : acrValuesStr;
    }

    private void runCiba(String authReqId, Client client, HttpServletRequest httpRequest, HttpServletResponse httpResponse) {
        CibaRequestCacheControl cibaRequest = cibaRequestService.getCibaRequest(authReqId);

        if (cibaRequest == null || cibaRequest.getStatus() == CibaRequestStatus.EXPIRED) {
            log.trace("User responded too late and the grant {} has expired, {}", authReqId, cibaRequest);
            return;
        }

        cibaRequestService.removeCibaRequest(authReqId);
        CIBAGrant cibaGrant = authorizationGrantList.createCIBAGrant(cibaRequest);

        RefreshToken refreshToken = cibaGrant.createRefreshToken();
        log.debug("Issuing refresh token: {}", refreshToken.getCode());

        AccessToken accessToken = cibaGrant.createAccessToken(httpRequest.getHeader("X-ClientCert"), new ExecutionContext(httpRequest, httpResponse));
        log.debug("Issuing access token: {}", accessToken.getCode());

        ExternalUpdateTokenContext context = new ExternalUpdateTokenContext(httpRequest, cibaGrant, client, appConfiguration, attributeService);
        Function<JsonWebResponse, Void> postProcessor = externalUpdateTokenService.buildModifyIdTokenProcessor(context);

        IdToken idToken = cibaGrant.createIdToken(
                null, null, accessToken, refreshToken,
                null, cibaGrant, false, null, postProcessor);

        cibaGrant.setTokensDelivered(true);
        cibaGrant.save();

        if (cibaRequest.getClient().getBackchannelTokenDeliveryMode() == BackchannelTokenDeliveryMode.PUSH) {
            cibaPushTokenDeliveryService.pushTokenDelivery(
                    cibaGrant.getAuthReqId(),
                    cibaGrant.getClient().getBackchannelClientNotificationEndpoint(),
                    cibaRequest.getClientNotificationToken(),
                    accessToken.getCode(),
                    refreshToken.getCode(),
                    idToken.getCode(),
                    accessToken.getExpiresIn()
            );
        } else if (cibaGrant.getClient().getBackchannelTokenDeliveryMode() == BackchannelTokenDeliveryMode.PING) {
            cibaGrant.setTokensDelivered(false);
            cibaGrant.save();

            cibaPingCallbackService.pingCallback(
                    cibaGrant.getAuthReqId(),
                    cibaGrant.getClient().getBackchannelClientNotificationEndpoint(),
                    cibaRequest.getClientNotificationToken()
            );
        } else if (cibaGrant.getClient().getBackchannelTokenDeliveryMode() == BackchannelTokenDeliveryMode.POLL) {
            cibaGrant.setTokensDelivered(false);
            cibaGrant.save();
        }
    }

    private void updateSessionForROPC(HttpServletRequest httpRequest, SessionId sessionUser) {
        if (sessionUser == null) {
            return;
        }

        Map<String, String> sessionAttributes = sessionUser.getSessionAttributes();
        String authorizedGrant = sessionUser.getSessionAttributes().get(Constants.AUTHORIZED_GRANT);
        if (StringHelper.isNotEmpty(authorizedGrant) && GrantType.RESOURCE_OWNER_PASSWORD_CREDENTIALS == GrantType.fromString(authorizedGrant)) {
            // Remove from session to avoid execution on next AuthZ request
            sessionAttributes.remove(Constants.AUTHORIZED_GRANT);

            // Reset AuthZ parameters
            Map<String, String> parameterMap = getGenericRequestMap(httpRequest);
            Map<String, String> requestParameterMap = requestParameterService.getAllowedParameters(parameterMap);
            sessionAttributes.putAll(requestParameterMap);
            sessionIdService.updateSessionId(sessionUser, true, true, true);
        }
    }

    private void checkAcrChanged(String acrValuesStr, List<Prompt> prompts, SessionId sessionUser) throws AcrChangedException {
        try {
            sessionIdService.assertAuthenticatedSessionCorrespondsToNewRequest(sessionUser, acrValuesStr);
        } catch (AcrChangedException e) { // Acr changed
            //See https://github.com/GluuFederation/oxTrust/issues/797
            if (e.isForceReAuthentication()) {
                if (!prompts.contains(Prompt.LOGIN)) {
                    log.info("ACR is changed, adding prompt=login to prompts");
                    prompts.add(Prompt.LOGIN);

                    sessionUser.setState(SessionIdState.UNAUTHENTICATED);
<<<<<<< HEAD
                    sessionUser.getSessionAttributes().put("prompt", implode(prompts, " "));
                    sessionIdService.persistSessionId(sessionUser);
=======
                    sessionUser.getSessionAttributes().put("prompt", io.jans.as.model.util.StringUtils.implode(prompts, " "));
                    if (!sessionIdService.persistSessionId(sessionUser)) {
                        log.trace("Unable persist session_id, trying to update it.");
                        sessionIdService.updateSessionId(sessionUser);
                    }
>>>>>>> 2c352ce1
                    sessionIdService.externalEvent(new SessionEvent(SessionEventType.UNAUTHENTICATED, sessionUser));
                }
            } else {
                throw e;
            }
        }
    }

    private Map<String, String> getGenericRequestMap(HttpServletRequest httpRequest) {
        Map<String, String> result = new HashMap<>();
        for (Entry<String, String[]> entry : httpRequest.getParameterMap().entrySet()) {
            result.put(entry.getKey(), entry.getValue()[0]);
        }

        return result;
    }

    private Response redirectToAuthorizationPage(RedirectUri redirectUriResponse, List<ResponseType> responseTypes, String scope, String clientId,
                                                 String redirectUri, String state, ResponseMode responseMode, String nonce, String display,
                                                 List<Prompt> prompts, Integer maxAge, List<String> uiLocales, String idTokenHint, String loginHint,
                                                 List<String> acrValues, List<String> amrValues, String request, String requestUri, String originHeaders,
                                                 String codeChallenge, String codeChallengeMethod, String sessionId, String claims, String authReqId,
                                                 Map<String, String> customParameters, OAuth2AuditLog oAuth2AuditLog, HttpServletRequest httpRequest) {
        return redirectTo("/authorize", redirectUriResponse, responseTypes, scope, clientId, redirectUri,
                state, responseMode, nonce, display, prompts, maxAge, uiLocales, idTokenHint, loginHint, acrValues, amrValues, request, requestUri, originHeaders,
                codeChallenge, codeChallengeMethod, sessionId, claims, authReqId, customParameters, oAuth2AuditLog, httpRequest);
    }

    private Response redirectToSelectAccountPage(RedirectUri redirectUriResponse, List<ResponseType> responseTypes, String scope, String clientId,
                                                 String redirectUri, String state, ResponseMode responseMode, String nonce, String display,
                                                 List<Prompt> prompts, Integer maxAge, List<String> uiLocales, String idTokenHint, String loginHint,
                                                 List<String> acrValues, List<String> amrValues, String request, String requestUri, String originHeaders,
                                                 String codeChallenge, String codeChallengeMethod, String sessionId, String claims, String authReqId,
                                                 Map<String, String> customParameters, OAuth2AuditLog oAuth2AuditLog, HttpServletRequest httpRequest) {
        return redirectTo("/selectAccount", redirectUriResponse, responseTypes, scope, clientId, redirectUri,
                state, responseMode, nonce, display, prompts, maxAge, uiLocales, idTokenHint, loginHint, acrValues, amrValues, request, requestUri, originHeaders,
                codeChallenge, codeChallengeMethod, sessionId, claims, authReqId, customParameters, oAuth2AuditLog, httpRequest);
    }

    private Response redirectTo(String pathToRedirect,
                                RedirectUri redirectUriResponse, List<ResponseType> responseTypes, String scope, String clientId,
                                String redirectUri, String state, ResponseMode responseMode, String nonce, String display,
                                List<Prompt> prompts, Integer maxAge, List<String> uiLocales, String idTokenHint, String loginHint,
                                List<String> acrValues, List<String> amrValues, String request, String requestUri, String originHeaders,
                                String codeChallenge, String codeChallengeMethod, String sessionId, String claims, String authReqId,
                                Map<String, String> customParameters, OAuth2AuditLog oAuth2AuditLog, HttpServletRequest httpRequest) {

        final URI contextUri = URI.create(appConfiguration.getIssuer()).resolve(servletRequest.getContextPath() + pathToRedirect + сonfigurationFactory.getFacesMapping());

        redirectUriResponse.setBaseRedirectUri(contextUri.toString());
        redirectUriResponse.setResponseMode(ResponseMode.QUERY);

        // oAuth parameters
        String responseType = implode(responseTypes, " ");
        if (StringUtils.isNotBlank(responseType)) {
            redirectUriResponse.addResponseParameter(AuthorizeRequestParam.RESPONSE_TYPE, responseType);
        }
        if (StringUtils.isNotBlank(scope)) {
            redirectUriResponse.addResponseParameter(AuthorizeRequestParam.SCOPE, scope);
        }
        if (StringUtils.isNotBlank(clientId)) {
            redirectUriResponse.addResponseParameter(AuthorizeRequestParam.CLIENT_ID, clientId);
        }
        if (StringUtils.isNotBlank(redirectUri)) {
            redirectUriResponse.addResponseParameter(AuthorizeRequestParam.REDIRECT_URI, redirectUri);
        }
        if (StringUtils.isNotBlank(state)) {
            redirectUriResponse.addResponseParameter(AuthorizeRequestParam.STATE, state);
        }
        if (responseMode != null) {
            redirectUriResponse.addResponseParameter(AuthorizeRequestParam.RESPONSE_MODE, responseMode.getParamName());
        }

        // OIC parameters
        if (StringUtils.isNotBlank(nonce)) {
            redirectUriResponse.addResponseParameter(AuthorizeRequestParam.NONCE, nonce);
        }
        if (StringUtils.isNotBlank(display)) {
            redirectUriResponse.addResponseParameter(AuthorizeRequestParam.DISPLAY, display);
        }
        String prompt = implode(prompts, " ");
        if (StringUtils.isNotBlank(prompt)) {
            redirectUriResponse.addResponseParameter(AuthorizeRequestParam.PROMPT, prompt);
        }
        if (maxAge != null) {
            redirectUriResponse.addResponseParameter(AuthorizeRequestParam.MAX_AGE, maxAge.toString());
        }
        String uiLocalesStr = implode(uiLocales, " ");
        if (StringUtils.isNotBlank(uiLocalesStr)) {
            redirectUriResponse.addResponseParameter(AuthorizeRequestParam.UI_LOCALES, uiLocalesStr);
        }
        if (StringUtils.isNotBlank(idTokenHint)) {
            redirectUriResponse.addResponseParameter(AuthorizeRequestParam.ID_TOKEN_HINT, idTokenHint);
        }
        if (StringUtils.isNotBlank(loginHint)) {
            redirectUriResponse.addResponseParameter(AuthorizeRequestParam.LOGIN_HINT, loginHint);
        }
        String acrValuesStr = implode(acrValues, " ");
        if (StringUtils.isNotBlank(acrValuesStr)) {
            redirectUriResponse.addResponseParameter(AuthorizeRequestParam.ACR_VALUES, acrValuesStr);
        }
        String amrValuesStr = implode(amrValues, " ");
        if (StringUtils.isNotBlank(amrValuesStr)) {
            redirectUriResponse.addResponseParameter(AuthorizeRequestParam.AMR_VALUES, amrValuesStr);
        }
        if (StringUtils.isNotBlank(request)) {
            redirectUriResponse.addResponseParameter(AuthorizeRequestParam.REQUEST, request);
        }
        if (StringUtils.isNotBlank(requestUri)) {
            redirectUriResponse.addResponseParameter(AuthorizeRequestParam.REQUEST_URI, requestUri);
        }
        if (StringUtils.isNotBlank(codeChallenge)) {
            redirectUriResponse.addResponseParameter(AuthorizeRequestParam.CODE_CHALLENGE, codeChallenge);
        }
        if (StringUtils.isNotBlank(codeChallengeMethod)) {
            redirectUriResponse.addResponseParameter(AuthorizeRequestParam.CODE_CHALLENGE_METHOD, codeChallengeMethod);
        }
        if (StringUtils.isNotBlank(sessionId) && isTrue(appConfiguration.getSessionIdRequestParameterEnabled())) {
            redirectUriResponse.addResponseParameter(AuthorizeRequestParam.SESSION_ID, sessionId);
        }
        if (StringUtils.isNotBlank(claims)) {
            redirectUriResponse.addResponseParameter(AuthorizeRequestParam.CLAIMS, claims);
        }

        // CIBA param
        if (StringUtils.isNotBlank(authReqId)) {
            redirectUriResponse.addResponseParameter(AuthorizeRequestParam.AUTH_REQ_ID, authReqId);
        }

        // mod_ox param
        if (StringUtils.isNotBlank(originHeaders)) {
            redirectUriResponse.addResponseParameter(AuthorizeRequestParam.ORIGIN_HEADERS, originHeaders);
        }

        if (customParameters != null && customParameters.size() > 0) {
            for (Entry<String, String> entry : customParameters.entrySet()) {
                redirectUriResponse.addResponseParameter(entry.getKey(), entry.getValue());
            }
        }

        ResponseBuilder builder = RedirectUtil.getRedirectResponseBuilder(redirectUriResponse, httpRequest);
        applicationAuditLogger.sendMessage(oAuth2AuditLog);
        return builder.build();
    }

    private void unauthenticateSession(String sessionId, HttpServletRequest httpRequest) {
        identity.logout();

        SessionId sessionUser = identity.getSessionId();

        if (sessionUser != null) {
            sessionUser.setUserDn(null);
            sessionUser.setUser(null);
            sessionUser.setAuthenticationTime(null);
        }

        if (StringHelper.isEmpty(sessionId)) {
            sessionId = cookieService.getSessionIdFromCookie(httpRequest);
        }

        SessionId persistenceSessionId = sessionIdService.getSessionId(sessionId);
        if (persistenceSessionId == null) {
            log.error("Failed to load session from LDAP by session_id: '{}'", sessionId);
            return;
        }

        persistenceSessionId.setState(SessionIdState.UNAUTHENTICATED);
        persistenceSessionId.setUserDn(null);
        persistenceSessionId.setUser(null);
        persistenceSessionId.setAuthenticationTime(null);
        boolean result = sessionIdService.updateSessionId(persistenceSessionId);
        sessionIdService.externalEvent(new SessionEvent(SessionEventType.UNAUTHENTICATED, persistenceSessionId).setHttpRequest(httpRequest));
        if (!result) {
            log.error("Failed to update session_id '{}'", sessionId);
        }
    }

    /**
     * Processes an authorization granted for device code grant type.
     *
     * @param userCode User code used in the device code flow.
     * @param user     Authenticated user that is giving the permissions.
     */
    private void processDeviceAuthorization(String userCode, User user) {
        DeviceAuthorizationCacheControl cacheData = deviceAuthorizationService.getDeviceAuthzByUserCode(userCode);
        if (cacheData == null || cacheData.getStatus() == DeviceAuthorizationStatus.EXPIRED) {
            log.trace("User responded too late and the authorization {} has expired, {}", userCode, cacheData);
            return;
        }

        deviceAuthorizationService.removeDeviceAuthRequestInCache(userCode, cacheData.getDeviceCode());
        DeviceCodeGrant deviceCodeGrant = authorizationGrantList.createDeviceGrant(cacheData, user);

        log.info("Granted device authorization request, user_code: {}, device_code: {}, grant_id: {}", userCode, cacheData.getDeviceCode(), deviceCodeGrant.getGrantId());
    }

}<|MERGE_RESOLUTION|>--- conflicted
+++ resolved
@@ -910,16 +910,11 @@
                     prompts.add(Prompt.LOGIN);
 
                     sessionUser.setState(SessionIdState.UNAUTHENTICATED);
-<<<<<<< HEAD
                     sessionUser.getSessionAttributes().put("prompt", implode(prompts, " "));
-                    sessionIdService.persistSessionId(sessionUser);
-=======
-                    sessionUser.getSessionAttributes().put("prompt", io.jans.as.model.util.StringUtils.implode(prompts, " "));
                     if (!sessionIdService.persistSessionId(sessionUser)) {
                         log.trace("Unable persist session_id, trying to update it.");
                         sessionIdService.updateSessionId(sessionUser);
                     }
->>>>>>> 2c352ce1
                     sessionIdService.externalEvent(new SessionEvent(SessionEventType.UNAUTHENTICATED, sessionUser));
                 }
             } else {
