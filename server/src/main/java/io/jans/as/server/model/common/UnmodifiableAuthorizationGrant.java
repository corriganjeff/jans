/*
 * Janssen Project software is available under the Apache License (2004). See http://www.apache.org/licenses/ for full text.
 *
 * Copyright (c) 2020, Janssen Project
 */

package io.jans.as.server.model.common;

import io.jans.as.common.model.common.User;
import io.jans.as.common.model.registration.Client;
import io.jans.as.model.common.GrantType;
import io.jans.as.model.token.JsonWebResponse;
import io.jans.as.server.model.authorize.JwtAuthorizationRequest;
import io.jans.as.server.model.ldap.TokenLdap;

import java.util.Collection;
import java.util.Date;
import java.util.List;
import java.util.Set;
import java.util.function.Function;

/**
 * Gives ability to use authorization grant in read-only mode.
 *
 * @author Yuriy Zabrovarnyy
 * @author Javier Rojas Blum
 * @version September 30, 2021
 */

public class UnmodifiableAuthorizationGrant implements IAuthorizationGrant {

    public static final String NOT_ALLOWED_FOR_UNMODIFIABLE_AUTHORIZATION_GRANT = "Not allowed for UnmodifiableAuthorizationGrant.";
    
    private final IAuthorizationGrant grant;

    public UnmodifiableAuthorizationGrant(IAuthorizationGrant grant) {
        this.grant = grant;
    }

    @Override
    public GrantType getGrantType() {
        return GrantType.NONE;
    }

    @Override
    public String getGrantId() {
        return grant.getGrantId();
    }

    @Override
    public void setGrantId(String grantId) {
        throw new UnsupportedOperationException(NOT_ALLOWED_FOR_UNMODIFIABLE_AUTHORIZATION_GRANT);
    }

    @Override
    public AuthorizationCode getAuthorizationCode() {
        return grant.getAuthorizationCode();
    }

    @Override
    public void setAuthorizationCode(AuthorizationCode authorizationCode) {
        throw new UnsupportedOperationException(NOT_ALLOWED_FOR_UNMODIFIABLE_AUTHORIZATION_GRANT);
    }

    @Override
    public String getNonce() {
        return grant.getNonce();
    }

    @Override
    public void setNonce(String nonce) {
        throw new UnsupportedOperationException(NOT_ALLOWED_FOR_UNMODIFIABLE_AUTHORIZATION_GRANT);
    }

    @Override
    public String getSub() {
        return grant.getSub();
    }

    @Override
<<<<<<< HEAD
    public AccessToken createAccessToken(String dpop, String certAsPem, ExecutionContext executionContext) {
        throw new UnsupportedOperationException("Not allowed for UnmodifiableAuthorizationGrant.");
    }

    @Override
    public RefreshToken createRefreshToken(String dpop) {
        throw new UnsupportedOperationException("Not allowed for UnmodifiableAuthorizationGrant.");
=======
    public AccessToken createAccessToken(String certAsPem, ExecutionContext executionContext) {
        throw new UnsupportedOperationException(NOT_ALLOWED_FOR_UNMODIFIABLE_AUTHORIZATION_GRANT);
    }

    @Override
    public RefreshToken createRefreshToken() {
        throw new UnsupportedOperationException(NOT_ALLOWED_FOR_UNMODIFIABLE_AUTHORIZATION_GRANT);
    }

    @Override
    public RefreshToken createRefreshToken(int lifetime) {
        throw new UnsupportedOperationException(NOT_ALLOWED_FOR_UNMODIFIABLE_AUTHORIZATION_GRANT);
>>>>>>> dc866cb4
    }

    @Override
    public IdToken createIdToken(
            String nonce, AuthorizationCode authorizationCode, AccessToken accessToken, RefreshToken refreshToken,
            String state, AuthorizationGrant authorizationGrant, boolean includeIdTokenClaims, Function<JsonWebResponse, Void> preProcessing,
            Function<JsonWebResponse, Void> postProcessing) {
        throw new UnsupportedOperationException(NOT_ALLOWED_FOR_UNMODIFIABLE_AUTHORIZATION_GRANT);
    }

    @Override
    public RefreshToken getRefreshToken(String refreshTokenCode) {
        return grant.getRefreshToken(refreshTokenCode);
    }

    @Override
    public AbstractToken getAccessToken(String tokenCode) {
        return grant.getAccessToken(tokenCode);
    }

    @Override
    public void revokeAllTokens() {
        throw new UnsupportedOperationException(NOT_ALLOWED_FOR_UNMODIFIABLE_AUTHORIZATION_GRANT);
    }

    @Override
    public void checkExpiredTokens() {
        throw new UnsupportedOperationException(NOT_ALLOWED_FOR_UNMODIFIABLE_AUTHORIZATION_GRANT);
    }

    @Override
    public String checkScopesPolicy(String scope) {
        throw new UnsupportedOperationException(NOT_ALLOWED_FOR_UNMODIFIABLE_AUTHORIZATION_GRANT);
    }

    @Override
    public User getUser() {
        return grant.getUser();
    }

    @Override
    public String getUserId() {
        return grant.getUserId();
    }

    @Override
    public String getUserDn() {
        return grant.getUserDn();
    }

    @Override
    public AuthorizationGrantType getAuthorizationGrantType() {
        return grant.getAuthorizationGrantType();
    }

    @Override
    public String getClientId() {
        return grant.getClientId();
    }

    @Override
    public Client getClient() {
        return grant.getClient();
    }

    @Override
    public String getClientDn() {
        return grant.getClientDn();
    }

    @Override
    public List<AccessToken> getAccessTokens() {
        return grant.getAccessTokens();
    }

    @Override
    public Set<String> getScopes() {
        return grant.getScopes();
    }

    @Override
    public Set<String> getRefreshTokensCodes() {
        return grant.getRefreshTokensCodes();
    }

    @Override
    public Set<String> getAccessTokensCodes() {
        return grant.getAccessTokensCodes();
    }

    @Override
    public List<RefreshToken> getRefreshTokens() {
        return grant.getRefreshTokens();
    }

    @Override
    public void setRefreshTokens(List<RefreshToken> refreshTokens) {
        throw new UnsupportedOperationException(NOT_ALLOWED_FOR_UNMODIFIABLE_AUTHORIZATION_GRANT);
    }

    @Override
    public AccessToken getLongLivedAccessToken() {
        return grant.getLongLivedAccessToken();
    }

    @Override
    public IdToken getIdToken() {
        return grant.getIdToken();
    }

    @Override
    public JwtAuthorizationRequest getJwtAuthorizationRequest() {
        return grant.getJwtAuthorizationRequest();
    }

    @Override
    public void setJwtAuthorizationRequest(JwtAuthorizationRequest jwtAuthorizationRequest) {
        throw new UnsupportedOperationException(NOT_ALLOWED_FOR_UNMODIFIABLE_AUTHORIZATION_GRANT);
    }

    @Override
    public Date getAuthenticationTime() {
        return grant.getAuthenticationTime();
    }

    @Override
    public TokenLdap getTokenLdap() {
        return grant.getTokenLdap();
    }

    @Override
    public void setTokenLdap(TokenLdap token) {
        throw new UnsupportedOperationException(NOT_ALLOWED_FOR_UNMODIFIABLE_AUTHORIZATION_GRANT);
    }

    @Override
    public void setLongLivedAccessToken(AccessToken longLivedAccessToken) {
        throw new UnsupportedOperationException(NOT_ALLOWED_FOR_UNMODIFIABLE_AUTHORIZATION_GRANT);
    }

    @Override
    public void setIdToken(IdToken idToken) {
        throw new UnsupportedOperationException(NOT_ALLOWED_FOR_UNMODIFIABLE_AUTHORIZATION_GRANT);
    }

    @Override
    public void setScopes(Collection<String> scopes) {
        throw new UnsupportedOperationException(NOT_ALLOWED_FOR_UNMODIFIABLE_AUTHORIZATION_GRANT);
    }

    @Override
    public void setAccessTokens(List<AccessToken> accessTokens) {
        throw new UnsupportedOperationException(NOT_ALLOWED_FOR_UNMODIFIABLE_AUTHORIZATION_GRANT);
    }

    @Override
    public String getAcrValues() {
        return grant.getAcrValues();
    }

    @Override
    public void setAcrValues(String authMode) {
        throw new UnsupportedOperationException(NOT_ALLOWED_FOR_UNMODIFIABLE_AUTHORIZATION_GRANT);
    }

    @Override
    public String getSessionDn() {
        return grant.getSessionDn();
    }

    @Override
    public void setSessionDn(String sessionDn) {
        throw new UnsupportedOperationException(NOT_ALLOWED_FOR_UNMODIFIABLE_AUTHORIZATION_GRANT);
    }

    @Override
    public void save() {
        throw new UnsupportedOperationException(NOT_ALLOWED_FOR_UNMODIFIABLE_AUTHORIZATION_GRANT);
    }
}<|MERGE_RESOLUTION|>--- conflicted
+++ resolved
@@ -30,7 +30,7 @@
 public class UnmodifiableAuthorizationGrant implements IAuthorizationGrant {
 
     public static final String NOT_ALLOWED_FOR_UNMODIFIABLE_AUTHORIZATION_GRANT = "Not allowed for UnmodifiableAuthorizationGrant.";
-    
+
     private final IAuthorizationGrant grant;
 
     public UnmodifiableAuthorizationGrant(IAuthorizationGrant grant) {
@@ -78,28 +78,18 @@
     }
 
     @Override
-<<<<<<< HEAD
     public AccessToken createAccessToken(String dpop, String certAsPem, ExecutionContext executionContext) {
-        throw new UnsupportedOperationException("Not allowed for UnmodifiableAuthorizationGrant.");
+        throw new UnsupportedOperationException(NOT_ALLOWED_FOR_UNMODIFIABLE_AUTHORIZATION_GRANT);
     }
 
     @Override
     public RefreshToken createRefreshToken(String dpop) {
-        throw new UnsupportedOperationException("Not allowed for UnmodifiableAuthorizationGrant.");
-=======
-    public AccessToken createAccessToken(String certAsPem, ExecutionContext executionContext) {
-        throw new UnsupportedOperationException(NOT_ALLOWED_FOR_UNMODIFIABLE_AUTHORIZATION_GRANT);
-    }
-
-    @Override
-    public RefreshToken createRefreshToken() {
-        throw new UnsupportedOperationException(NOT_ALLOWED_FOR_UNMODIFIABLE_AUTHORIZATION_GRANT);
-    }
-
-    @Override
-    public RefreshToken createRefreshToken(int lifetime) {
-        throw new UnsupportedOperationException(NOT_ALLOWED_FOR_UNMODIFIABLE_AUTHORIZATION_GRANT);
->>>>>>> dc866cb4
+        throw new UnsupportedOperationException(NOT_ALLOWED_FOR_UNMODIFIABLE_AUTHORIZATION_GRANT);
+    }
+
+    @Override
+    public RefreshToken createRefreshToken(String dpop, int lifetime) {
+        throw new UnsupportedOperationException(NOT_ALLOWED_FOR_UNMODIFIABLE_AUTHORIZATION_GRANT);
     }
 
     @Override
