--- conflicted
+++ resolved
@@ -1,16 +1,10 @@
 <!DOCTYPE composition PUBLIC "-//W3C//DTD XHTML 1.0 Transitional//EN"
 		"http://www.w3.org/TR/xhtml1/DTD/xhtml1-transitional.dtd">
 <ui:composition xmlns="http://www.w3.org/1999/xhtml"
-<<<<<<< HEAD
-                xmlns:ui="http://xmlns.jcp.org/jsf/facelets"
-                xmlns:h="http://xmlns.jcp.org/jsf/html"
-                template="/WEB-INF/incl/layout/template.xhtml">
-=======
 				xmlns:ui="http://xmlns.jcp.org/jsf/facelets"
 				xmlns:f="http://xmlns.jcp.org/jsf/core"
 				xmlns:h="http://xmlns.jcp.org/jsf/html"
 				template="/WEB-INF/incl/layout/template.xhtml">
->>>>>>> 2dfc9d65
 	<ui:define name="head">
 		<script src="#{oxAuthConfigurationService.getJsLocation()}/jquery-ui-1.12.1.min.js" />
 
