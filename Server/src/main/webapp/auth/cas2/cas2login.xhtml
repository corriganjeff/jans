--- conflicted
+++ resolved
@@ -2,11 +2,7 @@
         "http://www.w3.org/TR/xhtml1/DTD/xhtml1-transitional.dtd">
 <ui:composition xmlns="http://www.w3.org/1999/xhtml"
                 xmlns:ui="http://xmlns.jcp.org/jsf/facelets"
-<<<<<<< HEAD
                 xmlns:f="http://xmlns.jcp.org/jsf/core"
-                xmlns:h="http://xmlns.jcp.org/jsf/html"
-=======
->>>>>>> f0983119
                 template="/WEB-INF/incl/layout/template.xhtml">
     <f:metadata>
         <f:viewAction action="#{authenticator.prepareAuthenticationForStep}" if="#{not identity.loggedIn}" />
