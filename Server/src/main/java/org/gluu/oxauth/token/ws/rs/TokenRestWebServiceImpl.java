/*
 * oxAuth is available under the MIT License (2008). See http://opensource.org/licenses/MIT for full text.
 *
 * Copyright (c) 2014, Gluu
 */

package org.gluu.oxauth.token.ws.rs;

import com.google.common.base.Function;
import com.google.common.base.Strings;
import org.apache.commons.lang.StringUtils;
import org.gluu.oxauth.audit.ApplicationAuditLogger;
import org.gluu.oxauth.model.audit.Action;
import org.gluu.oxauth.model.audit.OAuth2AuditLog;
import org.gluu.oxauth.model.authorize.CodeVerifier;
import org.gluu.oxauth.model.common.*;
import org.gluu.oxauth.model.config.Constants;
import org.gluu.oxauth.model.configuration.AppConfiguration;
import org.gluu.oxauth.model.crypto.binding.TokenBindingMessage;
import org.gluu.oxauth.model.error.ErrorResponseFactory;
import org.gluu.oxauth.model.registration.Client;
import org.gluu.oxauth.model.session.SessionClient;
import org.gluu.oxauth.model.token.JsonWebResponse;
import org.gluu.oxauth.model.token.TokenErrorResponseType;
import org.gluu.oxauth.model.token.TokenParamsValidator;
import org.gluu.oxauth.security.Identity;
import org.gluu.oxauth.service.*;
import org.gluu.oxauth.service.external.ExternalResourceOwnerPasswordCredentialsService;
import org.gluu.oxauth.service.external.context.ExternalResourceOwnerPasswordCredentialsContext;
import org.gluu.oxauth.uma.service.UmaTokenService;
import org.gluu.oxauth.util.ServerUtil;
import org.gluu.persist.exception.AuthenticationException;
import org.gluu.util.OxConstants;
import org.gluu.util.StringHelper;
import org.json.JSONException;
import org.json.JSONObject;
import org.slf4j.Logger;

import javax.inject.Inject;
import javax.servlet.http.HttpServletRequest;
import javax.servlet.http.HttpServletResponse;
import javax.ws.rs.Path;
import javax.ws.rs.WebApplicationException;
import javax.ws.rs.core.CacheControl;
import javax.ws.rs.core.MediaType;
import javax.ws.rs.core.Response;
import javax.ws.rs.core.Response.ResponseBuilder;
import javax.ws.rs.core.SecurityContext;
import java.util.Arrays;
import java.util.Date;

/**
 * Provides interface for token REST web services
 *
 * @author Yuriy Zabrovarnyy
 * @author Javier Rojas Blum
 * @version February 25, 2020
 */
@Path("/")
public class TokenRestWebServiceImpl implements TokenRestWebService {

    @Inject
    private Logger log;

    @Inject
    private Identity identity;

    @Inject
    private ApplicationAuditLogger applicationAuditLogger;

    @Inject
    private ErrorResponseFactory errorResponseFactory;

    @Inject
    private AuthorizationGrantList authorizationGrantList;

    @Inject
    private UserService userService;

    @Inject
    private GrantService grantService;

    @Inject
    private AuthenticationFilterService authenticationFilterService;

    @Inject
    private AuthenticationService authenticationService;

    @Inject
    private AppConfiguration appConfiguration;

    @Inject
    private UmaTokenService umaTokenService;

    @Inject
    private ExternalResourceOwnerPasswordCredentialsService externalResourceOwnerPasswordCredentialsService;

    @Inject
    private AttributeService attributeService;

    @Inject
    private SessionIdService sessionIdService;

    @Override
    public Response requestAccessToken(String grantType, String code,
                                       String redirectUri, String username, String password, String scope,
                                       String assertion, String refreshToken,
                                       String clientId, String clientSecret, String codeVerifier,
                                       String ticket, String claimToken, String claimTokenFormat, String pctCode,
                                       String rptCode, String authReqId,
                                       HttpServletRequest request, HttpServletResponse response, SecurityContext sec) {
        log.debug(
                "Attempting to request access token: grantType = {}, code = {}, redirectUri = {}, username = {}, refreshToken = {}, " +
                        "clientId = {}, ExtraParams = {}, isSecure = {}, codeVerifier = {}, ticket = {}",
                grantType, code, redirectUri, username, refreshToken, clientId, request.getParameterMap(),
                sec.isSecure(), codeVerifier, ticket);

        boolean isUma = StringUtils.isNotBlank(ticket);
        if (isUma) {
            return umaTokenService.requestRpt(grantType, ticket, claimToken, claimTokenFormat, pctCode, rptCode, scope, request);
        }

        OAuth2AuditLog oAuth2AuditLog = new OAuth2AuditLog(ServerUtil.getIpAddress(request), Action.TOKEN_REQUEST);
        oAuth2AuditLog.setClientId(clientId);
        oAuth2AuditLog.setUsername(username);
        oAuth2AuditLog.setScope(scope);

        String tokenBindingHeader = request.getHeader("Sec-Token-Binding");

        scope = ServerUtil.urlDecode(scope); // it may be encoded in uma case
        ResponseBuilder builder = Response.ok();

        try {
            log.debug("Starting to validate request parameters");
            if (!TokenParamsValidator.validateParams(grantType, code, redirectUri, username, password,
                    scope, assertion, refreshToken)) {
                log.trace("Failed to validate request parameters");
                return response(error(400, TokenErrorResponseType.INVALID_REQUEST, "Failed to validate request parameters"), oAuth2AuditLog);
            }

            GrantType gt = GrantType.fromString(grantType);
            log.debug("Grant type: '{}'", gt);

            SessionClient sessionClient = identity.getSessionClient();
            Client client = null;
            if (sessionClient != null) {
                client = sessionClient.getClient();
                log.debug("Get sessionClient: '{}'", sessionClient);
            }

            if (client == null) {
                return response(error(401, TokenErrorResponseType.INVALID_GRANT, "Unable to find client."), oAuth2AuditLog);
            }

            log.debug("Get client from session: '{}'", client.getClientId());
            if (client.isDisabled()) {
                return response(error(Response.Status.FORBIDDEN.getStatusCode(), TokenErrorResponseType.DISABLED_CLIENT, "Client is disabled."), oAuth2AuditLog);
            }

            final Function<JsonWebResponse, Void> idTokenTokingBindingPreprocessing = TokenBindingMessage.createIdTokenTokingBindingPreprocessing(
                    tokenBindingHeader, client.getIdTokenTokenBindingCnf()); // for all except authorization code grant

            if (gt == GrantType.AUTHORIZATION_CODE) {
                if (!TokenParamsValidator.validateGrantType(gt, client.getGrantTypes(), appConfiguration.getGrantTypesSupported())) {
                    return response(error(400, TokenErrorResponseType.INVALID_GRANT, "Grant types are invalid."), oAuth2AuditLog);
                }

                log.debug("Attempting to find authorizationCodeGrant by clientId: '{}', code: '{}'", client.getClientId(), code);
                final AuthorizationCodeGrant authorizationCodeGrant = authorizationGrantList.getAuthorizationCodeGrant(code);
                log.trace("AuthorizationCodeGrant : '{}'", authorizationCodeGrant);

                if (authorizationCodeGrant == null) {
                    log.debug("AuthorizationCodeGrant is empty by clientId: '{}', code: '{}'", client.getClientId(), code);
                    // if authorization code is not found then code was already used or wrong client provided = remove all grants with this auth code
                    grantService.removeAllByAuthorizationCode(code);
                    return response(error(400, TokenErrorResponseType.INVALID_GRANT, "Unable to find grant object for given code."), oAuth2AuditLog);
                }

                if (!client.getClientId().equals(authorizationCodeGrant.getClientId())) {
                    log.debug("AuthorizationCodeGrant is found but belongs to another client. Grant's clientId: '{}', code: '{}'", authorizationCodeGrant.getClientId(), code);
                    // if authorization code is not found then code was already used or wrong client provided = remove all grants with this auth code
                    grantService.removeAllByAuthorizationCode(code);
                    return response(error(400, TokenErrorResponseType.INVALID_GRANT, "Client mismatch."), oAuth2AuditLog);
                }

                validatePKCE(authorizationCodeGrant, codeVerifier, oAuth2AuditLog);

                authorizationCodeGrant.setIsCachedWithNoPersistence(false);
                authorizationCodeGrant.save();

                RefreshToken reToken = null;
                if (client.getGrantTypes() != null
                        && client.getGrantTypes().length > 0
                        && Arrays.asList(client.getGrantTypes()).contains(GrantType.REFRESH_TOKEN)) {
                    reToken = authorizationCodeGrant.createRefreshToken();
                }

                if (scope != null && !scope.isEmpty()) {
                    scope = authorizationCodeGrant.checkScopesPolicy(scope);
                }

                AccessToken accToken = authorizationCodeGrant.createAccessToken(request.getHeader("X-ClientCert"), new ExecutionContext(request, response)); // create token after scopes are checked
                log.debug("Issuing access token: {}", accToken.getCode());

                IdToken idToken = null;
                if (authorizationCodeGrant.getScopes().contains("openid")) {
                    String nonce = authorizationCodeGrant.getNonce();
                    boolean includeIdTokenClaims = Boolean.TRUE.equals(
                            appConfiguration.getLegacyIdTokenClaims());
                    final String idTokenTokenBindingCnf = client.getIdTokenTokenBindingCnf();
                    Function<JsonWebResponse, Void> authorizationCodePreProcessing = jsonWebResponse -> {
                        if (StringUtils.isNotBlank(idTokenTokenBindingCnf) && StringUtils.isNotBlank(authorizationCodeGrant.getTokenBindingHash())) {
                            TokenBindingMessage.setCnfClaim(jsonWebResponse, authorizationCodeGrant.getTokenBindingHash(), idTokenTokenBindingCnf);
                        }
                        return null;
                    };
                    idToken = authorizationCodeGrant.createIdToken(
                            nonce, authorizationCodeGrant.getAuthorizationCode(), accToken, null, null,
                            authorizationCodeGrant, includeIdTokenClaims, authorizationCodePreProcessing);
                }


                oAuth2AuditLog.updateOAuth2AuditLog(authorizationCodeGrant, true);

                grantService.removeByCode(authorizationCodeGrant.getAuthorizationCode().getCode());

                final String entity = getJSonResponse(accToken, accToken.getTokenType(), accToken.getExpiresIn(), reToken, scope, idToken);
                return response(Response.ok().entity(entity), oAuth2AuditLog);
            }

            if (gt == GrantType.REFRESH_TOKEN) {
                if (!TokenParamsValidator.validateGrantType(gt, client.getGrantTypes(), appConfiguration.getGrantTypesSupported())) {
                    return response(error(400, TokenErrorResponseType.INVALID_GRANT, "grant_type is not present in client."), oAuth2AuditLog);
                }

                AuthorizationGrant authorizationGrant = authorizationGrantList.getAuthorizationGrantByRefreshToken(client.getClientId(), refreshToken);

                if (authorizationGrant == null) {
                    return response(error(400, TokenErrorResponseType.INVALID_GRANT, "Unable to find grant object by refresh token or otherwise token type or client does not match."), oAuth2AuditLog);
                }

                // The authorization server MAY issue a new refresh token, in which case
                // the client MUST discard the old refresh token and replace it with the new refresh token.
                RefreshToken reToken = authorizationGrant.createRefreshToken();
                grantService.removeByCode(refreshToken);

                if (scope != null && !scope.isEmpty()) {
                    scope = authorizationGrant.checkScopesPolicy(scope);
                }

                AccessToken accToken = authorizationGrant.createAccessToken(request.getHeader("X-ClientCert"), new ExecutionContext(request, response)); // create token after scopes are checked

                IdToken idToken = null;
                if (appConfiguration.getOpenidScopeBackwardCompatibility() && authorizationGrant.getScopes().contains("openid")) {
                    boolean includeIdTokenClaims = Boolean.TRUE.equals(
                            appConfiguration.getLegacyIdTokenClaims());

                    idToken = authorizationGrant.createIdToken(
                            null, null, accToken, null,
                            null, authorizationGrant, includeIdTokenClaims, idTokenTokingBindingPreprocessing);
                }

                builder.entity(getJSonResponse(accToken,
                        accToken.getTokenType(),
                        accToken.getExpiresIn(),
                        reToken,
                        scope,
                        idToken));
                oAuth2AuditLog.updateOAuth2AuditLog(authorizationGrant, true);
            } else if (gt == GrantType.CLIENT_CREDENTIALS) {
                if (!TokenParamsValidator.validateGrantType(gt, client.getGrantTypes(), appConfiguration.getGrantTypesSupported())) {
                    return response(error(400, TokenErrorResponseType.INVALID_GRANT, "grant_type is not present in client."), oAuth2AuditLog);
                }

                ClientCredentialsGrant clientCredentialsGrant = authorizationGrantList.createClientCredentialsGrant(new User(), client); // TODO: fix the user arg

                if (scope != null && !scope.isEmpty()) {
                    scope = clientCredentialsGrant.checkScopesPolicy(scope);
                }

                AccessToken accessToken = clientCredentialsGrant.createAccessToken(request.getHeader("X-ClientCert"), new ExecutionContext(request, response)); // create token after scopes are checked

                IdToken idToken = null;
                if (appConfiguration.getOpenidScopeBackwardCompatibility() && clientCredentialsGrant.getScopes().contains("openid")) {
                    boolean includeIdTokenClaims = Boolean.TRUE.equals(
                            appConfiguration.getLegacyIdTokenClaims());
                    idToken = clientCredentialsGrant.createIdToken(
                            null, null, null, null,
                            null, clientCredentialsGrant, includeIdTokenClaims, idTokenTokingBindingPreprocessing);
                }

                oAuth2AuditLog.updateOAuth2AuditLog(clientCredentialsGrant, true);
                builder.entity(getJSonResponse(accessToken,
                        accessToken.getTokenType(),
                        accessToken.getExpiresIn(),
                        null,
                        scope,
                        idToken));
            } else if (gt == GrantType.RESOURCE_OWNER_PASSWORD_CREDENTIALS) {
                if (!TokenParamsValidator.validateGrantType(gt, client.getGrantTypes(), appConfiguration.getGrantTypesSupported())) {
                    return response(error(400, TokenErrorResponseType.INVALID_GRANT, "grant_type is not present in client."), oAuth2AuditLog);
                }

                boolean authenticated = false;
                User user = null;
                if (authenticationFilterService.isEnabled()) {
                    String userDn = authenticationFilterService.processAuthenticationFilters(request.getParameterMap());
                    if (StringHelper.isNotEmpty(userDn)) {
                        user = userService.getUserByDn(userDn);
                        authenticated = true;
                    }
                }


                if (!authenticated) {
                    if (externalResourceOwnerPasswordCredentialsService.isEnabled()) {
                        final ExternalResourceOwnerPasswordCredentialsContext context = new ExternalResourceOwnerPasswordCredentialsContext(request, response, appConfiguration, attributeService, userService);
                        context.setUser(user);
                        if (externalResourceOwnerPasswordCredentialsService.executeExternalAuthenticate(context)) {
                            log.trace("RO PC - User is authenticated successfully by external script.");
                            user = context.getUser();
                        }
                    } else {
                        try {
                            authenticated = authenticationService.authenticate(username, password);
                            if (authenticated) {
                                user = authenticationService.getAuthenticatedUser();
                            }
                        } catch (AuthenticationException ex) {
                            log.trace("Failed to authenticate user ", new RuntimeException("User name or password is invalid"));
                        }
                    }
                }

                if (user != null) {
                    ResourceOwnerPasswordCredentialsGrant resourceOwnerPasswordCredentialsGrant = authorizationGrantList.createResourceOwnerPasswordCredentialsGrant(user, client);
                    SessionId sessionId = identity.getSessionId();
                    if (sessionId != null) {
                        resourceOwnerPasswordCredentialsGrant.setAcrValues(OxConstants.SCRIPT_TYPE_INTERNAL_RESERVED_NAME);
                        resourceOwnerPasswordCredentialsGrant.setSessionDn(sessionId.getDn());
                        resourceOwnerPasswordCredentialsGrant.save(); // call save after object modification!!!

                        sessionId.getSessionAttributes().put(Constants.AUTHORIZED_GRANT, gt.getValue());
                        boolean updateResult = sessionIdService.updateSessionId(sessionId, false, true, true);
                        if (!updateResult) {
                            log.debug("Failed to update session entry: '{}'", sessionId.getId());
                        }
                    }


                    RefreshToken reToken = null;
                    if (client.getGrantTypes() != null
                            && client.getGrantTypes().length > 0
                            && Arrays.asList(client.getGrantTypes()).contains(GrantType.REFRESH_TOKEN)) {
                        reToken = resourceOwnerPasswordCredentialsGrant.createRefreshToken();
                    }

                    if (scope != null && !scope.isEmpty()) {
                        scope = resourceOwnerPasswordCredentialsGrant.checkScopesPolicy(scope);
                    }

                    AccessToken accessToken = resourceOwnerPasswordCredentialsGrant.createAccessToken(request.getHeader("X-ClientCert"), new ExecutionContext(request, response)); // create token after scopes are checked

                    IdToken idToken = null;
                    if (appConfiguration.getOpenidScopeBackwardCompatibility() && resourceOwnerPasswordCredentialsGrant.getScopes().contains("openid")) {
                        boolean includeIdTokenClaims = Boolean.TRUE.equals(
                                appConfiguration.getLegacyIdTokenClaims());
                        idToken = resourceOwnerPasswordCredentialsGrant.createIdToken(
                                null, null, null, null,
                                null, resourceOwnerPasswordCredentialsGrant, includeIdTokenClaims, idTokenTokingBindingPreprocessing);
                    }

                    oAuth2AuditLog.updateOAuth2AuditLog(resourceOwnerPasswordCredentialsGrant, true);
                    builder.entity(getJSonResponse(accessToken,
                            accessToken.getTokenType(),
                            accessToken.getExpiresIn(),
                            reToken,
                            scope,
                            idToken));
<<<<<<< HEAD
                } else if (gt == GrantType.RESOURCE_OWNER_PASSWORD_CREDENTIALS) {
                    if (!TokenParamsValidator.validateGrantType(gt, client.getGrantTypes(), appConfiguration.getGrantTypesSupported())) {
                        return response(error(400, TokenErrorResponseType.INVALID_GRANT,"grant_type is not present in client."), oAuth2AuditLog);
                    }

                    boolean authenticated = false;
                    User user = null;
                    if (authenticationFilterService.isEnabled()) {
                        String userDn = authenticationFilterService.processAuthenticationFilters(request.getParameterMap());
                        if (StringHelper.isNotEmpty(userDn)) {
                            user = userService.getUserByDn(userDn);
                            authenticated = true;
                        }
                    }


                    if (!authenticated) {
	                    if (externalResourceOwnerPasswordCredentialsService.isEnabled()) {
	                        final ExternalResourceOwnerPasswordCredentialsContext context = new ExternalResourceOwnerPasswordCredentialsContext(request, response, appConfiguration, attributeService, userService);
	                        context.setUser(user);
	                        if (externalResourceOwnerPasswordCredentialsService.executeExternalAuthenticate(context)) {
	                            log.trace("RO PC - User is authenticated successfully by external script.");
	                            user = context.getUser();
	                        }
	                    } else {
	                    	try {
	                    		authenticated = authenticationService.authenticate(username, password);
		                        if (authenticated) {
		                            user = authenticationService.getAuthenticatedUser();
		                        }
	                    	} catch (AuthenticationException ex ) {
	                            log.trace("Failed to authenticate user ", new RuntimeException("User name or password is invalid"));
	                    	}
	                    }
                    }

                    if (user != null) {
                        ResourceOwnerPasswordCredentialsGrant resourceOwnerPasswordCredentialsGrant = authorizationGrantList.createResourceOwnerPasswordCredentialsGrant(user, client);
                        SessionId sessionId = identity.getSessionId();
                        if (sessionId != null) {
                        	resourceOwnerPasswordCredentialsGrant.setAcrValues(OxConstants.SCRIPT_TYPE_INTERNAL_RESERVED_NAME);
                        	resourceOwnerPasswordCredentialsGrant.setSessionDn(sessionId.getDn());
                        	resourceOwnerPasswordCredentialsGrant.save(); // call save after object modification!!!
                        	
                        	sessionId.getSessionAttributes().put(Constants.AUTHORIZED_GRANT, gt.getValue());
                            boolean updateResult = sessionIdService.updateSessionId(sessionId, false, true, true);
                            if (!updateResult) {
                                log.debug("Failed to update session entry: '{}'", sessionId.getId());
                            }
                        }


                        RefreshToken reToken = null;
                        if (client.getGrantTypes() != null
                                && client.getGrantTypes().length > 0
                                && Arrays.asList(client.getGrantTypes()).contains(GrantType.REFRESH_TOKEN)) {
                            reToken = resourceOwnerPasswordCredentialsGrant.createRefreshToken();
                        }

                        if (scope != null && !scope.isEmpty()) {
                            scope = resourceOwnerPasswordCredentialsGrant.checkScopesPolicy(scope);
                        }

                        AccessToken accessToken = resourceOwnerPasswordCredentialsGrant.createAccessToken(request.getHeader("X-ClientCert"), new ExecutionContext(request, response)); // create token after scopes are checked

                        IdToken idToken = null;
                        if (appConfiguration.getOpenidScopeBackwardCompatibility() && resourceOwnerPasswordCredentialsGrant.getScopes().contains("openid")) {
                            boolean includeIdTokenClaims = Boolean.TRUE.equals(
                                    appConfiguration.getLegacyIdTokenClaims());
                            idToken = resourceOwnerPasswordCredentialsGrant.createIdToken(
                                    null, null, null, null,
                                    null, resourceOwnerPasswordCredentialsGrant, includeIdTokenClaims, idTokenTokingBindingPreprocessing);
                        }

                        oAuth2AuditLog.updateOAuth2AuditLog(resourceOwnerPasswordCredentialsGrant, true);
                        builder.entity(getJSonResponse(accessToken,
                                accessToken.getTokenType(),
                                accessToken.getExpiresIn(),
                                reToken,
                                scope,
                                idToken));
                    } else {
                        log.debug("Invalid user", new RuntimeException("User is empty"));
                        builder = error(401, TokenErrorResponseType.INVALID_CLIENT, "Invalid user.");
                    }
                } else if (gt == GrantType.CIBA) {
                    if (!TokenParamsValidator.validateGrantType(gt, client.getGrantTypes(), appConfiguration.getGrantTypesSupported())) {
                        return response(error(400, TokenErrorResponseType.INVALID_GRANT, "Grant types are invalid."), oAuth2AuditLog);
                    }

                    log.debug("Attempting to find authorizationGrant by authReqId: '{}'", authReqId);
                    final CIBAGrant cibaGrant = authorizationGrantList.getCIBAGrant(authReqId);

                    log.trace("AuthorizationGrant : '{}'", cibaGrant);

                    if (cibaGrant != null) {
                        if (cibaGrant.getClient().getBackchannelTokenDeliveryMode() == BackchannelTokenDeliveryMode.PING ||
                                cibaGrant.getClient().getBackchannelTokenDeliveryMode() == BackchannelTokenDeliveryMode.POLL) {
                            long currentTime = new Date().getTime();
                            Long lastAccess = cibaGrant.getLastAccessControl();
                            if (lastAccess == null) {
                                lastAccess = currentTime;
                            }
                            cibaGrant.setLastAccessControl(currentTime);
                            cibaGrant.save();

                            if (cibaGrant.isUserAuthorization() && !cibaGrant.isTokensDelivered()) {
                                RefreshToken refToken = cibaGrant.createRefreshToken();
                                log.debug("Issuing refresh token: {}", refToken.getCode());

                                AccessToken accessToken = cibaGrant.createAccessToken(request.getHeader("X-ClientCert"), new ExecutionContext(request, response));
                                log.debug("Issuing access token: {}", accessToken.getCode());

                                IdToken idToken = cibaGrant.createIdToken(
                                        null, null, accessToken, refToken,
                                        null, cibaGrant, false, null);

                                cibaGrant.setUserAuthorization(true);
                                cibaGrant.setTokensDelivered(true);
                                cibaGrant.save();

                                RefreshToken reToken = null;
                                if (client.getGrantTypes() != null
                                        && client.getGrantTypes().length > 0
                                        && Arrays.asList(client.getGrantTypes()).contains(GrantType.REFRESH_TOKEN)) {
                                    reToken = refToken;
                                }

                                if (scope != null && !scope.isEmpty()) {
                                    scope = cibaGrant.checkScopesPolicy(scope);
                                }

                                builder.entity(getJSonResponse(accessToken,
                                        accessToken.getTokenType(),
                                        accessToken.getExpiresIn(),
                                        reToken,
                                        scope,
                                        idToken));

                                oAuth2AuditLog.updateOAuth2AuditLog(cibaGrant, true);
                            } else {
                                int intervalSeconds = appConfiguration.getBackchannelAuthenticationResponseInterval();
                                long timeFromLastAccess = currentTime - lastAccess;

                                if (timeFromLastAccess > intervalSeconds * 1000) {
                                    log.debug("Access hasn't been granted yet for authReqId: '{}'", authReqId);
                                    builder = error(400, TokenErrorResponseType.AUTHORIZATION_PENDING, "User hasn't answered yet");
                                } else {
                                    log.debug("Slow down protection authReqId: '{}'", authReqId);
                                    builder = error(400, TokenErrorResponseType.SLOW_DOWN, "Client is asking too fast the token.");
                                }
                            }
                        } else {
                            log.debug("Client is not using Poll flow authReqId: '{}'", authReqId);
                            builder = error(400, TokenErrorResponseType.UNAUTHORIZED_CLIENT, "The client is not authorized as it is configured in Push Mode");
                        }
                    } else {
                        log.debug("AuthorizationGrant is empty by authReqId: '{}'", authReqId);
                        builder = error(400, TokenErrorResponseType.EXPIRED_TOKEN, "Unable to find grant object for given auth_req_id.");
                    }
=======
                } else {
                    log.debug("Invalid user", new RuntimeException("User is empty"));
                    builder = error(401, TokenErrorResponseType.INVALID_CLIENT, "Invalid user.");
>>>>>>> 824d9914
                }
            }
        } catch (WebApplicationException e) {
            throw e;
        } catch (Exception e) {
            builder = Response.status(500);
            log.error(e.getMessage(), e);
        }

        return response(builder, oAuth2AuditLog);
    }

    private void validatePKCE(AuthorizationCodeGrant grant, String codeVerifier, OAuth2AuditLog oAuth2AuditLog) {
        log.trace("PKCE validation, code_verifier: {}, code_challenge: {}, method: {}",
                codeVerifier, grant.getCodeChallenge(), grant.getCodeChallengeMethod());

        if (Strings.isNullOrEmpty(grant.getCodeChallenge()) && Strings.isNullOrEmpty(codeVerifier)) {
            return; // if no code challenge then it's valid, no PKCE check
        }

        if (!CodeVerifier.matched(grant.getCodeChallenge(), grant.getCodeChallengeMethod(), codeVerifier)) {
            log.error("PKCE check fails. Code challenge does not match to request code verifier, " +
                    "grantId:" + grant.getGrantId() + ", codeVerifier: " + codeVerifier);
            throw new WebApplicationException(response(error(401, TokenErrorResponseType.INVALID_GRANT, "PKCE check fails. Code challenge does not match to request code verifier."), oAuth2AuditLog));
        }
    }

    private Response response(ResponseBuilder builder, OAuth2AuditLog oAuth2AuditLog) {
        CacheControl cacheControl = new CacheControl();
        cacheControl.setNoTransform(false);
        cacheControl.setNoStore(true);
        builder.cacheControl(cacheControl);
        builder.header("Pragma", "no-cache");

        applicationAuditLogger.sendMessage(oAuth2AuditLog);

        return builder.build();
    }

    private ResponseBuilder error(int p_status, TokenErrorResponseType p_type, String reason) {
        return Response.status(p_status).type(MediaType.APPLICATION_JSON_TYPE).entity(errorResponseFactory.errorAsJson(p_type, reason));
    }

    /**
     * Builds a JSon String with the structure for token issues.
     */
    public String getJSonResponse(AccessToken accessToken, TokenType tokenType,
                                  Integer expiresIn, RefreshToken refreshToken, String scope,
                                  IdToken idToken) {
        JSONObject jsonObj = new JSONObject();
        try {
            jsonObj.put("access_token", accessToken.getCode()); // Required
            jsonObj.put("token_type", tokenType.toString()); // Required
            if (expiresIn != null) { // Optional
                jsonObj.put("expires_in", expiresIn);
            }
            if (refreshToken != null) { // Optional
                jsonObj.put("refresh_token", refreshToken.getCode());
            }
            if (scope != null) { // Optional
                jsonObj.put("scope", scope);
            }
            if (idToken != null) {
                jsonObj.put("id_token", idToken.getCode());
            }
        } catch (JSONException e) {
            log.error(e.getMessage(), e);
        }

        return jsonObj.toString();
    }
}<|MERGE_RESOLUTION|>--- conflicted
+++ resolved
@@ -47,14 +47,13 @@
 import javax.ws.rs.core.Response.ResponseBuilder;
 import javax.ws.rs.core.SecurityContext;
 import java.util.Arrays;
-import java.util.Date;
 
 /**
  * Provides interface for token REST web services
  *
  * @author Yuriy Zabrovarnyy
  * @author Javier Rojas Blum
- * @version February 25, 2020
+ * @version September 4, 2019
  */
 @Path("/")
 public class TokenRestWebServiceImpl implements TokenRestWebService {
@@ -106,8 +105,7 @@
                                        String redirectUri, String username, String password, String scope,
                                        String assertion, String refreshToken,
                                        String clientId, String clientSecret, String codeVerifier,
-                                       String ticket, String claimToken, String claimTokenFormat, String pctCode,
-                                       String rptCode, String authReqId,
+                                       String ticket, String claimToken, String claimTokenFormat, String pctCode, String rptCode,
                                        HttpServletRequest request, HttpServletResponse response, SecurityContext sec) {
         log.debug(
                 "Attempting to request access token: grantType = {}, code = {}, redirectUri = {}, username = {}, refreshToken = {}, " +
@@ -377,172 +375,9 @@
                             reToken,
                             scope,
                             idToken));
-<<<<<<< HEAD
-                } else if (gt == GrantType.RESOURCE_OWNER_PASSWORD_CREDENTIALS) {
-                    if (!TokenParamsValidator.validateGrantType(gt, client.getGrantTypes(), appConfiguration.getGrantTypesSupported())) {
-                        return response(error(400, TokenErrorResponseType.INVALID_GRANT,"grant_type is not present in client."), oAuth2AuditLog);
-                    }
-
-                    boolean authenticated = false;
-                    User user = null;
-                    if (authenticationFilterService.isEnabled()) {
-                        String userDn = authenticationFilterService.processAuthenticationFilters(request.getParameterMap());
-                        if (StringHelper.isNotEmpty(userDn)) {
-                            user = userService.getUserByDn(userDn);
-                            authenticated = true;
-                        }
-                    }
-
-
-                    if (!authenticated) {
-	                    if (externalResourceOwnerPasswordCredentialsService.isEnabled()) {
-	                        final ExternalResourceOwnerPasswordCredentialsContext context = new ExternalResourceOwnerPasswordCredentialsContext(request, response, appConfiguration, attributeService, userService);
-	                        context.setUser(user);
-	                        if (externalResourceOwnerPasswordCredentialsService.executeExternalAuthenticate(context)) {
-	                            log.trace("RO PC - User is authenticated successfully by external script.");
-	                            user = context.getUser();
-	                        }
-	                    } else {
-	                    	try {
-	                    		authenticated = authenticationService.authenticate(username, password);
-		                        if (authenticated) {
-		                            user = authenticationService.getAuthenticatedUser();
-		                        }
-	                    	} catch (AuthenticationException ex ) {
-	                            log.trace("Failed to authenticate user ", new RuntimeException("User name or password is invalid"));
-	                    	}
-	                    }
-                    }
-
-                    if (user != null) {
-                        ResourceOwnerPasswordCredentialsGrant resourceOwnerPasswordCredentialsGrant = authorizationGrantList.createResourceOwnerPasswordCredentialsGrant(user, client);
-                        SessionId sessionId = identity.getSessionId();
-                        if (sessionId != null) {
-                        	resourceOwnerPasswordCredentialsGrant.setAcrValues(OxConstants.SCRIPT_TYPE_INTERNAL_RESERVED_NAME);
-                        	resourceOwnerPasswordCredentialsGrant.setSessionDn(sessionId.getDn());
-                        	resourceOwnerPasswordCredentialsGrant.save(); // call save after object modification!!!
-                        	
-                        	sessionId.getSessionAttributes().put(Constants.AUTHORIZED_GRANT, gt.getValue());
-                            boolean updateResult = sessionIdService.updateSessionId(sessionId, false, true, true);
-                            if (!updateResult) {
-                                log.debug("Failed to update session entry: '{}'", sessionId.getId());
-                            }
-                        }
-
-
-                        RefreshToken reToken = null;
-                        if (client.getGrantTypes() != null
-                                && client.getGrantTypes().length > 0
-                                && Arrays.asList(client.getGrantTypes()).contains(GrantType.REFRESH_TOKEN)) {
-                            reToken = resourceOwnerPasswordCredentialsGrant.createRefreshToken();
-                        }
-
-                        if (scope != null && !scope.isEmpty()) {
-                            scope = resourceOwnerPasswordCredentialsGrant.checkScopesPolicy(scope);
-                        }
-
-                        AccessToken accessToken = resourceOwnerPasswordCredentialsGrant.createAccessToken(request.getHeader("X-ClientCert"), new ExecutionContext(request, response)); // create token after scopes are checked
-
-                        IdToken idToken = null;
-                        if (appConfiguration.getOpenidScopeBackwardCompatibility() && resourceOwnerPasswordCredentialsGrant.getScopes().contains("openid")) {
-                            boolean includeIdTokenClaims = Boolean.TRUE.equals(
-                                    appConfiguration.getLegacyIdTokenClaims());
-                            idToken = resourceOwnerPasswordCredentialsGrant.createIdToken(
-                                    null, null, null, null,
-                                    null, resourceOwnerPasswordCredentialsGrant, includeIdTokenClaims, idTokenTokingBindingPreprocessing);
-                        }
-
-                        oAuth2AuditLog.updateOAuth2AuditLog(resourceOwnerPasswordCredentialsGrant, true);
-                        builder.entity(getJSonResponse(accessToken,
-                                accessToken.getTokenType(),
-                                accessToken.getExpiresIn(),
-                                reToken,
-                                scope,
-                                idToken));
-                    } else {
-                        log.debug("Invalid user", new RuntimeException("User is empty"));
-                        builder = error(401, TokenErrorResponseType.INVALID_CLIENT, "Invalid user.");
-                    }
-                } else if (gt == GrantType.CIBA) {
-                    if (!TokenParamsValidator.validateGrantType(gt, client.getGrantTypes(), appConfiguration.getGrantTypesSupported())) {
-                        return response(error(400, TokenErrorResponseType.INVALID_GRANT, "Grant types are invalid."), oAuth2AuditLog);
-                    }
-
-                    log.debug("Attempting to find authorizationGrant by authReqId: '{}'", authReqId);
-                    final CIBAGrant cibaGrant = authorizationGrantList.getCIBAGrant(authReqId);
-
-                    log.trace("AuthorizationGrant : '{}'", cibaGrant);
-
-                    if (cibaGrant != null) {
-                        if (cibaGrant.getClient().getBackchannelTokenDeliveryMode() == BackchannelTokenDeliveryMode.PING ||
-                                cibaGrant.getClient().getBackchannelTokenDeliveryMode() == BackchannelTokenDeliveryMode.POLL) {
-                            long currentTime = new Date().getTime();
-                            Long lastAccess = cibaGrant.getLastAccessControl();
-                            if (lastAccess == null) {
-                                lastAccess = currentTime;
-                            }
-                            cibaGrant.setLastAccessControl(currentTime);
-                            cibaGrant.save();
-
-                            if (cibaGrant.isUserAuthorization() && !cibaGrant.isTokensDelivered()) {
-                                RefreshToken refToken = cibaGrant.createRefreshToken();
-                                log.debug("Issuing refresh token: {}", refToken.getCode());
-
-                                AccessToken accessToken = cibaGrant.createAccessToken(request.getHeader("X-ClientCert"), new ExecutionContext(request, response));
-                                log.debug("Issuing access token: {}", accessToken.getCode());
-
-                                IdToken idToken = cibaGrant.createIdToken(
-                                        null, null, accessToken, refToken,
-                                        null, cibaGrant, false, null);
-
-                                cibaGrant.setUserAuthorization(true);
-                                cibaGrant.setTokensDelivered(true);
-                                cibaGrant.save();
-
-                                RefreshToken reToken = null;
-                                if (client.getGrantTypes() != null
-                                        && client.getGrantTypes().length > 0
-                                        && Arrays.asList(client.getGrantTypes()).contains(GrantType.REFRESH_TOKEN)) {
-                                    reToken = refToken;
-                                }
-
-                                if (scope != null && !scope.isEmpty()) {
-                                    scope = cibaGrant.checkScopesPolicy(scope);
-                                }
-
-                                builder.entity(getJSonResponse(accessToken,
-                                        accessToken.getTokenType(),
-                                        accessToken.getExpiresIn(),
-                                        reToken,
-                                        scope,
-                                        idToken));
-
-                                oAuth2AuditLog.updateOAuth2AuditLog(cibaGrant, true);
-                            } else {
-                                int intervalSeconds = appConfiguration.getBackchannelAuthenticationResponseInterval();
-                                long timeFromLastAccess = currentTime - lastAccess;
-
-                                if (timeFromLastAccess > intervalSeconds * 1000) {
-                                    log.debug("Access hasn't been granted yet for authReqId: '{}'", authReqId);
-                                    builder = error(400, TokenErrorResponseType.AUTHORIZATION_PENDING, "User hasn't answered yet");
-                                } else {
-                                    log.debug("Slow down protection authReqId: '{}'", authReqId);
-                                    builder = error(400, TokenErrorResponseType.SLOW_DOWN, "Client is asking too fast the token.");
-                                }
-                            }
-                        } else {
-                            log.debug("Client is not using Poll flow authReqId: '{}'", authReqId);
-                            builder = error(400, TokenErrorResponseType.UNAUTHORIZED_CLIENT, "The client is not authorized as it is configured in Push Mode");
-                        }
-                    } else {
-                        log.debug("AuthorizationGrant is empty by authReqId: '{}'", authReqId);
-                        builder = error(400, TokenErrorResponseType.EXPIRED_TOKEN, "Unable to find grant object for given auth_req_id.");
-                    }
-=======
                 } else {
                     log.debug("Invalid user", new RuntimeException("User is empty"));
                     builder = error(401, TokenErrorResponseType.INVALID_CLIENT, "Invalid user.");
->>>>>>> 824d9914
                 }
             }
         } catch (WebApplicationException e) {
