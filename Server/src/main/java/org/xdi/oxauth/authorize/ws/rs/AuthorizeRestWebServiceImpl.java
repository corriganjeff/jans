/*
 * oxAuth is available under the MIT License (2008). See http://opensource.org/licenses/MIT for full text.
 *
 * Copyright (c) 2014, Gluu
 */

package org.xdi.oxauth.authorize.ws.rs;

import com.wordnik.swagger.annotations.Api;
import org.apache.commons.lang.StringUtils;
import org.gluu.site.ldap.persistence.exception.EntryPersistenceException;
import org.jboss.resteasy.client.ClientRequest;
import org.jboss.resteasy.client.ClientResponse;
import org.jboss.seam.Component;
import org.jboss.seam.annotations.In;
import org.jboss.seam.annotations.Logger;
import org.jboss.seam.annotations.Name;
import org.jboss.seam.log.Log;
import org.jboss.seam.security.Identity;
import org.xdi.oxauth.auth.Authenticator;
import org.xdi.oxauth.model.authorize.*;
import org.xdi.oxauth.model.common.*;
import org.xdi.oxauth.model.config.ConfigurationFactory;
import org.xdi.oxauth.model.error.ErrorResponseFactory;
import org.xdi.oxauth.model.exception.InvalidJwtException;
import org.xdi.oxauth.model.jwt.JwtClaimName;
import org.xdi.oxauth.model.registration.Client;
import org.xdi.oxauth.model.util.JwtUtil;
import org.xdi.oxauth.model.util.Util;
import org.xdi.oxauth.service.*;
import org.xdi.oxauth.util.QueryStringDecoder;
import org.xdi.oxauth.util.RedirectUri;
import org.xdi.oxauth.util.RedirectUtil;
import org.xdi.oxauth.util.ServerUtil;
import org.xdi.util.StringHelper;
import org.xdi.util.security.StringEncrypter;

import javax.servlet.http.HttpServletRequest;
import javax.servlet.http.HttpServletResponse;
import javax.ws.rs.HttpMethod;
import javax.ws.rs.core.Response;
import javax.ws.rs.core.Response.ResponseBuilder;
import javax.ws.rs.core.SecurityContext;
import java.net.ConnectException;
import java.net.URI;
import java.net.URISyntaxException;
import java.net.UnknownHostException;
import java.security.SignatureException;
import java.util.*;

import static org.xdi.oxauth.model.util.StringUtils.implode;

/**
 * Implementation for request authorization through REST web services.
 *
 * @author Javier Rojas Blum
 * @version June 3, 2015
 */
@Name("requestAuthorizationRestWebService")
@Api(value = "/oxauth/authorize", description = "Authorization Endpoint")
public class AuthorizeRestWebServiceImpl implements AuthorizeRestWebService {

    @Logger
    private Log log;

    @In
    private ErrorResponseFactory errorResponseFactory;

    @In
    private RedirectionUriService redirectionUriService;

    @In
    private AuthorizationGrantList authorizationGrantList;

    @In
    private ClientService clientService;

    @In
    private UserService userService;

    @In
    private UserGroupService userGroupService;

    @In
    private FederationDataService federationDataService;

    @In
    private ScopeService scopeService;

    @In
    private AttributeService attributeService;

    @In
    private Identity identity;

    @In
    private AuthenticationFilterService authenticationFilterService;

    @In
    private SessionIdService sessionIdService;

    @In
    private SessionId sessionUser;

    @Override
    public Response requestAuthorizationGet(
            String scope, String responseType, String clientId, String redirectUri, String state, String responseMode,
            String nonce, String display, String prompt, Integer maxAge, String uiLocales, String idTokenHint,
            String loginHint, String acrValues, String amrValues, String request, String requestUri, String requestSessionId,
            String sessionId, String accessToken, String originHeaders,
            HttpServletRequest httpRequest, HttpServletResponse httpResponse, SecurityContext securityContext) {
        return requestAuthorization(scope, responseType, clientId, redirectUri, state, responseMode, nonce, display,
                prompt, maxAge, uiLocales, idTokenHint, loginHint, acrValues, amrValues, request, requestUri,
                requestSessionId, sessionId, accessToken, HttpMethod.GET, originHeaders,
                httpRequest, httpResponse, securityContext);
    }

    @Override
    public Response requestAuthorizationPost(
            String scope, String responseType, String clientId, String redirectUri, String state, String responseMode,
            String nonce, String display, String prompt, Integer maxAge, String uiLocales, String idTokenHint,
            String loginHint, String acrValues, String amrValues, String request, String requestUri, String requestSessionId,
            String sessionId, String accessToken, String originHeaders,
            HttpServletRequest httpRequest, HttpServletResponse httpResponse, SecurityContext securityContext) {
        return requestAuthorization(scope, responseType, clientId, redirectUri, state, responseMode, nonce, display,
                prompt, maxAge, uiLocales, idTokenHint, loginHint, acrValues, amrValues, request, requestUri,
                requestSessionId, sessionId, accessToken, HttpMethod.POST, originHeaders,
                httpRequest, httpResponse, securityContext);
    }

    public Response requestAuthorization(
            String scope, String responseType, String clientId, String redirectUri, String state, String respMode,
            String nonce, String display, String prompt, Integer maxAge, String uiLocalesStr, String idTokenHint,
            String loginHint, String acrValuesStr, String amrValuesStr, String request, String requestUri, String requestSessionId,
            String sessionId, String accessToken, String method, String originHeaders,
            HttpServletRequest httpRequest, HttpServletResponse httpResponse, SecurityContext securityContext) {
        scope = ServerUtil.urlDecode(scope); // it may be encoded in uma case

        // ATTENTION : please do not add more parameter in this debug method because it will not work with Seam 2.2.2.Final ,
        // there is limit of 10 parameters (hardcoded), see: org.jboss.seam.core.Interpolator#interpolate
        log.debug("Attempting to request authorization: "
                        + "responseType = {0}, clientId = {1}, scope = {2}, redirectUri = {3}, nonce = {4}, "
                        + "state = {5}, request = {6}, isSecure = {7}, requestSessionId = {8}, sessionId = {9}",
                responseType, clientId, scope, redirectUri, nonce,
                state, request, securityContext.isSecure(), requestSessionId, sessionId);

        log.debug("Attempting to request authorization: "
                + "acrValues = {0}, amrValues = {1}, originHeaders = {4}", acrValuesStr, amrValuesStr, originHeaders);

        ResponseBuilder builder = Response.ok();

        List<String> uiLocales = null;
        if (StringUtils.isNotBlank(uiLocalesStr)) {
            uiLocales = Util.splittedStringAsList(uiLocalesStr, " ");
        }

        List<ResponseType> responseTypes = ResponseType.fromString(responseType, " ");
        List<Prompt> prompts = Prompt.fromString(prompt, " ");
        List<String> scopes = Util.splittedStringAsList(scope, " ");
        List<String> acrValues = Util.splittedStringAsList(acrValuesStr, " ");
        List<String> amrValues = Util.splittedStringAsList(amrValuesStr, " ");

        ResponseMode responseMode = ResponseMode.getByValue(respMode);

        User user = sessionUser != null && StringUtils.isNotBlank(sessionUser.getUserDn()) ?
                userService.getUserByDn(sessionUser.getUserDn()) : null;



        try {
            sessionIdService.updateSessionIfNeeded(sessionUser, redirectUri, acrValuesStr);

            if (!AuthorizeParamsValidator.validateParams(responseType, clientId, prompts, nonce, request, requestUri)) {
                if (clientId != null && redirectUri != null && redirectionUriService.validateRedirectionUri(clientId, redirectUri) != null) {
                    RedirectUri redirectUriResponse = new RedirectUri(redirectUri, responseTypes, responseMode);
                    redirectUriResponse.parseQueryString(errorResponseFactory.getErrorAsQueryString(
                            AuthorizeErrorResponseType.INVALID_REQUEST, state));

                    builder = RedirectUtil.getRedirectResponseBuilder(redirectUriResponse.toString(), httpRequest);
                } else {
                    builder = Response.status(Response.Status.BAD_REQUEST.getStatusCode()); // 400
                    builder.entity(errorResponseFactory.getErrorAsJson(
                            AuthorizeErrorResponseType.INVALID_REQUEST, state));
                }
            } else {
                Client client = clientService.getClient(clientId);
                JwtAuthorizationRequest jwtAuthorizationRequest = null;

                if (client != null) {
                    // Validate redirectUri
                    redirectUri = redirectionUriService.validateRedirectionUri(clientId, redirectUri);
                    boolean validRedirectUri = redirectUri != null;

                    if (AuthorizeParamsValidator.validateResponseTypes(responseTypes, client)) {
                        if (validRedirectUri) {

                            if (ConfigurationFactory.getConfiguration().getFederationEnabled()) {
                                if (!federationDataService.hasAnyActiveTrust(client)) {
                                    log.debug("Forbid authorization. Client is not in any trust relationship however federation is enabled for server. Client id: {0}, client redirectUris: {1}",
                                            client.getClientId(), client.getRedirectUris());
                                    return error(Response.Status.UNAUTHORIZED, AuthorizeErrorResponseType.UNAUTHORIZED_CLIENT, state).build();
                                }
                            }

                            if (StringUtils.isNotBlank(accessToken)) {
                                AuthorizationGrant authorizationGrant = authorizationGrantList.getAuthorizationGrantByAccessToken(accessToken);

                                if (authorizationGrant == null) {
                                    RedirectUri redirectUriResponse = new RedirectUri(redirectUri, responseTypes, responseMode);
                                    redirectUriResponse.parseQueryString(errorResponseFactory.getErrorAsQueryString(
                                            AuthorizeErrorResponseType.ACCESS_DENIED, state));

                                    builder = RedirectUtil.getRedirectResponseBuilder(redirectUriResponse.toString(), httpRequest);
                                    return builder.build();
                                } else {
                                    user = userService.getUser(authorizationGrant.getUserId());
                                    sessionUser = sessionIdService.generateAuthenticatedSessionId(user.getDn(), prompt);
                                }
                            }

                            if (StringUtils.isNotBlank(requestUri)) {
                                boolean validRequestUri = false;
                                try {
                                    URI reqUri = new URI(requestUri);
                                    String reqUriHash = reqUri.getFragment();
                                    String reqUriWithoutFragment = reqUri.getScheme() + ":" + reqUri.getSchemeSpecificPart();

                                    ClientRequest clientRequest = new ClientRequest(reqUriWithoutFragment);
                                    clientRequest.setHttpMethod(HttpMethod.GET);

                                    ClientResponse<String> clientResponse = clientRequest.get(String.class);
                                    int status = clientResponse.getStatus();

                                    if (status == 200) {
                                        request = clientResponse.getEntity(String.class);

                                        if (StringUtils.isBlank(reqUriHash)) {
                                            validRequestUri = true;
                                        } else {
                                            String hash = JwtUtil.base64urlencode(JwtUtil.getMessageDigestSHA256(request));
                                            validRequestUri = StringUtils.equals(reqUriHash, hash);
                                        }
                                    }

                                    if (validRequestUri) {
                                        requestUri = null;
                                    } else {
                                        RedirectUri redirectUriResponse = new RedirectUri(redirectUri, responseTypes, responseMode);
                                        redirectUriResponse.parseQueryString(errorResponseFactory.getErrorAsQueryString(
                                                AuthorizeErrorResponseType.INVALID_REQUEST_URI, state));

                                        builder = RedirectUtil.getRedirectResponseBuilder(redirectUriResponse.toString(), httpRequest);
                                        return builder.build();
                                    }
                                } catch (URISyntaxException e) {
                                    log.error(e.getMessage(), e);
                                } catch (UnknownHostException e) {
                                    log.error(e.getMessage(), e);
                                } catch (ConnectException e) {
                                    log.error(e.getMessage(), e);
                                } catch (Exception e) {
                                    log.error(e.getMessage(), e);
                                }
                            }

                            boolean invalidOpenidRequestObject = false;
                            if (StringUtils.isNotBlank(request)) {
                                try {
                                    jwtAuthorizationRequest = new JwtAuthorizationRequest(request, client);

                                    if (!jwtAuthorizationRequest.getResponseTypes().containsAll(responseTypes)
                                            || !responseTypes.containsAll(jwtAuthorizationRequest.getResponseTypes())) {
                                        throw new InvalidJwtException("The responseType parameter is not the same in the JWT");
                                    } else if (jwtAuthorizationRequest.getClientId() != null
                                            && !jwtAuthorizationRequest.getClientId().equals(clientId)) {
                                        throw new InvalidJwtException("The clientId parameter is not the same in the JWT");
                                    } else if (!jwtAuthorizationRequest.getScopes().containsAll(scopes)
                                            || !scopes.containsAll(jwtAuthorizationRequest.getScopes())) {
                                        throw new InvalidJwtException("The scope parameter is not the same in the JWT");
                                    } else if (jwtAuthorizationRequest.getRedirectUri() != null
                                            && !jwtAuthorizationRequest.getRedirectUri().equals(redirectUri)) {
                                        throw new InvalidJwtException("The redirectUri parameter is not the same in the JWT");
                                    } else if (jwtAuthorizationRequest.getState() != null && StringUtils.isNotBlank(state)
                                            && !jwtAuthorizationRequest.getState().equals(state)) {
                                        throw new InvalidJwtException("The state parameter is not the same in the JWT");
                                    } else if (jwtAuthorizationRequest.getNonce() != null && StringUtils.isNotBlank(nonce)
                                            && !jwtAuthorizationRequest.getNonce().equals(nonce)) {
                                        throw new InvalidJwtException("The nonce parameter is not the same in the JWT");
                                    } else if (jwtAuthorizationRequest.getDisplay() != null && StringUtils.isNotBlank(display)
                                            && !jwtAuthorizationRequest.getDisplay().getParamName().equals(display)) {
                                        throw new InvalidJwtException("The display parameter is not the same in the JWT");
                                    } else if (!jwtAuthorizationRequest.getPrompts().isEmpty() && !prompts.isEmpty()
                                            && !jwtAuthorizationRequest.getPrompts().containsAll(prompts)) {
                                        throw new InvalidJwtException("The prompt parameter is not the same in the JWT");
                                    } else if (jwtAuthorizationRequest.getIdTokenMember() != null
                                            && jwtAuthorizationRequest.getIdTokenMember().getMaxAge() != null && maxAge != null
                                            && !jwtAuthorizationRequest.getIdTokenMember().getMaxAge().equals(maxAge)) {
                                        throw new InvalidJwtException("The maxAge parameter is not the same in the JWT");
                                    }
                                } catch (InvalidJwtException e) {
                                    invalidOpenidRequestObject = true;
                                    log.debug("Invalid JWT authorization request. Exception = {0}, Message = {1}", e,
                                            e.getClass().getName(), e.getMessage());
                                } catch (Exception e) {
                                    invalidOpenidRequestObject = true;
                                    log.debug("Invalid JWT authorization request. Exception = {0}, Message = {1}", e,
                                            e.getClass().getName(), e.getMessage());
                                }
                            }
                            if (invalidOpenidRequestObject) {
                                RedirectUri redirectUriResponse = new RedirectUri(redirectUri, responseTypes, responseMode);

                                redirectUriResponse.parseQueryString(errorResponseFactory.getErrorAsQueryString(
                                        AuthorizeErrorResponseType.INVALID_OPENID_REQUEST_OBJECT, state));

                                builder = RedirectUtil.getRedirectResponseBuilder(redirectUriResponse.toString(), httpRequest);
                            } else {
                                AuthorizationGrant authorizationGrant = null;
                                RedirectUri redirectUriResponse = new RedirectUri(redirectUri, responseTypes, responseMode);

                                if (jwtAuthorizationRequest != null && jwtAuthorizationRequest.getIdTokenMember() != null) {
                                    Claim userIdClaim = jwtAuthorizationRequest.getIdTokenMember().getClaim(JwtClaimName.SUBJECT_IDENTIFIER);
                                    if (userIdClaim != null && userIdClaim.getClaimValue() != null
                                            && userIdClaim.getClaimValue().getValue() != null) {
                                        String userIdClaimValue = userIdClaim.getClaimValue().getValue();

                                        if (user != null) {
                                            String userId = user.getUserId();

                                            if (!userId.equalsIgnoreCase(userIdClaimValue)) {
                                                redirectUriResponse.parseQueryString(errorResponseFactory.getErrorAsQueryString(
                                                        AuthorizeErrorResponseType.USER_MISMATCHED, state));

                                                builder = RedirectUtil.getRedirectResponseBuilder(redirectUriResponse.toString(), httpRequest);
                                                return builder.build();
                                            }
                                        }
                                    }
                                }

                                if (user == null) {
                                    identity.logout();
                                    if (prompts.contains(Prompt.NONE)) {
                                        if (authenticationFilterService.isEnabled()) {
                                            Map<String, String> params = new HashMap<String, String>();
                                            if (method.equals(HttpMethod.GET)) {
                                                params = QueryStringDecoder.decode(httpRequest.getQueryString());
                                            } else {
                                                params = httpRequest.getParameterMap();
                                            }

                                            String userDn = authenticationFilterService.processAuthenticationFilters(params);
                                            if (userDn != null) {
                                                sessionUser = sessionIdService.generateAuthenticatedSessionId(userDn, prompt);
                                                user = userService.getUserByDn(sessionUser.getUserDn());

                                                Authenticator authenticator = (Authenticator) Component.getInstance(Authenticator.class, true);
                                                authenticator.authenticateExternallyWebService(user.getUserId());
                                                identity.addRole("user");
                                            } else {
                                                redirectUriResponse.parseQueryString(errorResponseFactory.getErrorAsQueryString(
                                                        AuthorizeErrorResponseType.LOGIN_REQUIRED, state));

                                                builder = RedirectUtil.getRedirectResponseBuilder(redirectUriResponse.toString(), httpRequest);
                                                return builder.build();
                                            }
                                        } else {
                                            redirectUriResponse.parseQueryString(errorResponseFactory.getErrorAsQueryString(
                                                    AuthorizeErrorResponseType.LOGIN_REQUIRED, state));

                                            builder = RedirectUtil.getRedirectResponseBuilder(redirectUriResponse.toString(), httpRequest);
                                            return builder.build();
                                        }
                                    } else {
                                        if (prompts.contains(Prompt.LOGIN)) {
                                            endSession(sessionId, httpRequest, httpResponse);
                                            prompts.remove(Prompt.LOGIN);
                                        }

                                        redirectToAuthorizationPage(redirectUriResponse, responseTypes, scope, clientId,
                                                redirectUri, state, nonce, display, prompts, maxAge, uiLocales,
                                                idTokenHint, loginHint, acrValues, amrValues, request, requestUri, originHeaders);
                                        builder = RedirectUtil.getRedirectResponseBuilder(redirectUriResponse.toString(), httpRequest);
                                        return builder.build();
                                    }
                                }

                                if (prompts.contains(Prompt.NONE) && Boolean.parseBoolean(client.getTrustedClient())) {
                                    sessionUser.addPermission(clientId, true);
                                }

                                if (prompts.contains(Prompt.LOGIN)) {
                                    endSession(sessionId, httpRequest, httpResponse);
                                    prompts.remove(Prompt.LOGIN);

                                    redirectToAuthorizationPage(redirectUriResponse, responseTypes, scope, clientId,
                                            redirectUri, state, nonce, display, prompts, maxAge, uiLocales, idTokenHint,
                                            loginHint, acrValues, amrValues, request, requestUri, originHeaders);
                                    builder = RedirectUtil.getRedirectResponseBuilder(redirectUriResponse.toString(), httpRequest);
                                    return builder.build();
                                }

                                if (prompts.contains(Prompt.CONSENT) && !sessionUser.isPermissionGrantedForClient(clientId)) {
                                    prompts.remove(Prompt.CONSENT);

                                    redirectToAuthorizationPage(redirectUriResponse, responseTypes, scope, clientId,
                                            redirectUri, state, nonce, display, prompts, maxAge, uiLocales, idTokenHint,
                                            loginHint, acrValues, amrValues, request, requestUri, originHeaders);
                                    builder = RedirectUtil.getRedirectResponseBuilder(redirectUriResponse.toString(), httpRequest);
                                    return builder.build();
                                }

                                // OXAUTH-37 : Validate authentication max age
                                boolean validAuthenticationMaxAge = true;
                                Integer authenticationMaxAge = null;
                                if (maxAge != null) {
                                    authenticationMaxAge = maxAge;
                                } else if (!invalidOpenidRequestObject && jwtAuthorizationRequest != null
                                        && jwtAuthorizationRequest.getIdTokenMember() != null
                                        && jwtAuthorizationRequest.getIdTokenMember().getMaxAge() != null) {
                                    authenticationMaxAge = jwtAuthorizationRequest.getIdTokenMember().getMaxAge();
                                }
                                GregorianCalendar now = new GregorianCalendar(TimeZone.getTimeZone("UTC"));
                                GregorianCalendar userAuthenticationTime = new GregorianCalendar(TimeZone.getTimeZone("UTC"));
                                userAuthenticationTime.setTime(sessionUser.getAuthenticationTime());
                                if (authenticationMaxAge != null) {
                                    userAuthenticationTime.add(Calendar.SECOND, authenticationMaxAge);
                                    validAuthenticationMaxAge = userAuthenticationTime.after(now);
                                } else if (client.getDefaultMaxAge() != null) {
                                    userAuthenticationTime.add(Calendar.SECOND, client.getDefaultMaxAge());
                                    validAuthenticationMaxAge = userAuthenticationTime.after(now);
                                }
                                if (!validAuthenticationMaxAge) {
                                    endSession(sessionId, httpRequest, httpResponse);

                                    redirectToAuthorizationPage(redirectUriResponse, responseTypes, scope, clientId,
                                            redirectUri, state, nonce, display, prompts, maxAge, uiLocales, idTokenHint,
                                            loginHint, acrValues, amrValues, request, requestUri, originHeaders);
                                    builder = RedirectUtil.getRedirectResponseBuilder(redirectUriResponse.toString(), httpRequest);
                                    return builder.build();
                                }

                                // OXAUTH-87 : Checks whether client has groups. If yes then user must be in one of these groups otherwise forbid authorization.
                                if (checkUserGroups(user, client)) {
                                    AuthorizationCode authorizationCode = null;
                                    if (responseTypes.contains(ResponseType.CODE)) {
                                        authorizationGrant = authorizationGrantList.createAuthorizationCodeGrant(user, client,
                                                sessionUser.getAuthenticationTime());
                                        authorizationGrant.setNonce(nonce);
                                        authorizationGrant.setJwtAuthorizationRequest(jwtAuthorizationRequest);
                                        authorizationGrant.setScopes(scopes);

                                        // Store acr_values
                                        authorizationGrant.setAcrValues(acrValuesStr);
                                        authorizationGrant.save(); // call save after object modification!!!

                                        authorizationCode = authorizationGrant.getAuthorizationCode();

                                        redirectUriResponse.addResponseParameter("code", authorizationCode.getCode());
                                    }

                                    AccessToken newAccessToken = null;
                                    if (responseTypes.contains(ResponseType.TOKEN)) {
                                        if (authorizationGrant == null) {
                                            authorizationGrant = authorizationGrantList.createImplicitGrant(user, client,
                                                    sessionUser.getAuthenticationTime());
                                            authorizationGrant.setNonce(nonce);
                                            authorizationGrant.setJwtAuthorizationRequest(jwtAuthorizationRequest);
                                            authorizationGrant.setScopes(scopes);

                                            // Store acr_values
                                            authorizationGrant.setAcrValues(acrValuesStr);
                                            authorizationGrant.save(); // call save after object modification!!!
                                        }
                                        newAccessToken = authorizationGrant.createAccessToken();

                                        redirectUriResponse.addResponseParameter("access_token", newAccessToken.getCode());
                                        redirectUriResponse.addResponseParameter("token_type", newAccessToken.getTokenType().toString());
                                        redirectUriResponse.addResponseParameter("expires_in", newAccessToken.getExpiresIn() + "");
                                    }

                                    if (responseTypes.contains(ResponseType.ID_TOKEN)) {
                                        if (authorizationGrant == null) {
                                            authorizationGrant = authorizationGrantList.createAuthorizationGrant(user, client,
                                                    sessionUser.getAuthenticationTime());
                                            authorizationGrant.setNonce(nonce);
                                            authorizationGrant.setJwtAuthorizationRequest(jwtAuthorizationRequest);
                                            authorizationGrant.setScopes(scopes);

                                            // Store authentication acr values
                                            authorizationGrant.setAcrValues(acrValuesStr);
                                            authorizationGrant.save(); // call save after object modification, call is asynchronous!!!
                                        }
                                        //Map<String, String> idTokenClaims = getClaims(user, authorizationGrant, scopes);
                                        IdToken idToken = authorizationGrant.createIdToken(
<<<<<<< HEAD
                                                nonce, authorizationCode, newAccessToken, idTokenClaims, authorizationGrant.getAcrValues());
=======
                                                nonce, authorizationCode, newAccessToken,
                                                authorizationGrant.getAuthLevel(), authorizationGrant.getAuthMode());
>>>>>>> 20ffe3c9

                                        redirectUriResponse.addResponseParameter("id_token", idToken.getCode());
                                    }

                                    if (authorizationGrant != null && StringHelper.isNotEmpty(acrValuesStr)) {
                                        redirectUriResponse.addResponseParameter("acr_values", acrValuesStr);
                                    }

                                    //if (Boolean.valueOf(requestSessionId) && StringUtils.isBlank(sessionId) &&
                                    if (sessionUser.getId() == null) {
                                        final SessionId newSessionUser = sessionIdService.generateAuthenticatedSessionId(sessionUser.getUserDn(), prompt);
                                        String newSessionId = newSessionUser.getId();
                                        sessionUser.setId(newSessionId);
                                        log.trace("newSessionId = {0}", newSessionId);
                                    }
                                    redirectUriResponse.addResponseParameter(Parameters.SESSION_ID.getParamName(), sessionUser.getId());
                                    redirectUriResponse.addResponseParameter("state", state);
                                    if (scope != null && !scope.isEmpty()) {
                                        scope = authorizationGrant.checkScopesPolicy(scope);

                                        redirectUriResponse.addResponseParameter("scope", scope);
                                    }

                                    clientService.updatAccessTime(client, false);

                                    builder = RedirectUtil.getRedirectResponseBuilder(redirectUriResponse.toString(), httpRequest);
                                } else {
                                    redirectUriResponse.parseQueryString(errorResponseFactory.getErrorAsQueryString(
                                            AuthorizeErrorResponseType.UNAUTHORIZED_CLIENT, state));
                                    builder = RedirectUtil.getRedirectResponseBuilder(redirectUriResponse.toString(), httpRequest);
                                }
                            }
                        } else { // Invalid redirectUri
                            builder = error(Response.Status.BAD_REQUEST,
                                    AuthorizeErrorResponseType.INVALID_REQUEST_REDIRECT_URI, state); // 400
                        }
                    } else { // Invalid responseTypes
                        builder = Response.status(Response.Status.BAD_REQUEST.getStatusCode()); // 400
                        builder.entity(errorResponseFactory.getErrorAsJson(
                                AuthorizeErrorResponseType.UNSUPPORTED_RESPONSE_TYPE, state));
                    }
                } else {
                    builder = error(Response.Status.UNAUTHORIZED, AuthorizeErrorResponseType.UNAUTHORIZED_CLIENT, state);
                }
            }
        } catch (AcrChangedException e) {
            builder = Response.status(Response.Status.UNAUTHORIZED).entity("Session already exist with ACR that is different " +
                    "than the one send with this authorization request. Please perform logout in order to login with another ACR. ACR: " + acrValuesStr);
            log.error(e.getMessage(), e);
        } catch (EntryPersistenceException e) { // Invalid clientId
            builder = error(Response.Status.UNAUTHORIZED, AuthorizeErrorResponseType.UNAUTHORIZED_CLIENT, state);
            log.error(e.getMessage(), e);
        } catch (SignatureException e) {
            builder = Response.status(Response.Status.INTERNAL_SERVER_ERROR.getStatusCode()); // 500
            log.error(e.getMessage(), e);
        } catch (StringEncrypter.EncryptionException e) {
            builder = Response.status(Response.Status.INTERNAL_SERVER_ERROR.getStatusCode()); // 500
            log.error(e.getMessage(), e);
        } catch (InvalidJwtException e) {
            builder = Response.status(Response.Status.INTERNAL_SERVER_ERROR.getStatusCode()); // 500
            log.error(e.getMessage(), e);
        } catch (Exception e) {
            builder = Response.status(Response.Status.INTERNAL_SERVER_ERROR.getStatusCode()); // 500
            log.error(e.getMessage(), e);
        }

        return builder.build();
    }

    private ResponseBuilder error(Response.Status p_status, AuthorizeErrorResponseType p_type, String p_state) {
        return Response.status(p_status.getStatusCode()).entity(errorResponseFactory.getErrorAsJson(p_type, p_state));
    }

    private void redirectToAuthorizationPage(
            RedirectUri redirectUriResponse, List<ResponseType> responseTypes, String scope, String clientId,
            String redirectUri, String state, String nonce, String display, List<Prompt> prompts, Integer maxAge,
            List<String> uiLocales, String idTokenHint, String loginHint, List<String> acrValues, List<String> amrValues, String request,
            String requestUri, String originHeaders) {

        redirectUriResponse.setBaseRedirectUri(ConfigurationFactory.getConfiguration().getAuthorizationPage());

        // oAuth parameters
        String responseType = implode(responseTypes, " ");
        if (StringUtils.isNotBlank(responseType)) {
            redirectUriResponse.addResponseParameter(AuthorizeRequestParam.RESPONSE_TYPE, responseType);
        }
        if (StringUtils.isNotBlank(scope)) {
            redirectUriResponse.addResponseParameter(AuthorizeRequestParam.SCOPE, scope);
        }
        if (StringUtils.isNotBlank(clientId)) {
            redirectUriResponse.addResponseParameter(AuthorizeRequestParam.CLIENT_ID, clientId);
        }
        if (StringUtils.isNotBlank(redirectUri)) {
            redirectUriResponse.addResponseParameter(AuthorizeRequestParam.REDIRECT_URI, redirectUri);
        }
        if (StringUtils.isNotBlank(state)) {
            redirectUriResponse.addResponseParameter(AuthorizeRequestParam.STATE, state);
        }

        // OIC parameters
        if (StringUtils.isNotBlank(nonce)) {
            redirectUriResponse.addResponseParameter(AuthorizeRequestParam.NONCE, nonce);
        }
        if (StringUtils.isNotBlank(display)) {
            redirectUriResponse.addResponseParameter(AuthorizeRequestParam.DISPLAY, display);
        }
        String prompt = implode(prompts, " ");
        if (StringUtils.isNotBlank(prompt)) {
            redirectUriResponse.addResponseParameter(AuthorizeRequestParam.PROMPT, prompt);
        }
        if (maxAge != null) {
            redirectUriResponse.addResponseParameter(AuthorizeRequestParam.MAX_AGE, maxAge.toString());
        }
        String uiLocalesStr = implode(uiLocales, " ");
        if (StringUtils.isNotBlank(uiLocalesStr)) {
            redirectUriResponse.addResponseParameter(AuthorizeRequestParam.UI_LOCALES, uiLocalesStr);
        }
        if (StringUtils.isNotBlank(idTokenHint)) {
            redirectUriResponse.addResponseParameter(AuthorizeRequestParam.ID_TOKEN_HINT, idTokenHint);
        }
        if (StringUtils.isNotBlank(loginHint)) {
            redirectUriResponse.addResponseParameter(AuthorizeRequestParam.LOGIN_HINT, loginHint);
        }
        String acrValuesStr = implode(acrValues, " ");
        if (StringUtils.isNotBlank(acrValuesStr)) {
            redirectUriResponse.addResponseParameter(AuthorizeRequestParam.ACR_VALUES, acrValuesStr);
        }
        String amrValuesStr = implode(amrValues, " ");
        if (StringUtils.isNotBlank(amrValuesStr)) {
            redirectUriResponse.addResponseParameter(AuthorizeRequestParam.AMR_VALUES, amrValuesStr);
        }
        if (StringUtils.isNotBlank(request)) {
            redirectUriResponse.addResponseParameter(AuthorizeRequestParam.REQUEST, request);
        }
        if (StringUtils.isNotBlank(requestUri)) {
            redirectUriResponse.addResponseParameter(AuthorizeRequestParam.REQUEST_URI, requestUri);
        }
        if (StringUtils.isNotBlank(requestUri)) {
            redirectUriResponse.addResponseParameter(AuthorizeRequestParam.REQUEST_URI, requestUri);
        }

        // mod_ox param
        if (StringUtils.isNotBlank(originHeaders)) {
            redirectUriResponse.addResponseParameter(AuthorizeRequestParam.ORIGIN_HEADERS, originHeaders);
        }
    }

    /**
     * Checks whether client has groups. If yes then user must be in one of these groups otherwise forbid authorization.
     * (OXAUTH-87)
     *
     * @param p_user   user
     * @param p_client client
     * @return whether client has groups. If yes then user must be in one of these groups otherwise forbid authorization
     */
    private boolean checkUserGroups(User p_user, Client p_client) {
        if (p_client != null && p_client.hasUserGroups()) {
            final String[] userGroups = p_client.getUserGroups();
            return userGroupService.isInAnyGroup(userGroups, p_user.getDn());
        }
        return true;
    }

    /*
    public Map<String, String> getClaims(User user, AuthorizationGrant authorizationGrant, Collection<String> scopes) throws InvalidClaimException {
        Map<String, String> claims = new HashMap<String, String>();

        for (String scopeName : scopes) {
            Scope scope = scopeService.getScopeByDisplayName(scopeName);

            if (scope != null && scope.getOxAuthClaims() != null) {
                for (String claimDn : scope.getOxAuthClaims()) {
                    GluuAttribute gluuAttribute = attributeService.getAttributeByDn(claimDn);

                    String claimName = gluuAttribute.getOxAuthClaimName();
                    String ldapName = gluuAttribute.getGluuLdapAttributeName();
                    Object attributeValue = null;

                    if (StringUtils.isNotBlank(claimName) && StringUtils.isNotBlank(ldapName)) {
                        if (ldapName.equals("uid")) {
                            attributeValue = user.getUserId();
                        } else {
                            attributeValue = user.getAttribute(gluuAttribute.getName(), true);
                        }

                        if (attributeValue != null) {
                            claims.put(claimName, attributeValue.toString());
                        }
                    }
                }
            }
        }

        if (authorizationGrant.getAcrValues() != null) {
            claims.put(JwtClaimName.AUTHENTICATION_METHOD_REFERENCES, authorizationGrant.getAcrValues());
        }

        if (authorizationGrant.getJwtAuthorizationRequest() != null
                && authorizationGrant.getJwtAuthorizationRequest().getUserInfoMember() != null) {
            for (Claim claim : authorizationGrant.getJwtAuthorizationRequest().getIdTokenMember().getClaims()) {
                boolean optional = true; // ClaimValueType.OPTIONAL.equals(claim.getClaimValue().getClaimValueType());
                GluuAttribute gluuAttribute = attributeService.getByClaimName(claim.getName());

                if (gluuAttribute != null) {
                    String ldapClaimName = gluuAttribute.getGluuLdapAttributeName();

                    Object attribute = user.getAttribute(ldapClaimName, optional);
                    if (attribute != null) {
                        claims.put(claim.getName(), attribute.toString());
                    }
                }
            }
        }

        return claims;
    }*/

    private void endSession(String sessionId, HttpServletRequest httpRequest, HttpServletResponse httpResponse) {
        identity.logout();
        sessionUser.setUserDn(null);
        sessionUser.setAuthenticationTime(null);


        String id = sessionId;
        if (StringHelper.isEmpty(id)) {
            id = sessionIdService.getSessionIdFromCookie(httpRequest);
        }

        if (StringHelper.isNotEmpty(id)) {
            SessionId ldapSessionId = sessionIdService.getSessionId(id);
            if (ldapSessionId != null) {
                boolean result = sessionIdService.remove(ldapSessionId);
                if (!result) {
                    log.error("Failed to remove session_id '{0}' from LDAP", id);
                }
            } else {
                log.error("Failed to load session from LDAP by session_id: '{0}'", id);
            }
        }

        sessionIdService.removeSessionIdCookie(httpResponse);
    }
}<|MERGE_RESOLUTION|>--- conflicted
+++ resolved
@@ -493,12 +493,8 @@
                                         }
                                         //Map<String, String> idTokenClaims = getClaims(user, authorizationGrant, scopes);
                                         IdToken idToken = authorizationGrant.createIdToken(
-<<<<<<< HEAD
+                                                nonce, authorizationCode, newAccessToken,
                                                 nonce, authorizationCode, newAccessToken, idTokenClaims, authorizationGrant.getAcrValues());
-=======
-                                                nonce, authorizationCode, newAccessToken,
-                                                authorizationGrant.getAuthLevel(), authorizationGrant.getAuthMode());
->>>>>>> 20ffe3c9
 
                                         redirectUriResponse.addResponseParameter("id_token", idToken.getCode());
                                     }
