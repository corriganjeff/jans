--- conflicted
+++ resolved
@@ -7,10 +7,7 @@
 package org.xdi.oxauth.token.ws.rs;
 
 import com.google.common.base.Strings;
-<<<<<<< HEAD
 import org.apache.commons.lang.StringUtils;
-=======
->>>>>>> 98bdbd26
 import org.codehaus.jettison.json.JSONException;
 import org.codehaus.jettison.json.JSONObject;
 import org.slf4j.Logger;
@@ -50,8 +47,8 @@
 /**
  * Provides interface for token REST web services
  *
+ * @author Yuriy Zabrovarnyy
  * @author Javier Rojas Blum
- * @version June 28, 2017
  */
 @Path("/")
 public class TokenRestWebServiceImpl implements TokenRestWebService {
@@ -90,19 +87,12 @@
     private UmaTokenService umaTokenService;
 
     @Override
-<<<<<<< HEAD
     public Response requestAccessToken(String grantType, String code,
                                        String redirectUri, String username, String password, String scope,
                                        String assertion, String refreshToken, String oxAuthExchangeToken,
                                        String clientId, String clientSecret, String codeVerifier,
                                        String ticket, String claimToken, String claimTokenFormat, String pctCode, String rptCode,
                                        HttpServletRequest request, SecurityContext sec) {
-=======
-    public Response requestAccessToken(
-            String grantType, String code, String redirectUri, String username, String password, String scope,
-            String assertion, String refreshToken, String clientId, String clientSecret, String codeVerifier,
-            HttpServletRequest request, SecurityContext sec) {
->>>>>>> 98bdbd26
         log.debug(
                 "Attempting to request access token: grantType = {}, code = {}, redirectUri = {}, username = {}, refreshToken = {}, " +
                         "clientId = {}, ExtraParams = {}, isSecure = {}, codeVerifier = {}, ticket = {}",
