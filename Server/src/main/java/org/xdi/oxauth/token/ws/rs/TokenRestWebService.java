--- conflicted
+++ resolved
@@ -22,7 +22,7 @@
  * Provides interface for token REST web services
  *
  * @author Javier Rojas Blum
- * @version June 28, 2017
+ * @author Yuriy Zabrovarnyy
  */
 @Api(value = "/", description = "Token Endpoint is used to obtain an Access Token, an ID Token, and optionally a Refresh Token. The RP (Client) sends a Token Request to the Token Endpoint to obtain a Token Response")
 public interface TokenRestWebService {
@@ -60,37 +60,39 @@
     Response requestAccessToken(
             @FormParam("grant_type")
             @ApiParam(value = "Grant type value, one of these: authorization_code, implicit, password, client_credentials, refresh_token as described in OAuth 2.0 [RFC6749]", required = true)
-                    String grantType,
+            String grantType,
             @FormParam("code")
             @ApiParam(value = "Code which is returned by authorization endpoint. (For grant_type=authorization_code)", required = false)
-                    String code,
+            String code,
             @FormParam("redirect_uri")
             @ApiParam(value = "Redirection URI to which the response will be sent. This URI MUST exactly match one of the Redirection URI values for the Client pre-registered at the OpenID Provider", required = false)
-                    String redirectUri,
+            String redirectUri,
             @FormParam("username")
             @ApiParam(value = "End-User username.", required = false)
-                    String username,
+            String username,
             @FormParam("password")
             @ApiParam(value = "End-User password.", required = false)
-                    String password,
+            String password,
             @FormParam("scope")
             @ApiParam(value = "OpenID Connect requests MUST contain the openid scope value. If the openid scope value is not present, the behavior is entirely unspecified. Other scope values MAY be present. Scope values used that are not understood by an implementation SHOULD be ignored.", required = false)
-                    String scope,
+            String scope,
             @FormParam("assertion")
             @ApiParam(value = "Assertion", required = false)
-                    String assertion,
+            String assertion,
             @FormParam("refresh_token")
             @ApiParam(value = "Refresh token", required = false)
-                    String refreshToken,
+            String refreshToken,
+            @FormParam("oxauth_exchange_token")
+            @ApiParam(value = "oxauth_exchange_token", required = false)
+            String oxAuthExchangeToken,
             @FormParam("client_id")
             @ApiParam(value = "OAuth 2.0 Client Identifier valid at the Authorization Server.", required = false)
-                    String clientId,
+            String clientId,
             @FormParam("client_secret")
             @ApiParam(value = "The client secret.  The client MAY omit the parameter if the client secret is an empty string.", required = false)
-                    String clientSecret,
+            String clientSecret,
             @FormParam("code_verifier")
             @ApiParam(value = "The client's PKCE code verifier.", required = false)
-<<<<<<< HEAD
             String codeVerifier,
             @FormParam("ticket")
             String ticket,
@@ -102,9 +104,6 @@
             String pctCode,
             @FormParam("rpt")
             String rptCode,
-=======
-                    String codeVerifier,
->>>>>>> e55bf744
             @Context HttpServletRequest request,
             @Context SecurityContext sec);
 }