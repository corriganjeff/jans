--- conflicted
+++ resolved
@@ -129,15 +129,10 @@
      */
     @Override
     public IdToken createIdToken(String nonce, AuthorizationCode authorizationCode, AccessToken accessToken,
-<<<<<<< HEAD
-                                 Map<String, String> claims, String authMode) throws SignatureException, StringEncrypter.EncryptionException, InvalidJwtException, InvalidJweException {
-        return grant.createIdToken(nonce, authorizationCode, accessToken, claims, authMode);
-=======
-                                 String authLevel, String authMode)
+                                 String authMode)
             throws SignatureException, StringEncrypter.EncryptionException, InvalidJwtException, InvalidJweException,
             InvalidClaimException {
-        return grant.createIdToken(nonce, authorizationCode, accessToken, authLevel, authMode);
->>>>>>> 47eaa064
+        return grant.createIdToken(nonce, authorizationCode, accessToken, getScopes(), authMode);
     }
 
     /**
