/*
 * oxAuth is available under the MIT License (2008). See http://opensource.org/licenses/MIT for full text.
 *
 * Copyright (c) 2014, Gluu
 */

package org.xdi.oxauth.util;

import org.apache.commons.lang.StringUtils;
import org.codehaus.jackson.map.AnnotationIntrospector;
import org.codehaus.jackson.map.DeserializationConfig;
import org.codehaus.jackson.map.ObjectMapper;
import org.codehaus.jackson.map.SerializationConfig;
import org.codehaus.jackson.map.introspect.JacksonAnnotationIntrospector;
import org.codehaus.jackson.xc.JaxbAnnotationIntrospector;
import org.gluu.site.ldap.persistence.LdapEntryManager;
import org.jboss.seam.Component;
import org.jboss.seam.log.Log;
import org.jboss.seam.log.Logging;
import org.xdi.ldap.model.CustomAttribute;
import org.xdi.oxauth.model.uma.UmaPermission;
import org.xdi.oxauth.model.uma.persistence.ResourceSetPermission;
import org.xdi.oxauth.service.AppInitializer;
import org.xdi.oxauth.service.uma.ScopeService;
import org.xdi.util.ArrayHelper;
import org.xdi.util.Util;

import javax.faces.context.ExternalContext;
import javax.faces.context.FacesContext;
import javax.servlet.http.HttpServletRequest;
import javax.ws.rs.core.CacheControl;
import java.io.IOException;
import java.io.UnsupportedEncodingException;
import java.net.*;
import java.util.List;
import java.util.Map;
import java.util.concurrent.Executors;
import java.util.concurrent.ScheduledExecutorService;
import java.util.concurrent.ThreadFactory;

/**
 * @author Yuriy Zabrovarnyy
 * @version 0.9, 26/12/2012
 */

public class ServerUtil {

    private final static Log LOG = Logging.getLog(ServerUtil.class);

    private ServerUtil() {
    }

    public static String asJsonSilently(Object p_object) {
        try {
            return asJson(p_object);
        } catch (IOException e) {
            LOG.trace(e.getMessage(), e);
            return "";
        }
    }

    public static <T> T asObjectSilently(String json, Class<T> clazz) {
        try {
            ObjectMapper mapper = new ObjectMapper();
            T clazzObject = mapper.readValue(json, clazz);
            return clazzObject;
        } catch (Exception e) {
            return null;
        }
    }

    public static String asPrettyJson(Object p_object) throws IOException {
        final ObjectMapper mapper = ServerUtil.createJsonMapper().configure(SerializationConfig.Feature.WRAP_ROOT_VALUE, false);
        return mapper.writerWithDefaultPrettyPrinter().writeValueAsString(p_object);
    }

    public static String asJson(Object p_object) throws IOException {
        final ObjectMapper mapper = ServerUtil.createJsonMapper().configure(SerializationConfig.Feature.WRAP_ROOT_VALUE, false);
        return mapper.writeValueAsString(p_object);
    }

    public static CacheControl cacheControl(boolean p_noStore) {
        final CacheControl cacheControl = new CacheControl();
        cacheControl.setNoStore(p_noStore);
        return cacheControl;
    }

    public static CacheControl cacheControl(boolean p_noStore, boolean p_noTransform) {
        final CacheControl cacheControl = new CacheControl();
        cacheControl.setNoStore(p_noStore);
        cacheControl.setNoTransform(p_noTransform);
        return cacheControl;
    }


    public static ObjectMapper createJsonMapper() {
        final AnnotationIntrospector jaxb = new JaxbAnnotationIntrospector();
        final AnnotationIntrospector jackson = new JacksonAnnotationIntrospector();

        final AnnotationIntrospector pair = new AnnotationIntrospector.Pair(jackson, jaxb);

        final ObjectMapper mapper = new ObjectMapper();
        mapper.getDeserializationConfig().withAnnotationIntrospector(pair);
        mapper.getSerializationConfig().withAnnotationIntrospector(pair);
        return mapper;
    }

    public static ObjectMapper jsonMapperWithWrapRoot() {
        return createJsonMapper().configure(SerializationConfig.Feature.WRAP_ROOT_VALUE, true);
    }

    public static ObjectMapper jsonMapperWithUnwrapRoot() {
        return createJsonMapper().configure(DeserializationConfig.Feature.UNWRAP_ROOT_VALUE, true);
    }

    public static <T> T instance(Class p_clazz) {
        return (T) Component.getInstance(p_clazz);
    }

    public static <T> T instance(String p_name) {
        return (T) Component.getInstance(p_name);
    }

    public static LdapEntryManager getLdapManager() {
        return instance(AppInitializer.LDAP_ENTRY_MANAGER_NAME);
    }

    public static CustomAttribute getAttributeByName(List<CustomAttribute> p_list, String p_attributeName) {
        if (p_list != null && !p_list.isEmpty() && StringUtils.isNotEmpty(p_attributeName)) {
            for (CustomAttribute attr : p_list) {
                if (p_attributeName.equals(attr.getName())) {
                    return attr;
                }
            }
        }
        return null;
    }

    public static String getAttributeValueByName(List<CustomAttribute> p_list, String p_attributeName) {
        final CustomAttribute attr = getAttributeByName(p_list, p_attributeName);
        if (attr != null) {
            return attr.getValue();
        }
        return "";
    }

    public static String urlDecode(String p_str) {
        if (StringUtils.isNotBlank(p_str)) {
            try {
                return URLDecoder.decode(p_str, Util.UTF8);
            } catch (UnsupportedEncodingException e) {
                LOG.trace(e.getMessage(), e);
            }
        }
        return p_str;
    }

    public static ScheduledExecutorService createExecutor() {
        return Executors.newSingleThreadScheduledExecutor(new ThreadFactory() {
            public Thread newThread(Runnable p_r) {
                Thread thread = new Thread(p_r);
                thread.setDaemon(true);
                return thread;
            }
        });
    }

    public static UmaPermission convert(ResourceSetPermission p_permission, ScopeService p_umaScopeService) {
        if (p_permission != null) {
            final UmaPermission result = new UmaPermission();
            result.setResourceSetId(p_permission.getResourceSetId());
            result.setScopes(p_umaScopeService.getScopeUrlsByDns(p_permission.getScopeDns()));
            result.setExpiresAt(p_permission.getExpirationDate());
            return result;
        }
        return null;
    }
    
    public static String getFirstValue(Map<String, String[]> map, String key) {
<<<<<<< HEAD
    	if (map.containsKey(key)) {
    		String[] values = map.get(key);
    		if (ArrayHelper.isNotEmpty(values)) {
    			return values[0];
    		}
    	}
    	
    	return null;
=======
        if (map.containsKey(key)) {
            String[] values = map.get(key);
            if (ArrayHelper.isNotEmpty(values)) {
                return values[0];
            }
        }

        return null;
>>>>>>> 4e024a9f
    }

    /**
     * @param httpRequest -interface to provide request information for HTTP servlets.
     * @return IP address of client
     * @see <a href="http://stackoverflow.com/a/21884642/5202500">Getting IP address of client</a>
     */
    public static String getIpAddress(HttpServletRequest httpRequest) {
        final String[] HEADERS_TO_TRY = {
                "X-Forwarded-For",
                "Proxy-Client-IP",
                "WL-Proxy-Client-IP",
                "HTTP_X_FORWARDED_FOR",
                "HTTP_X_FORWARDED",
                "HTTP_X_CLUSTER_CLIENT_IP",
                "HTTP_CLIENT_IP",
                "HTTP_FORWARDED_FOR",
                "HTTP_FORWARDED",
                "HTTP_VIA",
                "REMOTE_ADDR"
        };
        for (String header : HEADERS_TO_TRY) {
            String ip = httpRequest.getHeader(header);
            if (ip != null && ip.length() != 0 && !"unknown".equalsIgnoreCase(ip)) {
                return ip;
            }
        }
        return httpRequest.getRemoteAddr();
    }

    /**
     * Safe retrieves http request from FacesContext
     *
     * @return http
     */
    public static HttpServletRequest getRequestOrNull() {
        FacesContext facesContext = FacesContext.getCurrentInstance();
        if (facesContext == null)
            return null;

        ExternalContext externalContext = facesContext.getExternalContext();
        if (externalContext == null)
            return null;
        Object request = externalContext.getRequest();
        if (request == null || !(request instanceof HttpServletRequest))
            return null;
        return (HttpServletRequest) request;
    }

    public static String getMACAddressOrNull() {
        try {
            InetAddress ip = InetAddress.getLocalHost();
            NetworkInterface network = NetworkInterface.getByInetAddress(ip);

            byte[] mac = network.getHardwareAddress();

            StringBuilder sb = new StringBuilder();
            for (int i = 0; i < mac.length; i++) {
                sb.append(String.format("%02X%s", mac[i], (i < mac.length - 1) ? "-" : ""));
            }
            return sb.toString();
        } catch (UnknownHostException e) {
            return null;
        } catch (SocketException e) {
            return null;
        }
    }

}<|MERGE_RESOLUTION|>--- conflicted
+++ resolved
@@ -59,16 +59,6 @@
         }
     }
 
-    public static <T> T asObjectSilently(String json, Class<T> clazz) {
-        try {
-            ObjectMapper mapper = new ObjectMapper();
-            T clazzObject = mapper.readValue(json, clazz);
-            return clazzObject;
-        } catch (Exception e) {
-            return null;
-        }
-    }
-
     public static String asPrettyJson(Object p_object) throws IOException {
         final ObjectMapper mapper = ServerUtil.createJsonMapper().configure(SerializationConfig.Feature.WRAP_ROOT_VALUE, false);
         return mapper.writerWithDefaultPrettyPrinter().writeValueAsString(p_object);
@@ -175,18 +165,8 @@
         }
         return null;
     }
-    
+
     public static String getFirstValue(Map<String, String[]> map, String key) {
-<<<<<<< HEAD
-    	if (map.containsKey(key)) {
-    		String[] values = map.get(key);
-    		if (ArrayHelper.isNotEmpty(values)) {
-    			return values[0];
-    		}
-    	}
-    	
-    	return null;
-=======
         if (map.containsKey(key)) {
             String[] values = map.get(key);
             if (ArrayHelper.isNotEmpty(values)) {
@@ -195,7 +175,6 @@
         }
 
         return null;
->>>>>>> 4e024a9f
     }
 
     /**
