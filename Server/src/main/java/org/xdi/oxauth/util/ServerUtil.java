/*
 * oxAuth is available under the MIT License (2008). See http://opensource.org/licenses/MIT for full text.
 *
 * Copyright (c) 2014, Gluu
 */

package org.xdi.oxauth.util;

<<<<<<< HEAD
=======
import java.io.IOException;
import java.io.UnsupportedEncodingException;
import java.lang.reflect.Type;
import java.net.MalformedURLException;
import java.net.URL;
import java.net.URLDecoder;
import java.util.List;
import java.util.Map;
import java.util.Set;
import java.util.concurrent.Executors;
import java.util.concurrent.ScheduledExecutorService;
import java.util.concurrent.ThreadFactory;

import javax.enterprise.context.spi.CreationalContext;
import javax.enterprise.inject.Instance;
import javax.enterprise.inject.literal.NamedLiteral;
import javax.enterprise.inject.spi.Bean;
import javax.enterprise.inject.spi.BeanManager;
import javax.enterprise.inject.spi.CDI;
import javax.enterprise.util.AnnotationLiteral;
import javax.faces.context.ExternalContext;
import javax.faces.context.FacesContext;
import javax.inject.Named;
import javax.servlet.http.HttpServletRequest;
import javax.ws.rs.core.CacheControl;

>>>>>>> 05892ffc
import org.apache.commons.lang.StringUtils;
import org.codehaus.jackson.map.AnnotationIntrospector;
import org.codehaus.jackson.map.DeserializationConfig;
import org.codehaus.jackson.map.ObjectMapper;
import org.codehaus.jackson.map.SerializationConfig;
import org.codehaus.jackson.map.introspect.JacksonAnnotationIntrospector;
import org.codehaus.jackson.xc.JaxbAnnotationIntrospector;
import org.gluu.site.ldap.persistence.LdapEntryManager;
import org.jboss.weld.util.reflection.ParameterizedTypeImpl;
import org.slf4j.Logger;
import org.slf4j.LoggerFactory;
import org.xdi.ldap.model.CustomAttribute;
import org.xdi.oxauth.model.uma.UmaPermission;
import org.xdi.oxauth.model.uma.persistence.ResourceSetPermission;
import org.xdi.oxauth.service.AppInitializer;
import org.xdi.oxauth.service.uma.ScopeService;
import org.xdi.util.ArrayHelper;
import org.xdi.util.Util;

import javax.enterprise.inject.Instance;
import javax.enterprise.inject.literal.NamedLiteral;
import javax.enterprise.inject.spi.CDI;
import javax.faces.context.ExternalContext;
import javax.faces.context.FacesContext;
import javax.servlet.http.HttpServletRequest;
import javax.ws.rs.core.CacheControl;
import java.io.IOException;
import java.io.UnsupportedEncodingException;
import java.net.MalformedURLException;
import java.net.URL;
import java.net.URLDecoder;
import java.util.List;
import java.util.Map;
import java.util.concurrent.Executors;
import java.util.concurrent.ScheduledExecutorService;
import java.util.concurrent.ThreadFactory;

/**
 * @author Yuriy Zabrovarnyy
 * @author Yuriy Movchan
 * @version 0.9, 26/12/2012
 */

public class ServerUtil {

    private final static Logger log = LoggerFactory.getLogger(ServerUtil.class);

    private ServerUtil() {
    }

    public static String asJsonSilently(Object p_object) {
        try {
            return asJson(p_object);
        } catch (IOException e) {
            log.trace(e.getMessage(), e);
            return "";
        }
    }

    public static String asPrettyJson(Object p_object) throws IOException {
        final ObjectMapper mapper = ServerUtil.createJsonMapper().configure(SerializationConfig.Feature.WRAP_ROOT_VALUE, false);
        return mapper.writerWithDefaultPrettyPrinter().writeValueAsString(p_object);
    }

    public static String asJson(Object p_object) throws IOException {
        final ObjectMapper mapper = ServerUtil.createJsonMapper().configure(SerializationConfig.Feature.WRAP_ROOT_VALUE, false);
        return mapper.writeValueAsString(p_object);
    }

    public static CacheControl cacheControl(boolean p_noStore) {
        final CacheControl cacheControl = new CacheControl();
        cacheControl.setNoStore(p_noStore);
        return cacheControl;
    }

    public static CacheControl cacheControl(boolean p_noStore, boolean p_noTransform) {
        final CacheControl cacheControl = new CacheControl();
        cacheControl.setNoStore(p_noStore);
        cacheControl.setNoTransform(p_noTransform);
        return cacheControl;
    }


    public static ObjectMapper createJsonMapper() {
        final AnnotationIntrospector jaxb = new JaxbAnnotationIntrospector();
        final AnnotationIntrospector jackson = new JacksonAnnotationIntrospector();

        final AnnotationIntrospector pair = new AnnotationIntrospector.Pair(jackson, jaxb);

        final ObjectMapper mapper = new ObjectMapper();
        mapper.getDeserializationConfig().withAnnotationIntrospector(pair);
        mapper.getSerializationConfig().withAnnotationIntrospector(pair);
        return mapper;
    }

    public static ObjectMapper jsonMapperWithWrapRoot() {
        return createJsonMapper().configure(SerializationConfig.Feature.WRAP_ROOT_VALUE, true);
    }

    public static ObjectMapper jsonMapperWithUnwrapRoot() {
        return createJsonMapper().configure(DeserializationConfig.Feature.UNWRAP_ROOT_VALUE, true);
    }

<<<<<<< HEAD
    /*
     * Try to avoid using this method. It's better to use injected Instance into bean
     */
=======
    public static <T> T getContextBean(BeanManager beanManager, Type type, String beanName) {
		Bean<T> bean = (Bean<T>) beanManager.resolve(beanManager.getBeans(type, NamedLiteral.of(beanName)));
		if (bean == null) {
			return null;
		}

		T existingInstance = beanManager.getContext(bean.getScope()).get(bean, beanManager.createCreationalContext(bean));

    	return existingInstance;
	}

    public static <T> T getContextualReference(BeanManager bm, Set<Bean<?>> beans, Class<?> type) {
		if (beans == null || beans.size() == 0) {
			return null;
		}

		// If we would resolve to multiple beans then BeanManager#resolve would throw an AmbiguousResolutionException
		Bean<?> bean = bm.resolve(beans);
		if (bean == null) {
			return null;
		} else {
			CreationalContext<?> creationalContext = bm.createCreationalContext(bean);
			return (T) bm.getReference(bean, type, creationalContext);
		}
	}

>>>>>>> 05892ffc
    public static <T> Instance<T> instance(Class<T> p_clazz) {
		return CDI.current().select(p_clazz);
    }    	

<<<<<<< HEAD
    /*
     * Try to avoid using this method. It's better to use injected Instance into bean
     */
=======
    public static <T> Instance<T> instance(Class<T> p_clazz, String name) {
		return CDI.current().select(p_clazz, NamedLiteral.of(name));
    }    	

>>>>>>> 05892ffc
    public static <T> T bean(Class<T> p_clazz) {
		return instance(p_clazz).get();
    }    	

<<<<<<< HEAD
    /*
     * Try to avoid using this method. It's better to use injected Instance into bean
     */
=======
    public static <T> T bean(Class<T> p_clazz, String name) {
		return instance(p_clazz, name).get();
    }    	

>>>>>>> 05892ffc
    public static <T> void destroy(Class<T> p_clazz) {
		Instance<T> instance = instance(p_clazz);
		if (instance.isResolvable()) {
			instance.destroy(instance.get());
		}
    }    	

<<<<<<< HEAD
    /*
     * Try to avoid using this method. It's better to use injected Instance into bean
     */
    public static <T> Instance<T> instance(Class<T> p_clazz, String name) {
		return CDI.current().select(p_clazz, NamedLiteral.of(name));
    }    	

    /*
     * Try to avoid using this method. It's better to use injected Instance into bean
     */
    public static <T> T bean(Class<T> p_clazz, String name) {
		return instance(p_clazz, name).get();
    }    	

    /*
     * Try to avoid using this method. It's better to use injected Instance into bean
     */
    public static <T> void destroy(Class<T> p_clazz, String name) {
=======
    public static <T> T destroy(Class<T> p_clazz, String name) {
>>>>>>> 05892ffc
		Instance<T> instance = instance(p_clazz, name);
		if (instance.isResolvable()) {
			T obj = instance.get();
			instance.destroy(obj);
			
			return obj;
		}

		return null;
    }    	

    /*
     * Try to avoid using this method. It's better to use injected Instance into bean
     */
    public static LdapEntryManager getLdapManager() {
        return bean(LdapEntryManager.class, AppInitializer.LDAP_ENTRY_MANAGER_NAME);
    }

    public static CustomAttribute getAttributeByName(List<CustomAttribute> p_list, String p_attributeName) {
        if (p_list != null && !p_list.isEmpty() && StringUtils.isNotEmpty(p_attributeName)) {
            for (CustomAttribute attr : p_list) {
                if (p_attributeName.equals(attr.getName())) {
                    return attr;
                }
            }
        }
        return null;
    }

    public static String getAttributeValueByName(List<CustomAttribute> p_list, String p_attributeName) {
        final CustomAttribute attr = getAttributeByName(p_list, p_attributeName);
        if (attr != null) {
            return attr.getValue();
        }
        return "";
    }

    public static String urlDecode(String p_str) {
        if (StringUtils.isNotBlank(p_str)) {
            try {
                return URLDecoder.decode(p_str, Util.UTF8);
            } catch (UnsupportedEncodingException e) {
                log.trace(e.getMessage(), e);
            }
        }
        return p_str;
    }

    public static ScheduledExecutorService createExecutor() {
        return Executors.newSingleThreadScheduledExecutor(new ThreadFactory() {
            public Thread newThread(Runnable p_r) {
                Thread thread = new Thread(p_r);
                thread.setDaemon(true);
                return thread;
            }
        });
    }

    public static UmaPermission convert(ResourceSetPermission p_permission, ScopeService p_umaScopeService) {
        if (p_permission != null) {
            final UmaPermission result = new UmaPermission();
            result.setResourceSetId(p_permission.getResourceSetId());
            result.setScopes(p_umaScopeService.getScopeUrlsByDns(p_permission.getScopeDns()));
            result.setExpiresAt(p_permission.getExpirationDate());
            return result;
        }
        return null;
    }

    public static String getFirstValue(Map<String, String[]> map, String key) {
        if (map.containsKey(key)) {
            String[] values = map.get(key);
            if (ArrayHelper.isNotEmpty(values)) {
                return values[0];
            }
        }

        return null;
    }

    /**
     * @param httpRequest -interface to provide request information for HTTP servlets.
     * @return IP address of client
     * @see <a href="http://stackoverflow.com/a/21884642/5202500">Getting IP address of client</a>
     */
    public static String getIpAddress(HttpServletRequest httpRequest) {
        final String[] HEADERS_TO_TRY = {
                "X-Forwarded-For",
                "Proxy-Client-IP",
                "WL-Proxy-Client-IP",
                "HTTP_X_FORWARDED_FOR",
                "HTTP_X_FORWARDED",
                "HTTP_X_CLUSTER_CLIENT_IP",
                "HTTP_CLIENT_IP",
                "HTTP_FORWARDED_FOR",
                "HTTP_FORWARDED",
                "HTTP_VIA",
                "REMOTE_ADDR"
        };
        for (String header : HEADERS_TO_TRY) {
            String ip = httpRequest.getHeader(header);
            if (ip != null && ip.length() != 0 && !"unknown".equalsIgnoreCase(ip)) {
                return ip;
            }
        }
        return httpRequest.getRemoteAddr();
    }

    /**
     * Safe retrieves http request from FacesContext
     *
     * @return http
     */
    public static HttpServletRequest getRequestOrNull() {
        FacesContext facesContext = FacesContext.getCurrentInstance();
        if (facesContext == null)
            return null;

        ExternalContext externalContext = facesContext.getExternalContext();
        if (externalContext == null)
            return null;
        Object request = externalContext.getRequest();
        if (request == null || !(request instanceof HttpServletRequest))
            return null;
        return (HttpServletRequest) request;
    }

    public static boolean isSameRequestPath(String url1, String url2) throws MalformedURLException {
    	if ((url1 == null) || (url2 == null)) {
    		return false;
    	}
    	
    	URL parsedUrl1 = new URL(url1);
    	URL parsedUrl2 = new URL(url2);
    	
    	return parsedUrl1.getPath().endsWith(parsedUrl2.getPath());
    }

}<|MERGE_RESOLUTION|>--- conflicted
+++ resolved
@@ -6,8 +6,6 @@
 
 package org.xdi.oxauth.util;
 
-<<<<<<< HEAD
-=======
 import java.io.IOException;
 import java.io.UnsupportedEncodingException;
 import java.lang.reflect.Type;
@@ -34,7 +32,6 @@
 import javax.servlet.http.HttpServletRequest;
 import javax.ws.rs.core.CacheControl;
 
->>>>>>> 05892ffc
 import org.apache.commons.lang.StringUtils;
 import org.codehaus.jackson.map.AnnotationIntrospector;
 import org.codehaus.jackson.map.DeserializationConfig;
@@ -52,25 +49,8 @@
 import org.xdi.oxauth.service.AppInitializer;
 import org.xdi.oxauth.service.uma.ScopeService;
 import org.xdi.util.ArrayHelper;
+import org.xdi.util.StringHelper;
 import org.xdi.util.Util;
-
-import javax.enterprise.inject.Instance;
-import javax.enterprise.inject.literal.NamedLiteral;
-import javax.enterprise.inject.spi.CDI;
-import javax.faces.context.ExternalContext;
-import javax.faces.context.FacesContext;
-import javax.servlet.http.HttpServletRequest;
-import javax.ws.rs.core.CacheControl;
-import java.io.IOException;
-import java.io.UnsupportedEncodingException;
-import java.net.MalformedURLException;
-import java.net.URL;
-import java.net.URLDecoder;
-import java.util.List;
-import java.util.Map;
-import java.util.concurrent.Executors;
-import java.util.concurrent.ScheduledExecutorService;
-import java.util.concurrent.ThreadFactory;
 
 /**
  * @author Yuriy Zabrovarnyy
@@ -138,11 +118,6 @@
         return createJsonMapper().configure(DeserializationConfig.Feature.UNWRAP_ROOT_VALUE, true);
     }
 
-<<<<<<< HEAD
-    /*
-     * Try to avoid using this method. It's better to use injected Instance into bean
-     */
-=======
     public static <T> T getContextBean(BeanManager beanManager, Type type, String beanName) {
 		Bean<T> bean = (Bean<T>) beanManager.resolve(beanManager.getBeans(type, NamedLiteral.of(beanName)));
 		if (bean == null) {
@@ -169,35 +144,22 @@
 		}
 	}
 
->>>>>>> 05892ffc
     public static <T> Instance<T> instance(Class<T> p_clazz) {
 		return CDI.current().select(p_clazz);
     }    	
 
-<<<<<<< HEAD
-    /*
-     * Try to avoid using this method. It's better to use injected Instance into bean
-     */
-=======
     public static <T> Instance<T> instance(Class<T> p_clazz, String name) {
 		return CDI.current().select(p_clazz, NamedLiteral.of(name));
     }    	
 
->>>>>>> 05892ffc
     public static <T> T bean(Class<T> p_clazz) {
 		return instance(p_clazz).get();
     }    	
 
-<<<<<<< HEAD
-    /*
-     * Try to avoid using this method. It's better to use injected Instance into bean
-     */
-=======
     public static <T> T bean(Class<T> p_clazz, String name) {
 		return instance(p_clazz, name).get();
     }    	
 
->>>>>>> 05892ffc
     public static <T> void destroy(Class<T> p_clazz) {
 		Instance<T> instance = instance(p_clazz);
 		if (instance.isResolvable()) {
@@ -205,28 +167,7 @@
 		}
     }    	
 
-<<<<<<< HEAD
-    /*
-     * Try to avoid using this method. It's better to use injected Instance into bean
-     */
-    public static <T> Instance<T> instance(Class<T> p_clazz, String name) {
-		return CDI.current().select(p_clazz, NamedLiteral.of(name));
-    }    	
-
-    /*
-     * Try to avoid using this method. It's better to use injected Instance into bean
-     */
-    public static <T> T bean(Class<T> p_clazz, String name) {
-		return instance(p_clazz, name).get();
-    }    	
-
-    /*
-     * Try to avoid using this method. It's better to use injected Instance into bean
-     */
-    public static <T> void destroy(Class<T> p_clazz, String name) {
-=======
     public static <T> T destroy(Class<T> p_clazz, String name) {
->>>>>>> 05892ffc
 		Instance<T> instance = instance(p_clazz, name);
 		if (instance.isResolvable()) {
 			T obj = instance.get();
@@ -238,9 +179,6 @@
 		return null;
     }    	
 
-    /*
-     * Try to avoid using this method. It's better to use injected Instance into bean
-     */
     public static LdapEntryManager getLdapManager() {
         return bean(LdapEntryManager.class, AppInitializer.LDAP_ENTRY_MANAGER_NAME);
     }
