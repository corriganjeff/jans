--- conflicted
+++ resolved
@@ -2,7 +2,6 @@
 
 <suite name="jansAuthClient" parallel="tests" thread-count="4">
 
-<<<<<<< HEAD
 <!--    <listeners>-->
 <!--        <listener class-name="io.jans.as.client.RetryListener"/>-->
 <!--    </listeners>-->
@@ -23,6 +22,12 @@
 <!--        </classes>-->
 <!--    </test>-->
 
+<!--    <test name="Native SSO Client test (HTTP)" enabled="true">-->
+<!--        <classes>-->
+<!--            <class name="io.jans.as.client.ws.rs.token.NativeSsoHttpTest"/>-->
+<!--        </classes>-->
+<!--    </test>-->
+
 <!--    &lt;!&ndash; Address claims test &ndash;&gt;-->
 <!--    <test name="Address claims test (HTTP)" enabled="true">-->
 <!--        <classes>-->
@@ -1170,1204 +1175,24 @@
 <!--    </test>-->
 
 <!--    &lt;!&ndash; SSA &ndash;&gt;-->
-<!--    <test name="SSA test (HTTP)" enabled="true">-->
-<!--        <classes>-->
-<!--            <class name="io.jans.as.client.ws.rs.SsaRestWebServiceHttpTest"/>-->
-<!--        </classes>-->
-<!--    </test>-->
-=======
-    <listeners>
-        <listener class-name="io.jans.as.client.RetryListener"/>
-    </listeners>
-
-    <test name="JsonApplier Client test" enabled="true">
-        <classes>
-            <class name="io.jans.as.client.json.JsonApplierTest"/>
-        </classes>
-    </test>
-    <test name="RegisterRequest Client test" enabled="true">
-        <classes>
-            <class name="io.jans.as.client.client.RegisterRequestTest"/>
-        </classes>
-    </test>
-    <test name="PAR HTTP Client test" enabled="true">
-        <classes>
-            <class name="io.jans.as.client.ws.rs.par.ParHttpTest"/>
-        </classes>
-    </test>
-
-    <test name="Native SSO Client test (HTTP)" enabled="true">
-        <classes>
-            <class name="io.jans.as.client.ws.rs.token.NativeSsoHttpTest"/>
-        </classes>
-    </test>
-
-    <!-- Address claims test -->
-    <test name="Address claims test (HTTP)" enabled="true">
-        <classes>
-            <class name="io.jans.as.client.ws.rs.AddressClaimsTest"/>
-        </classes>
-    </test>
-
-    <!-- Application Type Restriction test -->
-    <test name="Application Type Restriction (HTTP)" enabled="true">
-        <classes>
-            <class name="io.jans.as.client.ws.rs.ApplicationTypeRestrictionHttpTest"/>
-        </classes>
-    </test>
-
-    <test name="Authn Script Aliases Test" enabled="true">
-        <classes>
-            <class name="io.jans.as.client.ws.rs.AuthnScriptAliasesTest"/>
-        </classes>
-    </test>
-
-    <!-- Token binding -->
-    <test name="Token Binding test (HTTP)" enabled="true">
-        <classes>
-            <class name="io.jans.as.client.ws.rs.TokenBindingHttpTest"/>
-        </classes>
-    </test>
-
-    <!-- Access Token as JWT -->
-    <test name="Access Token as JWT test (HTTP)" enabled="true">
-        <classes>
-            <class name="io.jans.as.client.ws.rs.AccessTokenAsJwtHttpTest"/>
-        </classes>
-    </test>
-
-    <!-- Spontaneous scopes tests -->
-    <test name="Spontaneous Scope test (HTTP)" enabled="true">
-        <classes>
-            <class name="io.jans.as.client.ws.rs.SpontaneousScopeHttpTest"/>
-        </classes>
-    </test>
-    <test name="UMA Spontaneous Scope test (HTTP)" enabled="true">
-        <classes>
-            <class name="io.jans.as.client.ws.rs.uma.UmaSpontaneousScopeHttpTest"/>
-        </classes>
-    </test>
-
-    <test name="Select Account test (HTTP)" enabled="true">
-        <classes>
-            <class name="io.jans.as.client.ws.rs.SelectAccountHttpTest"/>
-        </classes>
-    </test>
-
-    <!-- Authorization Code Flow test -->
-    <test name="Authorization Code Flow test (HTTP)" enabled="true">
-        <classes>
-            <class name="io.jans.as.client.ws.rs.AuthorizationCodeFlowHttpTest"/>
-        </classes>
-    </test>
-
-    <!-- Authorization Response Custom Header test -->
-    <test name="Authorization Response Custom Header test" enabled="true">
-        <classes>
-            <class name="io.jans.as.client.ws.rs.AuthorizationResponseCustomHeaderTest"/>
-        </classes>
-    </test>
-
-    <!-- Authorization Response Mode -->
-    <test name="Authorization Response Mode (HTTP)" enabled="true">
-        <classes>
-            <class name="io.jans.as.client.ws.rs.AuthorizationResponseModeHttpTest"/>
-        </classes>
-    </test>
-
-    <test name="Authorization Support Custom Params" enabled="true">
-        <classes>
-            <class name="io.jans.as.client.ws.rs.AuthorizationSupportCustomParams"/>
-        </classes>
-    </test>
-
-    <test name="Authorized Acr Values Test" enabled="true">
-        <classes>
-            <class name="io.jans.as.client.ws.rs.AuthorizedAcrValuesTest"/>
-        </classes>
-    </test>
-
-    <!-- Authorize test -->
-    <test name="Authorize test (HTTP)" enabled="true">
-        <classes>
-            <class name="io.jans.as.client.ws.rs.AuthorizeRestWebServiceHttpTest"/>
-        </classes>
-    </test>
-
-    <test name="Authorize regex redirect uris validation test" enabled="true">
-        <classes>
-            <class name="io.jans.as.client.ws.rs.AuthorizationRedirectUrisRegexTest"/>
-        </classes>
-    </test>
-
-    <!-- Authorize test -->
-    <test name="Authorize session id test (HTTP)" enabled="true">
-        <classes>
-            <class name="io.jans.as.client.ws.rs.AuthorizeSessionIdRestWebServiceHttpTest"/>
-        </classes>
-    </test>
-
-    <!-- Client Authentication Filter test -->
-    <test name="Client Authentication Filter test (HTTP)" enabled="true">
-        <classes>
-            <class name="io.jans.as.client.ws.rs.ClientAuthenticationFilterHttpTest"/>
-        </classes>
-    </test>
-
-    <!-- Client Credentials Grant test -->
-    <test name="Client Credentials Grant test (HTTP)" enabled="true">
-        <classes>
-            <class name="io.jans.as.client.ws.rs.ClientCredentialsGrantHttpTest"/>
-        </classes>
-    </test>
-
-    <!-- Client Info test  -->
-    <test name="Client Info test (HTTP)" enabled="true">
-        <classes>
-            <class name="io.jans.as.client.ws.rs.ClientInfoRestWebServiceHttpTest"/>
-        </classes>
-    </test>
-
-    <test name="Client Language Metadata Test" enabled="true">
-        <classes>
-            <class name="io.jans.as.client.ws.rs.ClientLanguageMetadataTest"/>
-        </classes>
-    </test>
-
-    <!-- Client Secret Basic test -->
-    <test name="Client Secret Basic test" enabled="true">
-        <classes>
-            <class name="io.jans.as.client.ws.rs.ClientSecretBasicTest"/>
-        </classes>
-    </test>
-
-    <!-- Client Specific Access Token Expiration -->
-    <test name="Client Specific Access Token Expiration" enabled="true">
-        <classes>
-            <class name="io.jans.as.client.ws.rs.ClientSpecificAccessTokenExpiration"/>
-        </classes>
-    </test>
-
-    <!-- Client White List Black List Redirect Uris -->
-    <test name="Client White List Black List Redirect Uris" enabled="true">
-        <classes>
-            <class name="io.jans.as.client.ws.rs.ClientWhiteListBlackListRedirectUris"/>
-        </classes>
-    </test>
-
-    <!-- Configuration test -->
-    <test name="Configuration test (HTTP)" enabled="true">
-        <classes>
-            <class name="io.jans.as.client.ws.rs.ConfigurationRestWebServiceHttpTest"/>
-        </classes>
-    </test>
-
-    <test name="Default Prompt Login True Test" enabled="false">
-        <classes>
-            <class name="io.jans.as.client.ws.rs.DefaultPromptLoginTest"/>
-        </classes>
-    </test>
-
-    <test name="Enable Client to restrict JavaScript Origins" enabled="true">
-        <classes>
-            <class name="io.jans.as.client.ws.rs.EnableClientToRestrictJavascriptOrigin"/>
-        </classes>
-    </test>
-
-    <test name="Encode claims in state parameter" enabled="true">
-        <classes>
-            <class name="io.jans.as.client.ws.rs.EncodeClaimsInStateParameter"/>
-        </classes>
-    </test>
-
-    <!-- End Session test -->
-    <test name="End Session test (HTTP)" enabled="true">
-        <classes>
-            <class name="io.jans.as.client.ws.rs.EndSessionRestWebServiceHttpTest"/>
-        </classes>
-    </test>
-
-    <test name="Force Signed Request Object Test" enabled="true">
-        <classes>
-            <class name="io.jans.as.client.ws.rs.ForceSignedRequestObjectTest"></class>
-        </classes>
-    </test>
-
-    <test name="Grant Types Restriction (HTTP)" enabled="true">
-        <classes>
-            <class name="io.jans.as.client.ws.rs.GrantTypesRestrictionHttpTest"/>
-        </classes>
-    </test>
-
-    <test name="Individual Claims Requests test" enabled="true">
-        <classes>
-            <class name="io.jans.as.client.ws.rs.IndividualClaimsRequestsTest"/>
-        </classes>
-    </test>
-
-    <!-- JWK test -->
-    <test name="JWK test (HTTP)" enabled="true">
-        <classes>
-            <class name="io.jans.as.client.ws.rs.JwkRestWebServiceHttpTest"/>
-        </classes>
-    </test>
-
-    <test name="Multivalued claims" enabled="true">
-        <classes>
-            <class name="io.jans.as.client.ws.rs.MultivaluedClaims"/>
-        </classes>
-    </test>
-
-    <!-- OpenID Request Object test -->
-    <test name="OpenID Request Object test (HTTP)" enabled="true">
-        <classes>
-            <class name="io.jans.as.client.ws.rs.OpenIDRequestObjectHttpTest"/>
-        </classes>
-    </test>
-
-    <!-- PersistClientAuthorizationsHttpTest -->
-    <test name="Persist Client Authorizations test (HTTP)" enabled="true">
-        <classes>
-            <class name="io.jans.as.client.ws.rs.PersistClientAuthorizationsHttpTest"/>
-        </classes>
-    </test>
-
-    <!-- Register test -->
-    <test name="Register test (HTTP)" enabled="true">
-        <classes>
-            <class name="io.jans.as.client.ws.rs.RegistrationRestWebServiceHttpTest"/>
-        </classes>
-    </test>
-
-    <!-- Registration test with Software Statement -->
-    <test name="Registration test with Software Statement" enabled="true">
-        <classes>
-            <class name="io.jans.as.client.ws.rs.RegistrationWithSoftwareStatementTest"/>
-        </classes>
-    </test>
-
-    <!-- Sector Identifier URL Verification test -->
-    <test name="Sector Identifier URL Verification (HTTP)" enabled="true">
-        <classes>
-            <class name="io.jans.as.client.ws.rs.SectorIdentifierUrlVerificationHttpTest"/>
-        </classes>
-    </test>
-
-    <test name="set Public Subject Identifier per Client" enabled="true">
-        <classes>
-            <class name="io.jans.as.client.ws.rs.SetPublicSubjectIdentifierPerClientTest"/>
-        </classes>
-    </test>
-
-    <!-- SSO with Multiple Backend Services test -->
-    <test name="SSO with Multiple Backend Services test (HTTP)" enabled="true">
-        <classes>
-            <class name="io.jans.as.client.ws.rs.SSOWithMultipleBackendServicesHttpTest"/>
-        </classes>
-    </test>
-
-    <!-- OpenID Connect Discovery test -->
-    <test name="OpenID Connect Discovery test (HTTP)" enabled="true">
-        <classes>
-            <class name="io.jans.as.client.ws.rs.OpenIDConnectDiscoveryHttpTest"/>
-        </classes>
-    </test>
-
-    <!-- Token Endpoint Auth Method Restriction test -->
-    <test name="Token Endpoint Auth Method Restriction (HTTP)" enabled="true">
-        <classes>
-            <class name="io.jans.as.client.ws.rs.TokenEndpointAuthMethodRestrictionHttpTest"/>
-        </classes>
-    </test>
-
-    <!-- Token test -->
-    <test name="Token test (HTTP)" enabled="true">
-        <classes>
-            <class name="io.jans.as.client.ws.rs.TokenRestWebServiceHttpTest"/>
-        </classes>
-    </test>
-
-    <!-- Token revocation -->
-    <test name="Token revocation test (HTTP)" enabled="true">
-        <classes>
-            <class name="io.jans.as.client.ws.rs.TokenRevocationTest"/>
-        </classes>
-    </test>
-
-    <!-- Token Signatures test -->
-    <test name="Token Signatures test (HTTP)" enabled="true">
-        <classes>
-            <class name="io.jans.as.client.ws.rs.TokenSignaturesHttpTest"/>
-        </classes>
-    </test>
-
-    <test name="Turn off consent for pairwise / openid-only scope" enabled="true">
-        <classes>
-            <class name="io.jans.as.client.ws.rs.TurnOffConsentForPairwiseOpenIdOnlyConsentTest"/>
-        </classes>
-    </test>
-
-    <!-- User Authentication Filter test -->
-    <test name="User Authentication Filter test (HTTP)" enabled="true">
-        <classes>
-            <class name="io.jans.as.client.ws.rs.UserAuthenticationFilterHttpTest"/>
-        </classes>
-    </test>
-
-    <!-- User Info test -->
-    <test name="User Info test (HTTP)" enabled="true">
-        <classes>
-            <class name="io.jans.as.client.ws.rs.UserInfoRestWebServiceHttpTest"/>
-        </classes>
-    </test>
-
-    <test name="Validate Id Token Hashes test" enabled="true">
-        <classes>
-            <class name="io.jans.as.client.ws.rs.ValidateIdTokenHashesTest"/>
-        </classes>
-    </test>
-
-    <test name="Web Keys Test" enabled="true">
-        <classes>
-            <class name="io.jans.as.client.ws.rs.WebKeysTest"/>
-        </classes>
-    </test>
-
-    <!-- Dev tests-->
-    <test name="Custom token issuing test via session" enabled="false">
-        <classes>
-            <class name="io.jans.as.client.dev.TestSessionWorkflow"/>
-        </classes>
-    </test>
-
-    <!-- UMA tests -->
-    <test name="UMA : Getting UMA meta data configuration (HTTP)" enabled="true">
-        <classes>
-            <class name="io.jans.as.client.ws.rs.uma.MetaDataFlowHttpTest"/>
-        </classes>
-    </test>
-
-    <test name="UMA : Obtain PAT token test (HTTP)" enabled="true">
-        <classes>
-            <class name="io.jans.as.client.ws.rs.uma.ObtainPatTokenFlowHttpTest"/>
-        </classes>
-    </test>
-
-    <test name="UMA : Register resource test (HTTP)" enabled="true">
-        <classes>
-            <class name="io.jans.as.client.ws.rs.uma.RegisterResourceFlowHttpTest"/>
-        </classes>
-    </test>
-
-    <test name="Response Types Restriction (HTTP)" enabled="true">
-        <classes>
-            <class name="io.jans.as.client.ws.rs.ResponseTypesRestrictionHttpTest"/>
-        </classes>
-    </test>
-
-    <test name="UMA : Register UMA permissions test (HTTP)" enabled="true">
-        <classes>
-            <class name="io.jans.as.client.ws.rs.uma.UmaRegisterPermissionFlowHttpTest"/>
-        </classes>
-    </test>
-
-    <test name="UMA : Test for getting access to UMA protected resource (HTTP)" enabled="true">
-        <classes>
-            <class name="io.jans.as.client.ws.rs.uma.AccessProtectedResourceFlowHttpTest"/>
-        </classes>
-    </test>
-
-    <test name="UMA : Test for getting UMA scopes (HTTP)" enabled="true">
-        <classes>
-            <class name="io.jans.as.client.ws.rs.uma.ScopeHttpTest"/>
-        </classes>
-    </test>
-
-    <test name="Client authentication by Access Token" enabled="true">
-        <classes>
-            <class name="io.jans.as.client.ws.rs.uma.ClientAuthenticationByAccessTokenHttpTest"/>
-        </classes>
-    </test>
-
-    <test name="Introspection test (HTTP)" enabled="true">
-        <classes>
-            <class name="io.jans.as.client.ws.rs.IntrospectionWsHttpTest"/>
-        </classes>
-    </test>
-
-    <test name="PKCE test (HTTP)" enabled="true">
-        <classes>
-            <class name="io.jans.as.client.ws.rs.PkceHttpTest"/>
-        </classes>
-    </test>
-
-    <!-- OIC Interop Tests -->
-    <test name="OC5. FeatureTest-Accept Request Without redirect uri when One Registered" enabled="true">
-        <classes>
-            <class name="io.jans.as.client.interop.AcceptRequestWithoutRedirectUriWhenOneRegistered"/>
-        </classes>
-    </test>
-    <test name="OC5. FeatureTest-Accept Valid Asymmetric ID Token Signature" enabled="true">
-        <classes>
-            <class name="io.jans.as.client.interop.AcceptValidAsymmetricIdTokenSignature"/>
-        </classes>
-    </test>
-    <test name="OC5. FeatureTest-Accept Valid Symmetric ID Token Signature" enabled="true">
-        <classes>
-            <class name="io.jans.as.client.interop.AcceptValidSymmetricIdTokenSignature"/>
-        </classes>
-    </test>
-    <test name="OC5. FeatureTest-Can Discover Identifiers using E-Mail Syntax" enabled="true">
-        <classes>
-            <class name="io.jans.as.client.interop.CanDiscoverIdentifiersUsingEMailSyntax"/>
-        </classes>
-    </test>
-    <test name="OC5. FeatureTest-Can Discover Identifiers using URL Syntax" enabled="true">
-        <classes>
-            <class name="io.jans.as.client.interop.CanDiscoverIdentifiersUsingUrlSyntax"/>
-        </classes>
-    </test>
-    <test name="OC5. FeatureTest-Can Make Access Token Request with client secret basic Authentication" enabled="true">
-        <classes>
-            <class name="io.jans.as.client.interop.CanMakeAccessTokenRequestWithClientSecretBasicAuthentication"/>
-        </classes>
-    </test>
-    <test name="OC5. FeatureTest-Can Make Access Token Request with client secret jwt Authentication" enabled="true">
-        <classes>
-            <class name="io.jans.as.client.interop.CanMakeAccessTokenRequestWithClientSecretJwtAuthentication"/>
-        </classes>
-    </test>
-    <test name="OC5. FeatureTest-Can Make Access Token Request with client secret post Authentication" enabled="true">
-        <classes>
-            <class name="io.jans.as.client.interop.CanMakeAccessTokenRequestWithClientSecretPostAuthentication"/>
-        </classes>
-    </test>
-    <test name="OC5. FeatureTest-Can Make Access Token Request with private key jwt Authentication" enabled="true">
-        <classes>
-            <class name="io.jans.as.client.interop.CanMakeAccessTokenRequestWithPrivateKeyJwtAuthentication"/>
-        </classes>
-    </test>
-    <test name="OC5. FeatureTest-Can Provide Encrypted ID Token Response" enabled="true">
-        <classes>
-            <class name="io.jans.as.client.interop.CanProvideEncryptedIdTokenResponse"/>
-        </classes>
-    </test>
-    <test name="OC5. FeatureTest-Can Provide Encrypted UserInfo Response" enabled="true">
-        <classes>
-            <class name="io.jans.as.client.interop.CanProvideEncryptedUserInfoResponse"/>
-        </classes>
-    </test>
-    <test name="OC5. FeatureTest-Can Provide Signed UserInfo Response" enabled="true">
-        <classes>
-            <class name="io.jans.as.client.interop.CanProvideSignedUserInfoResponse"/>
-        </classes>
-    </test>
-    <test name="OC5. FeatureTest-Can Request and Use Claims in id token" enabled="true">
-        <classes>
-            <class name="io.jans.as.client.interop.CanRequestAndUseClaimsInIdToken"/>
-        </classes>
-    </test>
-    <test name="OC5. FeatureTest-Can Request and Use Encrypted ID Token Response" enabled="true">
-        <classes>
-            <class name="io.jans.as.client.interop.CanRequestAndUseEncryptedIdTokenResponse"/>
-        </classes>
-    </test>
-    <test name="OC5. FeatureTest-Can Request and Use Signed UserInfo Response" enabled="true">
-        <classes>
-            <class name="io.jans.as.client.interop.CanRequestAndUseSignedUserInfoResponse"/>
-        </classes>
-    </test>
-    <test name="OC5. FeatureTest-Displays Logo in Login Page" enabled="true">
-        <classes>
-            <class name="io.jans.as.client.interop.DisplaysLogoInLoginPage"/>
-        </classes>
-    </test>
-    <test name="OC5. FeatureTest-Displays Policy in Login Page" enabled="true">
-        <classes>
-            <class name="io.jans.as.client.interop.DisplaysPolicyUriInLoginPage"/>
-        </classes>
-    </test>
-    <test name="OC5. FeatureTest-Support WebFinger Discovery" enabled="true">
-        <classes>
-            <class name="io.jans.as.client.interop.SupportWebFingerDiscovery"/>
-        </classes>
-    </test>
-    <test name="OC5. FeatureTest-Enables Dynamic Registration" enabled="true">
-        <classes>
-            <class name="io.jans.as.client.interop.EnablesDynamicRegistration"/>
-        </classes>
-    </test>
-    <test name="OC5. FeatureTest-Ignores Extra Query Component in Request" enabled="true">
-        <classes>
-            <class name="io.jans.as.client.interop.IgnoresExtraQueryComponentInRequest"/>
-        </classes>
-    </test>
-    <test name="OC5. FeatureTest-Includes at hash in ID Token when Implicit Flow Used" enabled="true">
-        <classes>
-            <class name="io.jans.as.client.interop.IncludesAtHashInIdTokenWhenImplicitFlowUsed"/>
-        </classes>
-    </test>
-    <test name="OC5. FeatureTest-Includes c hash in ID Token when Code Flow Used" enabled="true">
-        <classes>
-            <class name="io.jans.as.client.interop.IncludesCHashInIdTokenWhenCodeFlowUsed"/>
-        </classes>
-    </test>
-    <test name="OPRegistrationJwks" enabled="true">
-        <classes>
-            <class name="io.jans.as.client.interop.OPRegistrationJwks"/>
-        </classes>
-    </test>
-    <test name="ProvidingAcrValues" enabled="true">
-        <classes>
-            <class name="io.jans.as.client.interop.ProvidingAcrValues"/>
-        </classes>
-    </test>
-    <test name="OC5. FeatureTest-Providing ID Token with Essential auth time Claim" enabled="true">
-        <classes>
-            <class name="io.jans.as.client.interop.ProvidingIdTokenWithEssentialAuthTimeClaim"/>
-        </classes>
-    </test>
-    <test name="OC5. FeatureTest-Providing ID Token with max age Restriction" enabled="true">
-        <classes>
-            <class name="io.jans.as.client.interop.ProvidingIdTokenWithMaxAgeRestriction"/>
-        </classes>
-    </test>
-    <test name="OC5. FeatureTest-Providing Individually Requested Essential and Voluntary Claims" enabled="true">
-        <classes>
-            <class name="io.jans.as.client.interop.ProvidingIndividuallyRequestedEssentialAndVoluntaryClaims"/>
-        </classes>
-    </test>
-    <test name="OC5. FeatureTest-Providing Individually Requested Essential Claims" enabled="true">
-        <classes>
-            <class name="io.jans.as.client.interop.ProvidingIndividuallyRequestedEssentialClaims"/>
-        </classes>
-    </test>
-    <test name="OC5. FeatureTest-Providing Individually Requested Voluntary Claims" enabled="true">
-        <classes>
-            <class name="io.jans.as.client.interop.ProvidingIndividuallyRequestedVoluntaryClaims"/>
-        </classes>
-    </test>
-    <test name="OC5. FeatureTest-Publish openid-configuration Discovery Information" enabled="true">
-        <classes>
-            <class name="io.jans.as.client.interop.PublishOpenIdConfigurationDiscoveryInformation"/>
-        </classes>
-    </test>
-    <test name="OC5. FeatureTest-Reject Invalid Asymmetric ID Token Signature" enabled="true">
-        <classes>
-            <class name="io.jans.as.client.interop.RejectInvalidAsymmetricIdTokenSignature"/>
-        </classes>
-    </test>
-    <test name="OC5. FeatureTest-Reject Invalid Symmetric ID Token Signature" enabled="true">
-        <classes>
-            <class name="io.jans.as.client.interop.RejectInvalidSymmetricIdTokenSignature"/>
-        </classes>
-    </test>
-    <test name="OC5. FeatureTest-Reject redirect uri Not Matching a Registered redirect uri" enabled="true">
-        <classes>
-            <class name="io.jans.as.client.interop.RejectRedirectUriNotMatchingARegisteredRedirectUri"/>
-        </classes>
-    </test>
-    <test name="OC5. FeatureTest-Reject Registration of redirect uri with Fragment" enabled="true">
-        <classes>
-            <class name="io.jans.as.client.interop.RejectRegistrationOfRedirectUriWithFragment"/>
-        </classes>
-    </test>
-    <test name="OC5. FeatureTest-Reject Requests Without nonce Using Implicit Flow" enabled="true">
-        <classes>
-            <class name="io.jans.as.client.interop.RejectRequestsWithoutNonceUsingImplicitFlow"/>
-        </classes>
-    </test>
-    <test name="OC5. FeatureTest-Reject Request Without redirect uri when Multiple Registered" enabled="true">
-        <classes>
-            <class name="io.jans.as.client.interop.RejectRequestWithoutRedirectUriWhenMultipleRegistered"/>
-        </classes>
-    </test>
-    <test name="OC5. FeatureTest-Reject Request Without response type" enabled="true">
-        <classes>
-            <class name="io.jans.as.client.interop.RejectRequestWithoutResponseType"/>
-        </classes>
-    </test>
-    <test name="OC5. FeatureTest-Rejects Incorrect at hash when Implicit Flow Used" enabled="true">
-        <classes>
-            <class name="io.jans.as.client.interop.RejectsIncorrectAtHashWhenImplicitFlowUsed"/>
-        </classes>
-    </test>
-    <test name="OC5. FeatureTest-Rejects Incorrect c hash when Code Flow Used" enabled="true">
-        <classes>
-            <class name="io.jans.as.client.interop.RejectsIncorrectCHashWhenCodeFlowUsed"/>
-        </classes>
-    </test>
-    <test name="OC5. FeatureTest-Rejects redirect uri when Query Parameter Does Not Match" enabled="true">
-        <classes>
-            <class name="io.jans.as.client.interop.RejectsRedirectUriWhenQueryParameterDoesNotMatch"/>
-        </classes>
-    </test>
-    <test name="OC5. FeatureTest-Rejects Second Use of Access Code" enabled="true">
-        <classes>
-            <class name="io.jans.as.client.interop.RejectsSecondUseOfAccessCode"/>
-        </classes>
-    </test>
-    <test name="OC5. FeatureTest-Rejects Sector Identifier Not Containing Registered redirect uri Values"
-          enabled="true">
-        <classes>
-            <class name="io.jans.as.client.interop.RejectsSectorIdentifierNotContainingRegisteredRedirectUriValues"/>
-        </classes>
-    </test>
-    <test name="OC5. FeatureTest-Requesting UserInfo Claims with OpenID Request Object" enabled="true">
-        <classes>
-            <class name="io.jans.as.client.interop.RequestingUserInfoClaimsWithOpenIdRequestObject"/>
-        </classes>
-    </test>
-    <test name="OC5. FeatureTest-Requesting UserInfo Claims with scope Values" enabled="true">
-        <classes>
-            <class name="io.jans.as.client.interop.RequestingUserInfoClaimsWithScopeValues"/>
-        </classes>
-    </test>
-    <test name="OC5. FeatureTest-Second Use of Access Code Revokes Previously Issued Access Token" enabled="true">
-        <classes>
-            <class name="io.jans.as.client.interop.SecondUseOfAccessCodeRevokesPreviouslyIssuedAccessToken"/>
-        </classes>
-    </test>
-    <test name="OC5. FeatureTest-Support Authentication to Token Endpoint using Form-Encoded Client Credentials in POST Body"
-          enabled="true">
-        <classes>
-            <class name="io.jans.as.client.interop.SupportAuthenticationToTokenEndpointUsingFormEncodedClientCredentialsInPostBody"/>
-        </classes>
-    </test>
-    <test name="OC5. FeatureTest-Support Authentication to Token Endpoint using HTTP Basic with POST" enabled="true">
-        <classes>
-            <class name="io.jans.as.client.interop.SupportAuthenticationToTokenEndpointUsingHttpBasicWithPost"/>
-        </classes>
-    </test>
-    <test name="OC5. FeatureTest-Support Authentication to Token Endpoint with Asymmetrically Signed JWTs"
-          enabled="true">
-        <classes>
-            <class name="io.jans.as.client.interop.SupportAuthenticationToTokenEndpointWithAsymmetricallySignedJWTs"/>
-        </classes>
-    </test>
-    <test name="OC5. FeatureTest-Support Authentication to Token Endpoint with Symmetrically Signed JWTs"
-          enabled="true">
-        <classes>
-            <class name="io.jans.as.client.interop.SupportAuthenticationToTokenEndpointWithSymmetricallySignedJWTs"/>
-        </classes>
-    </test>
-    <test name="OC5. FeatureTest-Support code Response Type" enabled="true">
-        <classes>
-            <class name="io.jans.as.client.interop.SupportCodeResponseType"/>
-        </classes>
-    </test>
-    <test name="OC5. FeatureTest-Support Combination of code id token token Response Types" enabled="true">
-        <classes>
-            <class name="io.jans.as.client.interop.SupportCombinationOfCodeIdTokenTokenResponseTypes"/>
-        </classes>
-    </test>
-    <test name="OC5. FeatureTest-Support Combination of code token Response Types" enabled="true">
-        <classes>
-            <class name="io.jans.as.client.interop.SupportCombinationOfCodeTokenResponseTypes"/>
-        </classes>
-    </test>
-    <test name="OC5. FeatureTest-Support Combination of id token code Response Types" enabled="true">
-        <classes>
-            <class name="io.jans.as.client.interop.SupportCombinationOfIdTokenCodeResponseTypes"/>
-        </classes>
-    </test>
-    <test name="OC5. FeatureTest-Support Combination of id token token Response Types" enabled="true">
-        <classes>
-            <class name="io.jans.as.client.interop.SupportCombinationOfIdTokenTokenResponseTypes"/>
-        </classes>
-    </test>
-    <test name="OC5. FeatureTest-Support display value page" enabled="true">
-        <classes>
-            <class name="io.jans.as.client.interop.SupportDisplayValuePage"/>
-        </classes>
-    </test>
-    <test name="OC5. FeatureTest-Support display value popup" enabled="true">
-        <classes>
-            <class name="io.jans.as.client.interop.SupportDisplayValuePopup"/>
-        </classes>
-    </test>
-    <test name="OC5. FeatureTest-Support id token Response Type" enabled="true">
-        <classes>
-            <class name="io.jans.as.client.interop.SupportIdTokenResponseType"/>
-        </classes>
-    </test>
-    <test name="OC5. FeatureTest-Support prompt value login" enabled="true">
-        <classes>
-            <class name="io.jans.as.client.interop.SupportPromptValueLogin"/>
-        </classes>
-    </test>
-    <test name="OC5. FeatureTest-Support prompt value none" enabled="true">
-        <classes>
-            <class name="io.jans.as.client.interop.SupportPromptValueNone"/>
-        </classes>
-    </test>
-    <test name="OC5. FeatureTest-Support Registration Read" enabled="true">
-        <classes>
-            <class name="io.jans.as.client.interop.SupportRegistrationRead"/>
-        </classes>
-    </test>
-    <test name="OC5. FeatureTest-Support Request File" enabled="false">
-        <classes>
-            <class name="io.jans.as.client.interop.SupportRequestFile"/>
-        </classes>
-    </test>
-    <test name="OC5. FeatureTest-Support claims Request Specifying sub Value" enabled="true">
-        <classes>
-            <class name="io.jans.as.client.interop.SupportClaimsRequestSpecifyingSubValue"/>
-        </classes>
-    </test>
-    <test name="OC5. FeatureTest-Support Requests Containing nonce" enabled="true">
-        <classes>
-            <class name="io.jans.as.client.interop.SupportRequestsContainingNonce"/>
-        </classes>
-    </test>
-    <test name="OC5. FeatureTest-Support Requests Without nonce" enabled="true">
-        <classes>
-            <class name="io.jans.as.client.interop.SupportRequestsWithoutNonce"/>
-        </classes>
-    </test>
-    <test name="OP-3rd_party-init-login" enabled="true">
-        <classes>
-            <class name="io.jans.as.client.interop.Supports3rdPartyInitLogin"/>
-        </classes>
-    </test>
-    <test name="OP-3rd_party-init-login-nohttps" enabled="true">
-        <classes>
-            <class name="io.jans.as.client.interop.Supports3rdPartyInitLoginNoHttps"/>
-        </classes>
-    </test>
-    <test name="OC5. FeatureTest-Supports Combining Claims Requested with scope and Request Object" enabled="true">
-        <classes>
-            <class name="io.jans.as.client.interop.SupportsCombiningClaimsRequestedWithScopeAndRequestObject"/>
-        </classes>
-    </test>
-    <test name="OC5. FeatureTest-Support scope Requesting address Claims" enabled="true">
-        <classes>
-            <class name="io.jans.as.client.interop.SupportScopeRequestingAddressClaims"/>
-        </classes>
-    </test>
-    <test name="OC5. FeatureTest-Support scope Requesting All Basic Claims" enabled="true">
-        <classes>
-            <class name="io.jans.as.client.interop.SupportScopeRequestingAllBasicClaims"/>
-        </classes>
-    </test>
-    <test name="OC5. FeatureTest-Support scope Requesting email Claims" enabled="true">
-        <classes>
-            <class name="io.jans.as.client.interop.SupportScopeRequestingEmailClaims"/>
-        </classes>
-    </test>
-    <test name="OC5. FeatureTest-Support scope Requesting No Specific Claims" enabled="true">
-        <classes>
-            <class name="io.jans.as.client.interop.SupportScopeRequestingNoSpecificClaims"/>
-        </classes>
-    </test>
-    <test name="OC5. FeatureTest-Support scope Requesting phone Claims" enabled="true">
-        <classes>
-            <class name="io.jans.as.client.interop.SupportScopeRequestingPhoneClaims"/>
-        </classes>
-    </test>
-    <test name="OC5. FeatureTest-Support scope Requesting profile Claims" enabled="true">
-        <classes>
-            <class name="io.jans.as.client.interop.SupportScopeRequestingProfileClaims"/>
-        </classes>
-    </test>
-    <test name="OC5. FeatureTest-Supports Returning Claims in ID Token" enabled="true">
-        <classes>
-            <class name="io.jans.as.client.interop.SupportsReturningClaimsInIdToken"/>
-        </classes>
-    </test>
-    <test name="OC5. FeatureTest-Supports Returning Different Claims in ID Token and UserInfo Endpoint" enabled="true">
-        <classes>
-            <class name="io.jans.as.client.interop.SupportsReturningDifferentClaimsInIdTokenAndUserInfoEndpoint"/>
-        </classes>
-    </test>
-    <test name="OC5. FeatureTest-Support token Response Type" enabled="true">
-        <classes>
-            <class name="io.jans.as.client.interop.SupportTokenResponseType"/>
-        </classes>
-    </test>
-    <test name="OC5. FeatureTest-UserInfo Endpoint" enabled="true">
-        <classes>
-            <class name="io.jans.as.client.interop.UserInfoEndpoint"/>
-        </classes>
-    </test>
-    <test name="OC5. FeatureTest-UserInfo Endpoint Access with Form-Encoded Body Method" enabled="true">
-        <classes>
-            <class name="io.jans.as.client.interop.UserInfoEndpointAccessWithFormEncodedBodyMethod"/>
-        </classes>
-    </test>
-    <test name="OC5. FeatureTest-UserInfo Endpoint Access with Header Method" enabled="true">
-        <classes>
-            <class name="io.jans.as.client.interop.UserInfoEndpointAccessWithHeaderMethod"/>
-        </classes>
-    </test>
-    <test name="OC5. FeatureTest-Uses Asymmetric ID Token Signatures" enabled="true">
-        <classes>
-            <class name="io.jans.as.client.interop.UsesAsymmetricIdTokenSignatures"/>
-        </classes>
-    </test>
-    <test name="OC5. FeatureTest-Uses Discovery" enabled="true">
-        <classes>
-            <class name="io.jans.as.client.interop.UsesDiscovery"/>
-        </classes>
-    </test>
-    <test name="OC5. FeatureTest-Uses Dynamic Registration" enabled="true">
-        <classes>
-            <class name="io.jans.as.client.interop.UsesDynamicRegistration"/>
-        </classes>
-    </test>
-    <test name="OC5. FeatureTest-Uses Symmetric ID Token Signatures" enabled="true">
-        <classes>
-            <class name="io.jans.as.client.interop.UsesSymmetricIdTokenSignatures"/>
-        </classes>
-    </test>
-    <test name="OC5. FeatureTest-Verifies Correct at hash when Implicit Flow Used" enabled="true">
-        <classes>
-            <class name="io.jans.as.client.interop.VerifiesCorrectAtHashWhenImplicitFlowUsed"/>
-        </classes>
-    </test>
-    <test name="OC5. FeatureTest-Verifies Correct c hash when Code Flow Used" enabled="true">
-        <classes>
-            <class name="io.jans.as.client.interop.VerifiesCorrectCHashWhenCodeFlowUsed"/>
-        </classes>
-    </test>
-
-    <!-- CIBA -->
-    <test name="CIBA Configuration Test" enabled="true">
-        <classes>
-            <class name="io.jans.as.client.ciba.ConfigurationTest"/>
-        </classes>
-    </test>
-    <test name="CIBA Dynamic Client Registration Test" enabled="true">
-        <classes>
-            <class name="io.jans.as.client.ciba.RegistrationTest"/>
-        </classes>
-    </test>
-    <test name="CIBA Ping Mode" enabled="true">
-        <classes>
-            <class name="io.jans.as.client.ciba.BackchannelAuthenticationPingMode"/>
-        </classes>
-    </test>
-    <test name="CIBA Poll Mode" enabled="true">
-        <classes>
-            <class name="io.jans.as.client.ciba.BackchannelAuthenticationPollMode"/>
-        </classes>
-    </test>
-    <test name="CIBA Push Mode" enabled="true">
-        <classes>
-            <class name="io.jans.as.client.ciba.BackchannelAuthenticationPushMode"/>
-        </classes>
-    </test>
-    <test name="CIBA Expired Requests" enabled="true">
-        <classes>
-            <class name="io.jans.as.client.ciba.BackchannelAuthenticationExpiredRequestsTests"/>
-        </classes>
-    </test>
-    <test name="CIBA Ping Mode JWT Requests" enabled="true">
-        <classes>
-            <class name="io.jans.as.client.ciba.CibaPingModeJwtAuthRequestTests"/>
-        </classes>
-    </test>
-    <test name="CIBA Poll Mode JWT Requests" enabled="true">
-        <classes>
-            <class name="io.jans.as.client.ciba.CibaPollModeJwtAuthRequestTests"/>
-        </classes>
-    </test>
-
-    <!-- Device authorization tests -->
-    <test name="Tests for Device Authz WS" enabled="true">
-        <classes>
-            <class name="io.jans.as.client.ws.rs.deviceauthz.DeviceAuthzRequestRegistrationTest"/>
-        </classes>
-    </test>
-    <test name="Tests for Device Authz flow" enabled="true">
-        <classes>
-            <class name="io.jans.as.client.ws.rs.deviceauthz.DeviceAuthzFlowHttpTest"/>
-        </classes>
-    </test>
-
-    <!-- JARM -->
-    <test name="Test Authorization Response Mode form_post.jwt Response Type code Encrypted" enabled="true">
-        <classes>
-            <class name="io.jans.as.client.ws.rs.jarm.AuthorizationResponseModeFormPostJwtResponseTypeCodeEncryptedHttpTest"/>
-        </classes>
-    </test>
-    <test name="Test Authorization Response Mode form_post.jwt Response Type code id_token Encrypted" enabled="true">
-        <classes>
-            <class name="io.jans.as.client.ws.rs.jarm.AuthorizationResponseModeFormPostJwtResponseTypeCodeIdTokenEncryptedHttpTest"/>
-        </classes>
-    </test>
-    <test name="Test Authorization Response Mode form_post.jwt Response Type code id_token Signed" enabled="true">
-        <classes>
-            <class name="io.jans.as.client.ws.rs.jarm.AuthorizationResponseModeFormPostJwtResponseTypeCodeIdTokenSignedHttpTest"/>
-        </classes>
-    </test>
-    <test name="Test Authorization Response Mode form_post.jwt Response Type code id_token token Encrypted"
-          enabled="true">
-        <classes>
-            <class name="io.jans.as.client.ws.rs.jarm.AuthorizationResponseModeFormPostJwtResponseTypeCodeIdTokenTokenEncryptedHttpTest"/>
-        </classes>
-    </test>
-    <test name="Test Authorization Response Mode form_post.jwt Response Type code id_token token Signed" enabled="true">
-        <classes>
-            <class name="io.jans.as.client.ws.rs.jarm.AuthorizationResponseModeFormPostJwtResponseTypeCodeIdTokenTokenSignedHttpTest"/>
-        </classes>
-    </test>
-    <test name="Test Authorization Response Mode form_post.jwt Response Type code Signed" enabled="true">
-        <classes>
-            <class name="io.jans.as.client.ws.rs.jarm.AuthorizationResponseModeFormPostJwtResponseTypeCodeSignedHttpTest"/>
-        </classes>
-    </test>
-    <test name="Test Authorization Response Mode form_post.jwt Response Type code token Encrypted" enabled="true">
-        <classes>
-            <class name="io.jans.as.client.ws.rs.jarm.AuthorizationResponseModeFormPostJwtResponseTypeCodeTokenEncryptedHttpTest"/>
-        </classes>
-    </test>
-    <test name="Test Authorization Response Mode form_post.jwt Response Type code token Signed" enabled="true">
-        <classes>
-            <class name="io.jans.as.client.ws.rs.jarm.AuthorizationResponseModeFormPostJwtResponseTypeCodeTokenSignedHttpTest"/>
-        </classes>
-    </test>
-    <test name="Test Authorization Response Mode form_post.jwt Response Type token Encrypted" enabled="true">
-        <classes>
-            <class name="io.jans.as.client.ws.rs.jarm.AuthorizationResponseModeFormPostJwtResponseTypeTokenEncryptedHttpTest"/>
-        </classes>
-    </test>
-    <test name="Test Authorization Response Mode form_post.jwt Response Type token id_token Encrypted" enabled="true">
-        <classes>
-            <class name="io.jans.as.client.ws.rs.jarm.AuthorizationResponseModeFormPostJwtResponseTypeTokenIdTokenEncryptedHttpTest"/>
-        </classes>
-    </test>
-    <test name="Test Authorization Response Mode form_post.jwt Response Type token id_token Signed" enabled="true">
-        <classes>
-            <class name="io.jans.as.client.ws.rs.jarm.AuthorizationResponseModeFormPostJwtResponseTypeTokenIdTokenSignedHttpTest"/>
-        </classes>
-    </test>
-    <test name="Test Authorization Response Mode form_post.jwt Response Type token Signed" enabled="true">
-        <classes>
-            <class name="io.jans.as.client.ws.rs.jarm.AuthorizationResponseModeFormPostJwtResponseTypeTokenSignedHttpTest"/>
-        </classes>
-    </test>
-
-    <test name="Test Authorization Response Mode fragment.jwt Response Type code Encrypted" enabled="true">
-        <classes>
-            <class name="io.jans.as.client.ws.rs.jarm.AuthorizationResponseModeFragmentJwtResponseTypeCodeEncryptedHttpTest"/>
-        </classes>
-    </test>
-    <test name="Test Authorization Response Mode fragment.jwt Response Type code id_token Encrypted" enabled="true">
-        <classes>
-            <class name="io.jans.as.client.ws.rs.jarm.AuthorizationResponseModeFragmentJwtResponseTypeCodeIdTokenEncryptedHttpTest"/>
-        </classes>
-    </test>
-    <test name="Test Authorization Response Mode fragment.jwt Response Type code id_token Signed" enabled="true">
-        <classes>
-            <class name="io.jans.as.client.ws.rs.jarm.AuthorizationResponseModeFragmentJwtResponseTypeCodeIdTokenSignedHttpTest"/>
-        </classes>
-    </test>
-    <test name="Test Authorization Response Mode fragment.jwt Response Type code id_token token Encrypted"
-          enabled="true">
-        <classes>
-            <class name="io.jans.as.client.ws.rs.jarm.AuthorizationResponseModeFragmentJwtResponseTypeCodeIdTokenTokenEncryptedHttpTest"/>
-        </classes>
-    </test>
-    <test name="Test Authorization Response Mode fragment.jwt Response Type code id_token token Signed" enabled="true">
-        <classes>
-            <class name="io.jans.as.client.ws.rs.jarm.AuthorizationResponseModeFragmentJwtResponseTypeCodeIdTokenTokenSignedHttpTest"/>
-        </classes>
-    </test>
-    <test name="Test Authorization Response Mode fragment.jwt Response Type code Signed" enabled="true">
-        <classes>
-            <class name="io.jans.as.client.ws.rs.jarm.AuthorizationResponseModeFragmentJwtResponseTypeCodeSignedHttpTest"/>
-        </classes>
-    </test>
-    <test name="Test Authorization Response Mode fragment.jwt Response Type code token Encrypted" enabled="true">
-        <classes>
-            <class name="io.jans.as.client.ws.rs.jarm.AuthorizationResponseModeFragmentJwtResponseTypeCodeTokenEncryptedHttpTest"/>
-        </classes>
-    </test>
-    <test name="Test Authorization Response Mode fragment.jwt Response Type code token Signed" enabled="true">
-        <classes>
-            <class name="io.jans.as.client.ws.rs.jarm.AuthorizationResponseModeFragmentJwtResponseTypeCodeTokenSignedHttpTest"/>
-        </classes>
-    </test>
-    <test name="Test Authorization Response Mode fragment.jwt Response Type token Encrypted" enabled="true">
-        <classes>
-            <class name="io.jans.as.client.ws.rs.jarm.AuthorizationResponseModeFragmentJwtResponseTypeTokenEncryptedHttpTest"/>
-        </classes>
-    </test>
-    <test name="Test Authorization Response Mode fragment.jwt Response Type token id_token Encrypted" enabled="true">
-        <classes>
-            <class name="io.jans.as.client.ws.rs.jarm.AuthorizationResponseModeFragmentJwtResponseTypeTokenIdTokenEncryptedHttpTest"/>
-        </classes>
-    </test>
-    <test name="Test Authorization Response Mode fragment.jwt Response Type token id_token Signed" enabled="true">
-        <classes>
-            <class name="io.jans.as.client.ws.rs.jarm.AuthorizationResponseModeFragmentJwtResponseTypeTokenIdTokenSignedHttpTest"/>
-        </classes>
-    </test>
-    <test name="Test Authorization Response Mode fragment.jwt Response Type token Signed" enabled="true">
-        <classes>
-            <class name="io.jans.as.client.ws.rs.jarm.AuthorizationResponseModeFragmentJwtResponseTypeTokenSignedHttpTest"/>
-        </classes>
-    </test>
-
-    <test name="Test Authorization Response Mode jwt Response Type code Encrypted" enabled="true">
-        <classes>
-            <class name="io.jans.as.client.ws.rs.jarm.AuthorizationResponseModeJwtResponseTypeCodeEncryptedHttpTest"/>
-        </classes>
-    </test>
-    <test name="Test Authorization Response Mode jwt Response Type code id_token Encrypted" enabled="true">
-        <classes>
-            <class name="io.jans.as.client.ws.rs.jarm.AuthorizationResponseModeJwtResponseTypeCodeIdTokenEncryptedHttpTest"/>
-        </classes>
-    </test>
-    <test name="Test Authorization Response Mode jwt Response Type code id_token Signed" enabled="true">
-        <classes>
-            <class name="io.jans.as.client.ws.rs.jarm.AuthorizationResponseModeJwtResponseTypeCodeIdTokenSignedHttpTest"/>
-        </classes>
-    </test>
-    <test name="Test Authorization Response Mode jwt Response Type code id_token token Encrypted" enabled="true">
-        <classes>
-            <class name="io.jans.as.client.ws.rs.jarm.AuthorizationResponseModeJwtResponseTypeCodeIdTokenTokenEncryptedHttpTest"/>
-        </classes>
-    </test>
-    <test name="Test Authorization Response Mode jwt Response Type code id_token token Signed" enabled="true">
-        <classes>
-            <class name="io.jans.as.client.ws.rs.jarm.AuthorizationResponseModeJwtResponseTypeCodeIdTokenTokenSignedHttpTest"/>
-        </classes>
-    </test>
-    <test name="Test Authorization Response Mode jwt Response Type code Signed and Encrypted" enabled="true">
-        <classes>
-            <class name="io.jans.as.client.ws.rs.jarm.AuthorizationResponseModeJwtResponseTypeCodeSignedEncryptedHttpTest"/>
-        </classes>
-    </test>
-    <test name="Test Authorization Response Mode jwt Response Type code Signed" enabled="true">
-        <classes>
-            <class name="io.jans.as.client.ws.rs.jarm.AuthorizationResponseModeJwtResponseTypeCodeSignedHttpTest"/>
-        </classes>
-    </test>
-    <test name="Test Authorization Response Mode jwt Response Type code token Encrypted" enabled="true">
-        <classes>
-            <class name="io.jans.as.client.ws.rs.jarm.AuthorizationResponseModeJwtResponseTypeCodeTokenEncryptedHttpTest"/>
-        </classes>
-    </test>
-    <test name="Test Authorization Response Mode jwt Response Type code token Signed" enabled="true">
-        <classes>
-            <class name="io.jans.as.client.ws.rs.jarm.AuthorizationResponseModeJwtResponseTypeCodeTokenSignedHttpTest"/>
-        </classes>
-    </test>
-    <test name="Test Authorization Response Mode jwt Response Type token Encrypted" enabled="true">
-        <classes>
-            <class name="io.jans.as.client.ws.rs.jarm.AuthorizationResponseModeJwtResponseTypeTokenEncryptedHttpTest"/>
-        </classes>
-    </test>
-    <test name="Test Authorization Response Mode jwt Response Type token id_token Encrypted" enabled="true">
-        <classes>
-            <class name="io.jans.as.client.ws.rs.jarm.AuthorizationResponseModeJwtResponseTypeTokenIdTokenEncryptedHttpTest"/>
-        </classes>
-    </test>
-    <test name="Test Authorization Response Mode jwt Response Type token id_token Signed" enabled="true">
-        <classes>
-            <class name="io.jans.as.client.ws.rs.jarm.AuthorizationResponseModeJwtResponseTypeTokenIdTokenSignedHttpTest"/>
-        </classes>
-    </test>
-    <test name="Test Authorization Response Mode jwt Response Type token Signed" enabled="true">
-        <classes>
-            <class name="io.jans.as.client.ws.rs.jarm.AuthorizationResponseModeJwtResponseTypeTokenSignedHttpTest"/>
-        </classes>
-    </test>
-
-    <test name="Test Authorization Response Mode query jwt Response Type code Encrypted" enabled="true">
-        <classes>
-            <class name="io.jans.as.client.ws.rs.jarm.AuthorizationResponseModeQueryJwtResponseTypeCodeEncryptedHttpTest"/>
-        </classes>
-    </test>
-    <test name="Test Authorization Response Mode query jwt Response Type code id_token Encrypted" enabled="true">
-        <classes>
-            <class name="io.jans.as.client.ws.rs.jarm.AuthorizationResponseModeQueryJwtResponseTypeCodeIdTokenEncryptedHttpTest"/>
-        </classes>
-    </test>
-    <test name="Test Authorization Response Mode query jwt Response Type code id_token Signed" enabled="true">
-        <classes>
-            <class name="io.jans.as.client.ws.rs.jarm.AuthorizationResponseModeQueryJwtResponseTypeCodeIdTokenSignedHttpTest"/>
-        </classes>
-    </test>
-    <test name="Test Authorization Response Mode query jwt Response Type code id_token token Encrypted" enabled="true">
-        <classes>
-            <class name="io.jans.as.client.ws.rs.jarm.AuthorizationResponseModeQueryJwtResponseTypeCodeIdTokenTokenEncryptedHttpTest"/>
-        </classes>
-    </test>
-    <test name="Test Authorization Response Mode query jwt Response Type code id_token token Signed" enabled="true">
-        <classes>
-            <class name="io.jans.as.client.ws.rs.jarm.AuthorizationResponseModeQueryJwtResponseTypeCodeIdTokenTokenSignedHttpTest"/>
-        </classes>
-    </test>
-    <test name="Test Authorization Response Mode query jwt Response Type code Signed" enabled="true">
-        <classes>
-            <class name="io.jans.as.client.ws.rs.jarm.AuthorizationResponseModeQueryJwtResponseTypeCodeSignedHttpTest"/>
-        </classes>
-    </test>
-    <test name="Test Authorization Response Mode query jwt Response Type code token Encrypted" enabled="true">
-        <classes>
-            <class name="io.jans.as.client.ws.rs.jarm.AuthorizationResponseModeQueryJwtResponseTypeCodeTokenEncryptedHttpTest"/>
-        </classes>
-    </test>
-    <test name="Test Authorization Response Mode query jwt Response Type code token Signed" enabled="true">
-        <classes>
-            <class name="io.jans.as.client.ws.rs.jarm.AuthorizationResponseModeQueryJwtResponseTypeCodeTokenSignedHttpTest"/>
-        </classes>
-    </test>
-    <test name="Test Authorization Response Mode query jwt Response Type token Encrypted" enabled="true">
-        <classes>
-            <class name="io.jans.as.client.ws.rs.jarm.AuthorizationResponseModeQueryJwtResponseTypeTokenEncryptedHttpTest"/>
-        </classes>
-    </test>
-    <test name="Test Authorization Response Mode query jwt Response Type token id_token Signed" enabled="true">
-        <classes>
-            <class name="io.jans.as.client.ws.rs.jarm.AuthorizationResponseModeQueryJwtResponseTypeTokenIdTokenSignedHttpTest"/>
-        </classes>
-    </test>
-    <test name="Test Authorization Response Mode query jwt Response Type token id_token Encrypted" enabled="true">
-        <classes>
-            <class name="io.jans.as.client.ws.rs.jarm.AuthorizationResponseModeQueryJwtResponseTypeTokenIdTokenEncryptedHttpTest"/>
-        </classes>
-    </test>
-    <test name="Test Authorization Response Mode query jwt Response Type token Signed" enabled="true">
-        <classes>
-            <class name="io.jans.as.client.ws.rs.jarm.AuthorizationResponseModeQueryJwtResponseTypeTokenSignedHttpTest"/>
-        </classes>
-    </test>
-    <test name="Test Authorization Server Metadata" enabled="true">
-        <classes>
-            <class name="io.jans.as.client.ws.rs.jarm.AuthorizationServerMetadataHttpTest"/>
-        </classes>
-    </test>
-    <test name="Test Authorization ACR values" enabled="true">
-        <classes>
-            <class name="io.jans.as.client.ws.rs.AuthorizationAcrValuesTest"/>
-        </classes>
-    </test>
-
-    <!-- SSA -->
-    <test name="SSA create test (HTTP)" enabled="true">
-        <classes>
-            <class name="io.jans.as.client.ssa.SsaCreateTest"/>
-        </classes>
-    </test>
-    <test name="SSA get test (HTTP)" enabled="true">
-        <classes>
-            <class name="io.jans.as.client.ssa.SsaGetTest"/>
-        </classes>
-    </test>
-    <test name="SSA validate test (HTTP)" enabled="true">
-        <classes>
-            <class name="io.jans.as.client.ssa.SsaValidateTest"/>
-        </classes>
-    </test>
-    <test name="SSA revoke test (HTTP)" enabled="true">
-        <classes>
-            <class name="io.jans.as.client.ssa.SsaRevokeTest"/>
-        </classes>
-    </test>
->>>>>>> b7e395be
+<!--    <test name="SSA create test (HTTP)" enabled="true">-->
+<!--        <classes>-->
+<!--            <class name="io.jans.as.client.ssa.SsaCreateTest"/>-->
+<!--        </classes>-->
+<!--    </test>-->
+<!--    <test name="SSA get test (HTTP)" enabled="true">-->
+<!--        <classes>-->
+<!--            <class name="io.jans.as.client.ssa.SsaGetTest"/>-->
+<!--        </classes>-->
+<!--    </test>-->
+<!--    <test name="SSA validate test (HTTP)" enabled="true">-->
+<!--        <classes>-->
+<!--            <class name="io.jans.as.client.ssa.SsaValidateTest"/>-->
+<!--        </classes>-->
+<!--    </test>-->
+<!--    <test name="SSA revoke test (HTTP)" enabled="true">-->
+<!--        <classes>-->
+<!--            <class name="io.jans.as.client.ssa.SsaRevokeTest"/>-->
+<!--        </classes>-->
+<!--    </test>-->
 </suite>