openapi: 3.0.1
info:
  title: Jans Config API - User-Mgt
  contact:
    name: Gluu Support
    url: https://support.gluu.org
    email: xxx@gluu.org
  license:
    name: Apache 2.0
    url: https://github.com/JanssenProject/jans/blob/main/LICENSE
  version: 1.0.0
servers:
- url: https://jans.io/
  description: The Jans server
  variables: {}
tags:
- name: Configuration – User Management
paths:
  /mgt/configuser:
    get:
      tags:
      - Configuration – User Management
      summary: Gets list of users
      description: Gets list of users
      operationId: get-user
      parameters:
      - name: limit
        in: query
        description: Search size - max size of the results to return
        schema:
          type: integer
          format: int32
          default: 50
      - name: pattern
        in: query
        description: Search pattern
        schema:
          type: string
          default: ""
      - name: startIndex
        in: query
        description: The 1-based index of the first query result
        schema:
          type: integer
          format: int32
          default: 0
      - name: sortBy
        in: query
        description: Attribute whose value will be used to order the returned response
        schema:
          type: string
          default: inum
      - name: sortOrder
        in: query
        description: Order in which the sortBy param is applied. Allowed values are
          "ascending" and "descending"
        schema:
          type: string
          default: ascending
      - name: fieldValuePair
        in: query
        description: Field and value pair for seraching
        schema:
          type: string
          default: ""
        examples:
          Field value example:
            description: Field value example
            value: "mail=abc@mail.com,jansStatus=true"
      responses:
        "200":
          description: Ok
          content:
            application/json:
              schema:
                $ref: '#/components/schemas/UserPagedResult'
              examples:
                Response json example:
                  description: Response json example
                  value: |
                    {
                        "start": 0,
                        "totalEntriesCount": 23,
                        "entriesCount": 2,
                        "entries": [
                            {
                                "dn": "inum=XXXX.DDDD-4444,ou=people,o=jans",
                                "userId": "dddd4444",
                                "customAttributes": [
                                    {
                                        "name": "sn",
                                        "multiValued": false,
                                        "values": [
                                            "FilterTest"
                                        ],
                                        "value": "FilterTest",
                                        "displayValue": "FilterTest"
                                    }
                                ],
                                "customObjectClasses": [
                                    "top",
                                    "jansCustomPerson"
                                ],
                                "inum": "XXXX.DDDD-4444",
                                "displayName": "Test Dddd 4444",
                                "jansStatus": "active",
                                "givenName": "(special chars\\)/*",
                                "baseDn": "inum=XXXX.DDDD-4444,ou=people,o=jans"
                            },
                            {
                                "dn": "inum=XXXX.EEEE-1111,ou=people,o=jans",
                                "userId": "eeee1111",
                                "customObjectClasses": [
                                    "top",
                                    "jansCustomPerson"
                                ],
                                "inum": "XXXX.EEEE-1111",
                                "jansStatus": "active",
                                "baseDn": "inum=XXXX.EEEE-1111,ou=people,o=jans"
                            }
                        ]
                    }
        "401":
          description: Unauthorized
        "500":
          description: InternalServerError
      security:
      - oauth2:
        - https://jans.io/oauth/config/user.readonly
    put:
      tags:
      - Configuration – User Management
      summary: Update User
      description: Update User
      operationId: put-user
      parameters:
      - name: removeNonLDAPAttributes
        in: query
        description: "Boolean flag to indicate if attributes to be removed for non-LDAP\
          \ DB. Default value is true, indicating non-LDAP attributes will be removed\
          \ from request."
        schema:
          type: boolean
          default: true
      requestBody:
        description: User object
        content:
          application/json:
            schema:
              $ref: '#/components/schemas/CustomUser'
            examples:
              Request json example:
                description: Request json example
                value: |
                  {
                      "dn": "inum=559a7e26-7a33-4e11-9d42-13266d33261e,ou=people,o=jans",
                      "userId": "testUser1",
                      "createdAt": "2022-10-27T22:45:48",
                      "customAttributes": [
                          {
                              "name": "birthdate",
                              "multiValued": false,
                              "values": [
                                  "20001231041508.553Z"
                              ],
                              "value": "20001231041508.553Z",
                              "displayValue": "20001231041508.553Z"
                          },
                          {
                              "name": "emailVerified",
                              "multiValued": false,
                              "values": [
                                  "TRUE"
                              ],
                              "value": "TRUE",
                              "displayValue": "TRUE"
                          },
                          {
                              "name": "jansAdminUIRole",
                              "multiValued": false,
                              "values": [
                                  "api-admin"
                              ],
                              "value": "api-admin",
                              "displayValue": "api-admin"
                          },
                          {
                              "name": "memberOf",
                              "multiValued": false,
                              "values": [
                                  "inum=60B7,ou=groups,o=jans"
                              ],
                              "value": "inum=60B7,ou=groups,o=jans",
                              "displayValue": "inum=60B7,ou=groups,o=jans"
                          },
                          {
                              "name": "middleName",
                              "multiValued": false,
                              "values": [
                                  "Test USer 3"
                              ],
                              "value": "Test USer 3",
                              "displayValue": "Test USer 3"
                          },
                          {
                              "name": "nickname",
                              "multiValued": false,
                              "values": [
                                  "Test USer 3"
                              ],
                              "value": "Test USer 3",
                              "displayValue": "Test USer 3"
                          },
                          {
                              "name": "sn",
                              "multiValued": false,
                              "values": [
                                  "User3"
                              ],
                              "value": "User3",
                              "displayValue": "User3"
                          }
                      ],
                      "customObjectClasses": [
                          "top",
                          "jansCustomPerson"
                      ],
                      "inum": "559a7e26-7a33-4e11-9d42-13266d33261e",
                      "mail": "test3@jans.server",
                      "displayName": "Default Test User 32",
                      "jansStatus": "active",
                      "givenName": "Test3",
                      "baseDn": "inum=559a7e26-7a33-4e11-9d42-13266d33261e,ou=people,o=jans"
                  }
      responses:
        "200":
          description: Ok
          content:
            application/json:
              schema:
                $ref: '#/components/schemas/CustomUser'
              examples:
                Response json example:
                  description: Response json example
                  value: |
                    {
                        "dn": "inum=559a7e26-7a33-4e11-9d42-13266d33261e,ou=people,o=jans",
                        "userId": "testUser1",
                        "createdAt": "2022-10-27T22:45:48",
                        "customAttributes": [
                            {
                                "name": "birthdate",
                                "multiValued": false,
                                "values": [
                                    "20001231041508.553Z"
                                ],
                                "value": "20001231041508.553Z",
                                "displayValue": "20001231041508.553Z"
                            },
                            {
                                "name": "emailVerified",
                                "multiValued": false,
                                "values": [
                                    "TRUE"
                                ],
                                "value": "TRUE",
                                "displayValue": "TRUE"
                            },
                            {
                                "name": "jansAdminUIRole",
                                "multiValued": false,
                                "values": [
                                    "api-admin"
                                ],
                                "value": "api-admin",
                                "displayValue": "api-admin"
                            },
                            {
                                "name": "memberOf",
                                "multiValued": false,
                                "values": [
                                    "inum=60B7,ou=groups,o=jans"
                                ],
                                "value": "inum=60B7,ou=groups,o=jans",
                                "displayValue": "inum=60B7,ou=groups,o=jans"
                            },
                            {
                                "name": "middleName",
                                "multiValued": false,
                                "values": [
                                    "Test USer 3"
                                ],
                                "value": "Test USer 3",
                                "displayValue": "Test USer 3"
                            },
                            {
                                "name": "nickname",
                                "multiValued": false,
                                "values": [
                                    "Test USer 3"
                                ],
                                "value": "Test USer 3",
                                "displayValue": "Test USer 3"
                            },
                            {
                                "name": "sn",
                                "multiValued": false,
                                "values": [
                                    "User3"
                                ],
                                "value": "User3",
                                "displayValue": "User3"
                            }
                        ],
                        "customObjectClasses": [
                            "top",
                            "jansCustomPerson"
                        ],
                        "inum": "559a7e26-7a33-4e11-9d42-13266d33261e",
                        "mail": "test3@jans.server",
                        "displayName": "Default Test User 32",
                        "jansStatus": "active",
                        "givenName": "Test3",
                        "baseDn": "inum=559a7e26-7a33-4e11-9d42-13266d33261e,ou=people,o=jans"
                    }
        "400":
          description: Bad Request
        "401":
          description: Unauthorized
        "404":
          description: Not Found
        "500":
          description: InternalServerError
      security:
      - oauth2:
        - https://jans.io/oauth/config/user.write
    post:
      tags:
      - Configuration – User Management
      summary: Create new User
      description: Create new User
      operationId: post-user
      parameters:
      - name: removeNonLDAPAttributes
        in: query
        description: "Boolean flag to indicate if attributes to be removed for non-LDAP\
          \ DB. Default value is true, indicating non-LDAP attributes will be removed\
          \ from request."
        schema:
          type: boolean
          default: true
      requestBody:
        description: User object
        content:
          application/json:
            schema:
              $ref: '#/components/schemas/CustomUser'
            examples:
              Request json example:
                description: Request json example
                value: |
                  {
                      "userId": "testUser1",
                      "createdAt": "2022-05-30T20:06:57",
                      "customAttributes": [
                          {
                              "name": "emailVerified",
                              "multiValued": false,
                              "values": [
                                  "TRUE"
                              ],
                              "value": "TRUE",
                              "displayValue": "TRUE"
                          },
                          {
                              "name": "jansAdminUIRole",
                              "multiValued": false,
                              "values": [
                                  "api-admin"
                              ],
                              "value": "api-admin",
                              "displayValue": "api-admin"
                          },
                          {
                              "name": "memberOf",
                              "multiValued": false,
                              "values": [
                                  "inum=60B7,ou=groups,o=jans"
                              ],
                              "value": "inum=60B7,ou=groups,o=jans",
                              "displayValue": "inum=60B7,ou=groups,o=jans"
                          },
                          {
                              "name": "middleName",
                              "multiValued": false,
                              "values": [
                                  "Test USer 3"
                              ],
                              "value": "Test USer 3",
                              "displayValue": "Test USer 3"
                          },
                          {
                              "name": "nickname",
                              "multiValued": false,
                              "values": [
                                  "Test USer 3"
                              ],
                              "value": "Test USer 3",
                              "displayValue": "Test USer 3"
                          },
                          {
                              "name": "sn",
                              "multiValued": false,
                              "values": [
                                  "User3"
                              ],
                              "value": "User3",
                              "displayValue": "User3"
                          },{
                                  "name": "birthdate",
                                  "multiValued": false,
                                  "values": [
                                      "20001231041508.553Z"
                                  ],
                                  "value": "20001231041508.553Z",
                                  "displayValue": "20001231041508.553Z"
                              }
                      ],
                      "customObjectClasses": [
                          "top",
                          "jansCustomPerson"
                      ],
                      "mail": "test3@jans.server",
                      "displayName": "Default Test User 32",
                      "jansStatus": "active",
                      "givenName": "Test3",
                      "userPassword": "test123"
                  }
      responses:
        "201":
          description: Created
          content:
            application/json:
              schema:
                $ref: '#/components/schemas/CustomUser'
              examples:
                Response json example:
                  description: Response json example
                  value: |
                    {
                        "dn": "inum=559a7e26-7a33-4e11-9d42-13266d33261e,ou=people,o=jans",
                        "userId": "testUser1",
                        "createdAt": "2022-10-27T22:45:48",
                        "customAttributes": [
                            {
                                "name": "birthdate",
                                "multiValued": false,
                                "values": [
                                    "20001231041508.553Z"
                                ],
                                "value": "20001231041508.553Z",
                                "displayValue": "20001231041508.553Z"
                            },
                            {
                                "name": "emailVerified",
                                "multiValued": false,
                                "values": [
                                    "TRUE"
                                ],
                                "value": "TRUE",
                                "displayValue": "TRUE"
                            },
                            {
                                "name": "jansAdminUIRole",
                                "multiValued": false,
                                "values": [
                                    "api-admin"
                                ],
                                "value": "api-admin",
                                "displayValue": "api-admin"
                            },
                            {
                                "name": "memberOf",
                                "multiValued": false,
                                "values": [
                                    "inum=60B7,ou=groups,o=jans"
                                ],
                                "value": "inum=60B7,ou=groups,o=jans",
                                "displayValue": "inum=60B7,ou=groups,o=jans"
                            },
                            {
                                "name": "middleName",
                                "multiValued": false,
                                "values": [
                                    "Test USer 3"
                                ],
                                "value": "Test USer 3",
                                "displayValue": "Test USer 3"
                            },
                            {
                                "name": "nickname",
                                "multiValued": false,
                                "values": [
                                    "Test USer 3"
                                ],
                                "value": "Test USer 3",
                                "displayValue": "Test USer 3"
                            },
                            {
                                "name": "sn",
                                "multiValued": false,
                                "values": [
                                    "User3"
                                ],
                                "value": "User3",
                                "displayValue": "User3"
                            }
                        ],
                        "customObjectClasses": [
                            "top",
                            "jansCustomPerson"
                        ],
                        "inum": "559a7e26-7a33-4e11-9d42-13266d33261e",
                        "mail": "test3@jans.server",
                        "displayName": "Default Test User 32",
                        "jansStatus": "active",
                        "givenName": "Test3",
                        "baseDn": "inum=559a7e26-7a33-4e11-9d42-13266d33261e,ou=people,o=jans"
                    }
        "400":
          description: Bad Request
        "401":
          description: Unauthorized
        "500":
          description: InternalServerError
      security:
      - oauth2:
        - https://jans.io/oauth/config/user.write
  /mgt/configuser/{inum}:
    get:
      tags:
      - Configuration – User Management
      summary: Get User by Inum
      description: Get User by Inum
      operationId: get-user-by-inum
      parameters:
      - name: inum
        in: path
        description: User identifier
        required: true
        schema:
          type: string
      responses:
        "200":
          description: Ok
          content:
            application/json:
              schema:
                $ref: '#/components/schemas/CustomUser'
              examples:
                Response json example:
                  description: Response json example
                  value: |
                    {
                        "dn": "inum=559a7e26-7a33-4e11-9d42-13266d33261e,ou=people,o=jans",
                        "userId": "testUser1",
                        "createdAt": "2022-10-27T22:45:48",
                        "customAttributes": [
                            {
                                "name": "birthdate",
                                "multiValued": false,
                                "values": [
                                    "20001231041508.553Z"
                                ],
                                "value": "20001231041508.553Z",
                                "displayValue": "20001231041508.553Z"
                            },
                            {
                                "name": "emailVerified",
                                "multiValued": false,
                                "values": [
                                    "TRUE"
                                ],
                                "value": "TRUE",
                                "displayValue": "TRUE"
                            },
                            {
                                "name": "jansAdminUIRole",
                                "multiValued": false,
                                "values": [
                                    "api-admin"
                                ],
                                "value": "api-admin",
                                "displayValue": "api-admin"
                            },
                            {
                                "name": "memberOf",
                                "multiValued": false,
                                "values": [
                                    "inum=60B7,ou=groups,o=jans"
                                ],
                                "value": "inum=60B7,ou=groups,o=jans",
                                "displayValue": "inum=60B7,ou=groups,o=jans"
                            },
                            {
                                "name": "middleName",
                                "multiValued": false,
                                "values": [
                                    "Test USer 3"
                                ],
                                "value": "Test USer 3",
                                "displayValue": "Test USer 3"
                            },
                            {
                                "name": "nickname",
                                "multiValued": false,
                                "values": [
                                    "Test USer 3"
                                ],
                                "value": "Test USer 3",
                                "displayValue": "Test USer 3"
                            },
                            {
                                "name": "sn",
                                "multiValued": false,
                                "values": [
                                    "User3"
                                ],
                                "value": "User3",
                                "displayValue": "User3"
                            }
                        ],
                        "customObjectClasses": [
                            "top",
                            "jansCustomPerson"
                        ],
                        "inum": "559a7e26-7a33-4e11-9d42-13266d33261e",
                        "mail": "test3@jans.server",
                        "displayName": "Default Test User 32",
                        "jansStatus": "active",
                        "givenName": "Test3",
                        "baseDn": "inum=559a7e26-7a33-4e11-9d42-13266d33261e,ou=people,o=jans"
                    }
        "401":
          description: Unauthorized
        "404":
          description: Not Found
        "500":
          description: InternalServerError
      security:
      - oauth2:
        - https://jans.io/oauth/config/user.readonly
    delete:
      tags:
      - Configuration – User Management
      summary: Delete User
      description: Delete User
      operationId: delete-user
      parameters:
      - name: inum
        in: path
        description: User identifier
        required: true
        schema:
          type: string
      responses:
        "204":
          description: No Content
        "401":
          description: Unauthorized
        "404":
          description: Not Found
        "500":
          description: InternalServerError
      security:
      - oauth2:
        - https://jans.io/oauth/config/user.delete
    patch:
      tags:
      - Configuration – User Management
      summary: Patch user properties by Inum
      description: Patch user properties by Inum
      operationId: patch-user-by-inum
      parameters:
      - name: inum
        in: path
        description: User identifier
        required: true
        schema:
          type: string
      - name: removeNonLDAPAttributes
        in: query
        description: "Boolean flag to indicate if attributes to be removed for non-LDAP\
          \ DB. Default value is true, indicating non-LDAP attributes will be removed\
          \ from request."
        schema:
          type: boolean
          default: true
      requestBody:
        description: UserPatchRequest
        content:
          application/json:
            schema:
              $ref: '#/components/schemas/UserPatchRequest'
            examples:
              Request json example:
                description: Request json example
                value: "{\n   \"jsonPatchString\": \"[ {\\\"op\\\":\\\"add\\\", \\\
                  \"path\\\": \\\"/userId\\\", \\\"value\\\":\\\"config_test_user_100_final_patch\\\
                  \" } ]\",\n   \"customAttributes\": [{\n            \"name\": \"\
                  emailVerified\",\n            \"multiValued\": false,\n        \
                  \    \"values\": [\n                \"TRUE\"\n            ],\n \
                  \           \"value\": \"TRUE\",\n            \"displayValue\":\
                  \ \"TRUE\"\n        },\n\t\t{\n            \"name\": \"secretAnswer\"\
                  ,\n            \"multiValued\": false,\n            \"values\":\
                  \ [\n                \"james-bond@123\"\n            ],\n      \
                  \      \"value\": \"james-bond@123\",\n            \"displayValue\"\
                  : \"james-bond@123\"\n        },\n        {\n            \"name\"\
                  : \"jansImsValue\",\n            \"multiValued\": true,\n      \
                  \      \"values\": [{\n\t\t\t  \"value\": \"123456\",\n\t\t\t  \"\
                  display\": \"Home phone\",\n\t\t\t  \"type\": \"home\",\n\t\t\t\
                  \  \"primary\": true\t\t\t\n\t\t\t},\n\t\t\t{\n\t\t\t  \"value\"\
                  : \"9821789\",\n\t\t\t  \"display\": \"Work phone\",\n\t\t\t  \"\
                  type\": \"work\",\n\t\t\t  \"primary\": false\t\t\t\n\t\t\t}\n \
                  \               \n            ]\n        }\n        ]\n}\n"
      responses:
        "200":
          description: Ok
          content:
            application/json:
              schema:
                $ref: '#/components/schemas/CustomUser'
              examples:
                Response json example:
                  description: Response json example
                  value: |
                    {
                        "dn": "inum=559a7e26-7a33-4e11-9d42-13266d33261e,ou=people,o=jans",
                        "userId": "testUser1",
                        "createdAt": "2022-10-27T22:45:48",
                        "customAttributes": [
                            {
                                "name": "birthdate",
                                "multiValued": false,
                                "values": [
                                    "20001231041508.553Z"
                                ],
                                "value": "20001231041508.553Z",
                                "displayValue": "20001231041508.553Z"
                            },
                            {
                                "name": "emailVerified",
                                "multiValued": false,
                                "values": [
                                    "TRUE"
                                ],
                                "value": "TRUE",
                                "displayValue": "TRUE"
                            },
                            {
                                "name": "jansAdminUIRole",
                                "multiValued": false,
                                "values": [
                                    "api-admin"
                                ],
                                "value": "api-admin",
                                "displayValue": "api-admin"
                            },
                            {
                                "name": "memberOf",
                                "multiValued": false,
                                "values": [
                                    "inum=60B7,ou=groups,o=jans"
                                ],
                                "value": "inum=60B7,ou=groups,o=jans",
                                "displayValue": "inum=60B7,ou=groups,o=jans"
                            },
                            {
                                "name": "middleName",
                                "multiValued": false,
                                "values": [
                                    "Test USer 3"
                                ],
                                "value": "Test USer 3",
                                "displayValue": "Test USer 3"
                            },
                            {
                                "name": "nickname",
                                "multiValued": false,
                                "values": [
                                    "Test USer 3"
                                ],
                                "value": "Test USer 3",
                                "displayValue": "Test USer 3"
                            },
                            {
                                "name": "sn",
                                "multiValued": false,
                                "values": [
                                    "User3"
                                ],
                                "value": "User3",
                                "displayValue": "User3"
                            }
                        ],
                        "customObjectClasses": [
                            "top",
                            "jansCustomPerson"
                        ],
                        "inum": "559a7e26-7a33-4e11-9d42-13266d33261e",
                        "mail": "test3@jans.server",
                        "displayName": "Default Test User 32",
                        "jansStatus": "active",
                        "givenName": "Test3",
                        "baseDn": "inum=559a7e26-7a33-4e11-9d42-13266d33261e,ou=people,o=jans"
                    }
        "400":
          description: Bad Request
        "401":
          description: Unauthorized
        "404":
          description: Not Found
        "500":
          description: InternalServerError
      security:
      - oauth2:
        - https://jans.io/oauth/config/user.write
components:
  schemas:
    CustomObjectAttribute:
      type: object
      properties:
        name:
          type: string
        multiValued:
          type: boolean
        values:
          type: array
          items:
            type: object
        displayValue:
          type: string
<<<<<<< HEAD
=======
        value:
          type: object
>>>>>>> 672071d8
    CustomUser:
      type: object
      properties:
        dn:
          type: string
        userId:
          type: string
        updatedAt:
          type: string
          format: date-time
        createdAt:
          type: string
          format: date-time
        oxAuthPersistentJwt:
          type: array
          items:
            type: string
        customAttributes:
          type: array
          items:
            $ref: '#/components/schemas/CustomObjectAttribute'
        customObjectClasses:
          type: array
          items:
            type: string
        inum:
          type: string
        mail:
          type: string
        displayName:
          type: string
        jansStatus:
          type: string
        givenName:
          type: string
        userPassword:
          type: string
        status:
          type: string
        baseDn:
          type: string
    UserPagedResult:
      type: object
      properties:
        start:
          type: integer
          format: int32
        totalEntriesCount:
          type: integer
          format: int32
        entriesCount:
          type: integer
          format: int32
        entries:
          type: array
          items:
            $ref: '#/components/schemas/CustomUser'
    UserPatchRequest:
      type: object
      properties:
        jsonPatchString:
          type: string
        customAttributes:
          type: array
          items:
            $ref: '#/components/schemas/CustomObjectAttribute'
  securitySchemes:
    oauth2:
      type: oauth2
      flows:
        clientCredentials:
          tokenUrl: "https://{op-hostname}/.../token"
          scopes:
            https://jans.io/oauth/config/user.readonly: View user related information
            https://jans.io/oauth/config/user.write: Manage user related information
            https://jans.io/oauth/config/user.delete: Delete user related information<|MERGE_RESOLUTION|>--- conflicted
+++ resolved
@@ -840,11 +840,8 @@
             type: object
         displayValue:
           type: string
-<<<<<<< HEAD
-=======
         value:
           type: object
->>>>>>> 672071d8
     CustomUser:
       type: object
       properties:
