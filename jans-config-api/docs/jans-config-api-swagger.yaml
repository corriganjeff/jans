openapi: 3.0.1
info:
  title: Jans Config API
  contact:
    name: Gluu Support
    url: https://support.gluu.org
    email: xxx@gluu.org
  license:
    name: Apache 2.0
    url: https://github.com/JanssenProject/jans/blob/main/LICENSE
  version: 1.0.0
servers:
- url: https://jans.io/
  description: The Jans server
  variables: {}
tags:
- name: Attribute
- name: Default Authentication Method
- name: Cache Configuration
- name: Cache Configuration – Memcached
- name: Cache Configuration – Redis
- name: Cache Configuration – in-Memory
- name: Cache Configuration – Native-Persistence
- name: Configuration – Properties
- name: Configuration – SMTP
- name: Configuration – Logging
- name: Configuration – JWK - JSON Web Key (JWK)
- name: Custom Scripts
- name: Database - LDAP configuration
- name: OAuth - OpenID Connect - Clients
- name: OAuth - UMA Resources
- name: OAuth - Scopes
- name: Agama - Configuration
- name: Agama - Developer Studio
- name: Statistics - User
- name: Health - Check
- name: Server Stats
- name: Auth - Session Management
- name: Organization Configuration
- name: Auth Server Health - Check
- name: Plugins
- name: Configuration – Config API
- name: Client Authorization
paths:
  /api/v1/health:
    get:
      tags:
      - Health - Check
      summary: Returns application health status
      description: Returns application health status
      operationId: get-config-health
      responses:
        "200":
          description: Ok
          content:
            application/json:
              schema:
                type: array
                items:
                  $ref: '#/components/schemas/HealthStatus'
        "500":
          description: InternalServerError
  /api/v1/health/live:
    get:
      tags:
      - Health - Check
      summary: Returns application liveness status
      description: Returns application liveness status
      operationId: get-config-health-live
      responses:
        "200":
          description: Ok
          content:
            application/json:
              schema:
                $ref: '#/components/schemas/Status'
        "500":
          description: InternalServerError
  /api/v1/health/ready:
    get:
      tags:
      - Health - Check
      summary: Returns application readiness status
      description: Returns application readiness status
      operationId: get-config-health-ready
      responses:
        "200":
          description: Ok
          content:
            application/json:
              schema:
                $ref: '#/components/schemas/Status'
        "500":
          description: InternalServerError
  /api/v1/health/server-stat:
    get:
      tags:
      - Health - Check
      summary: Returns application server status
      description: Returns application server status
      operationId: get-server-stat
      responses:
        "200":
          description: Ok
          content:
            application/json:
              schema:
                $ref: '#/components/schemas/StatsData'
        "500":
          description: InternalServerError
  /api/v1/acrs:
    get:
      tags:
      - Default Authentication Method
      summary: Gets default authentication method.
      description: Gets default authentication method.
      operationId: get-acrs
      responses:
        "200":
          description: Ok
          content:
            application/json:
              schema:
                $ref: '#/components/schemas/AuthenticationMethod'
              examples:
                Response example:
                  description: Response example
                  value: |
                    {
                      "defaultAcr": "basic"
                    }
        "401":
          description: Unauthorized
        "500":
          description: InternalServerError
      security:
      - oauth2:
        - https://jans.io/oauth/config/acrs.readonly
        - https://jans.io/oauth/config/acrs.write
        - https://jans.io/oauth/config/read-all
    put:
      tags:
      - Default Authentication Method
      summary: Updates default authentication method.
      description: Updates default authentication method.
      operationId: put-acrs
      requestBody:
        description: String representing patch-document.
        content:
          application/json:
            schema:
              $ref: '#/components/schemas/AuthenticationMethod'
            examples:
              Request json example:
                description: Request json example
                value: |
                  {
                    "defaultAcr": "basic"
                  }
      responses:
        "200":
          description: Ok
          content:
            application/json:
              schema:
                $ref: '#/components/schemas/AuthenticationMethod'
        "400":
          description: Bad Request
        "401":
          description: Unauthorized
        "500":
          description: InternalServerError
      security:
      - oauth2:
        - https://jans.io/oauth/config/acrs.write
        - https://jans.io/oauth/config/write-all
  /api/v1/agama-deployment/{name}:
    get:
      tags:
      - Agama - Developer Studio
      summary: Fetches deployed Agama project based on name.
      description: Fetches deployed Agama project based on name.
      operationId: get-agama-dev-studio-prj-by-name
      parameters:
      - name: name
        in: path
        description: Agama project name
        required: true
        schema:
          type: string
      responses:
        "200":
          description: Agama project
          content:
            application/json:
              schema:
                $ref: '#/components/schemas/Deployment'
              examples:
                Response json example:
                  description: Response json example
                  value: ""
        "204":
          description: No Content
        "400":
          description: Bad Request
        "401":
          description: Unauthorized
        "404":
          description: Not Found
        "500":
          description: InternalServerError
      security:
      - oauth2:
        - https://jans.io/oauth/config/agama.readonly
    post:
      tags:
      - Agama - Developer Studio
      summary: Deploy an Agama project.
      description: Deploy an Agama project.
      operationId: post-agama-dev-studio-prj
      parameters:
      - name: name
        in: path
        description: Agama project name
        required: true
        schema:
          type: string
      requestBody:
        content:
          application/zip:
            schema:
              type: array
              items:
                type: string
                format: byte
      responses:
        "202":
          description: Agama project accepted
          content:
            application/zip:
              schema:
                type: string
              examples:
                Response json example:
                  description: Response json example
                  value: ""
        "400":
          description: Bad Request
        "401":
          description: Unauthorized
        "409":
          description: Conflict
        "500":
          description: InternalServerError
      security:
      - oauth2:
        - https://jans.io/oauth/config/agama.write
    delete:
      tags:
      - Agama - Developer Studio
      summary: Delete a deployed Agama project.
      description: Delete a deployed Agama project.
      operationId: delete-agama-dev-studio-prj
      parameters:
      - name: name
        in: path
        description: Agama project name
        required: true
        schema:
          type: string
      responses:
        "204":
          description: No Content
        "400":
          description: Bad Request
        "401":
          description: Unauthorized
        "404":
          description: Not Found
        "409":
          description: Conflict
        "500":
          description: InternalServerError
      security:
      - oauth2:
        - https://jans.io/oauth/config/agama.delete
  /api/v1/agama-deployment/configs/{name}:
    get:
      tags:
      - Agama - Developer Studio
      summary: Retrieve the list of configs based on name.
      description: Retrieve the list of configs based on name.
      operationId: get-agama-dev-prj-configs
      parameters:
      - name: name
        in: path
        description: Agama project name
        required: true
        schema:
          type: string
      responses:
        "200":
          description: Agama projects configs
          content:
            application/json:
              schema:
                type: string
              examples:
                Response json example:
                  description: Response json example
                  value: ""
        "401":
          description: Unauthorized
        "500":
          description: InternalServerError
      security:
      - oauth2:
        - https://jans.io/oauth/config/agama.readonly
    put:
      tags:
      - Agama - Developer Studio
      summary: Update an Agama project.
      description: Update an Agama project.
      operationId: put-agama-dev-studio-prj
      parameters:
      - name: name
        in: path
        description: Agama project name
        required: true
        schema:
          type: string
      requestBody:
        content:
          application/json:
            schema:
              type: object
              additionalProperties:
                type: object
                additionalProperties:
                  type: object
      responses:
        "202":
          description: Agama project accepted
          content:
            application/json:
              schema:
                type: string
              examples:
                Response json example:
                  description: Response json example
                  value: ""
        "400":
          description: Bad Request
        "401":
          description: Unauthorized
        "409":
          description: Conflict
        "500":
          description: InternalServerError
      security:
      - oauth2:
        - https://jans.io/oauth/config/agama.write
  /api/v1/agama-deployment/list:
    get:
      tags:
      - Agama - Developer Studio
      summary: Retrieve the list of projects deployed currently.
      description: Retrieve the list of projects deployed currently.
      operationId: get-agama-dev-prj
      parameters:
      - name: start
        in: query
        schema:
          type: integer
          format: int32
      - name: count
        in: query
        schema:
          type: integer
          format: int32
      responses:
        "200":
          description: Agama projects
          content:
            application/json:
              schema:
                $ref: '#/components/schemas/PagedResult'
              examples:
                Response json example:
                  description: Response json example
                  value: ""
        "401":
          description: Unauthorized
        "500":
          description: InternalServerError
      security:
      - oauth2:
        - https://jans.io/oauth/config/agama.readonly
  /api/v1/agama:
    get:
      tags:
      - Agama - Configuration
      summary: Fetches all agama flow.
      description: Fetches all agama flow.
      operationId: get-agama-flows
      parameters:
      - name: pattern
        in: query
        description: Search pattern
        schema:
          type: string
          default: ""
      - name: limit
        in: query
        description: Search size - max size of the results to return
        schema:
          type: integer
          format: int32
          default: 50
      - name: startIndex
        in: query
        description: The 1-based index of the first query result
        schema:
          type: integer
          format: int32
          default: 0
      - name: sortBy
        in: query
        description: Attribute whose value will be used to order the returned response
        schema:
          type: string
          default: agFlowQname
      - name: sortOrder
        in: query
        description: Order in which the sortBy param is applied. Allowed values are
          "ascending" and "descending"
        schema:
          type: string
          default: ascending
      - name: includeSource
        in: query
        description: Boolean flag to indicate agama source is to be included
        schema:
          type: boolean
          default: false
      responses:
        "200":
          description: Agama Flows
          content:
            application/json:
              schema:
                $ref: '#/components/schemas/PagedResult'
              examples:
                Response json example:
                  description: Response json example
                  value: |
                    {
                        "start": 0,
                        "totalEntriesCount": 1,
                        "entriesCount": 1,
                        "entries": [
                            {
                                "dn": "agFlowQname=test,ou=flows,ou=agama,o=jans",
                                "qname": "test",
                                "revision": -1,
                                "enabled": false,
                                "metadata": {
                                    "timestamp": 1666786067495
                                },
                                "source": "Flow test\n\tBasepath \"hello\"\n\nin = { name: \"John\" }\nRRF \"index.ftlh\" in\n\nLog \"Done!\"\nFinish \"john_doe\"",
                                "baseDn": "agFlowQname=test,ou=flows,ou=agama,o=jans"
                            }
                        ]
                    }
        "401":
          description: Unauthorized
        "500":
          description: InternalServerError
      security:
      - oauth2:
        - https://jans.io/oauth/config/agama.readonly
        - https://jans.io/oauth/config/agama.write
        - https://jans.io/oauth/config/read-all
    post:
      tags:
      - Agama - Configuration
      summary: Create a new agama flow
      description: Create a new agama flow
      operationId: post-agama-flow
      requestBody:
        description: Agama Flow
        content:
          application/json:
            schema:
              $ref: '#/components/schemas/Flow'
            examples:
              Request example:
                description: Request example
                value: |
                  {
                    "enabled": false,
                    "source":"Flow test\n\tBasepath \"hello\"\n\nin = { name: \"John\" }\nRRF \"index.ftlh\" in\n\nLog \"Done!\"\nFinish \"john_doe\"",
                    "qname": "test"
                  }
      responses:
        "201":
          description: Created
          content:
            application/json:
              schema:
                $ref: '#/components/schemas/Flow'
              examples:
                Response example:
                  description: Response example
                  value: |
                    {
                      "enabled": false,
                      "source":"Flow test\n\tBasepath \"hello\"\n\nin = { name: \"John\" }\nRRF \"index.ftlh\" in\n\nLog \"Done!\"\nFinish \"john_doe\"",
                      "qname": "test"
                    }
        "401":
          description: Unauthorized
        "500":
          description: InternalServerError
      security:
      - oauth2:
        - https://jans.io/oauth/config/agama.write
  /api/v1/agama/{qname}:
    get:
      tags:
      - Agama - Configuration
      summary: Gets an agama flow based on Qname.
      description: Gets an agama flow based on Qname.
      operationId: get-agama-flow
      parameters:
      - name: qname
        in: path
        description: Agama Flow name
        required: true
        schema:
          type: string
      - name: includeSource
        in: query
        description: Boolean flag to indicate agama source is to be included
        schema:
          type: boolean
          default: false
      responses:
        "200":
          description: Agama Flow
          content:
            application/json:
              schema:
                $ref: '#/components/schemas/Flow'
              examples:
                Response json example:
                  description: Response json example
                  value: |
                    {
                        "dn": "agFlowQname=test,ou=flows,ou=agama,o=jans",
                        "qname": "test",
                        "revision": -1,
                        "enabled": false,
                        "metadata": {
                            "timestamp": 1666786067495
                        },
                        "baseDn": "agFlowQname=test,ou=flows,ou=agama,o=jans"
                    }
        "401":
          description: Unauthorized
        "500":
          description: InternalServerError
      security:
      - oauth2:
        - https://jans.io/oauth/config/agama.readonly
        - https://jans.io/oauth/config/agama.write
        - https://jans.io/oauth/config/read-all
    post:
      tags:
      - Agama - Configuration
      summary: Create a new agama flow from source
      description: Create a new agama flow from source.
      operationId: post-agama-flow-from-source
      parameters:
      - name: qname
        in: path
        description: Agama Flow name
        required: true
        schema:
          type: string
      requestBody:
        description: Agama Flow
        content:
          text/plain:
            schema:
              type: string
            examples:
              Request example:
                description: Request example
                value: "//This is a comment\nFlow test\n    Basepath \"hello\" \n\n\
                  in = { name: \"John\" }\nRRF \"index.ftlh\" in\n\nLog \"Done!\"\n\
                  Finish \"john_doe\"\n"
      responses:
        "201":
          description: Created
          content:
            application/json:
              schema:
                $ref: '#/components/schemas/Flow'
              examples:
                Response example:
                  description: Response example
                  value: |
                    {
                      "enabled": false,
                      "source":"Flow test\n\tBasepath \"hello\"\n\nin = { name: \"John\" }\nRRF \"index.ftlh\" in\n\nLog \"Done!\"\nFinish \"john_doe\"",
                      "qname": "test"
                    }
        "400":
          description: Bad Request
        "401":
          description: Unauthorized
        "500":
          description: InternalServerError
      security:
      - oauth2:
        - https://jans.io/oauth/config/agama.write
    delete:
      tags:
      - Agama - Configuration
      summary: Deletes an agama flow based on Qname
      description: Deletes an agama flow based on Qname
      operationId: delete-agama-flow
      parameters:
      - name: qname
        in: path
        description: Agama Flow name
        required: true
        schema:
          type: string
      responses:
        "204":
          description: No Content
        "401":
          description: Unauthorized
        "404":
          description: Not Found
        "500":
          description: InternalServerError
      security:
      - oauth2:
        - https://jans.io/oauth/config/agama.delete
    patch:
      tags:
      - Agama - Configuration
      summary: Partially modify a Agama Flow
      description: Partially modify a Agama Flow
      operationId: patch-agama-flow
      parameters:
      - name: qname
        in: path
        description: Agama Flow name
        required: true
        schema:
          type: string
      requestBody:
        description: JsonPatch object
        content:
          application/json-patch+json:
            schema:
              type: array
              items:
                $ref: '#/components/schemas/JsonPatch'
            examples:
              Request example:
                description: Request example
                value: |
                  [{ "op": "replace", "path": "/source", "value": "Flow test\n\tBasepath \"hello\"\n\nin = { name: \"John\" }\nRRF \"index.ftlh\" in\n\nLog \"Done!\"\nFinish \"john_doe\""}]
      responses:
        "200":
          description: Patched Agama Flow
          content:
            application/json:
              schema:
                $ref: '#/components/schemas/Flow'
              examples:
                Response example:
                  description: Response example
                  value: |
                    {
                      "enabled": false,
                      "source":"Flow test\n\tBasepath \"hello\"\n\nin = { name: \"John\" }\nRRF \"index.ftlh\" in\n\nLog \"Done!\"\nFinish \"john_doe\"",
                      "qname": "test"
                    }
        "401":
          description: Unauthorized
        "404":
          description: Not Found
        "500":
          description: InternalServerError
      security:
      - oauth2:
        - https://jans.io/oauth/config/agama.write
  /api/v1/agama/syntax-check/{qname}:
    post:
      tags:
      - Agama - Configuration
      summary: Determine if the text passed is valid Agama code
      description: Determine if the text passed is valid Agama code
      operationId: agama-syntax-check
      parameters:
      - name: qname
        in: path
        description: Agama Flow name
        required: true
        schema:
          type: string
      requestBody:
        content:
          text/plain:
            schema:
              type: string
      responses:
        "200":
          description: Agama Syntax Check message
          content:
            application/json:
              schema:
                type: string
        "401":
          description: Unauthorized
        "500":
          description: InternalServerError
      security:
      - oauth2:
        - https://jans.io/oauth/config/agama.readonly
        - https://jans.io/oauth/config/agama.write
        - https://jans.io/oauth/config/read-all
  /api/v1/agama/source/{qname}:
    put:
      tags:
      - Agama - Configuration
      summary: Update agama flow from source file
      description: Update agama flow from source file.
      operationId: put-agama-flow-from-source
      parameters:
      - name: qname
        in: path
        description: Agama Flow name
        required: true
        schema:
          type: string
      requestBody:
        description: String representing patch-document.
        content:
          text/plain:
            schema:
              type: string
            examples:
              Request example:
                description: Request example
                value: "//This is a comment\nFlow test\n    Basepath \"hello\" \n\n\
                  in = { name: \"John\" }\nRRF \"index.ftlh\" in\n\nLog \"Done!\"\n\
                  Finish \"john_doe\"\n"
      responses:
        "200":
          description: Ok
          content:
            application/json:
              schema:
                $ref: '#/components/schemas/Flow'
              examples:
                Response example:
                  description: Response example
                  value: |
                    {
                      "enabled": false,
                      "source":"Flow test\n\tBasepath \"hello\"\n\nin = { name: \"John\" }\nRRF \"index.ftlh\" in\n\nLog \"Done!\"\nFinish \"john_doe\"",
                      "qname": "test"
                    }
        "401":
          description: Unauthorized
        "404":
          description: Not Found
        "500":
          description: InternalServerError
      security:
      - oauth2:
        - https://jans.io/oauth/config/agama.write
  /api/v1/attributes:
    get:
      tags:
      - Attribute
      summary: Gets a list of Gluu attributes.
      description: Gets a list of Gluu attributes.
      operationId: get-attributes
      parameters:
      - name: limit
        in: query
        description: Search size - max size of the results to return
        schema:
          type: integer
          format: int32
          default: 50
      - name: pattern
        in: query
        description: Search pattern
        schema:
          type: string
          default: ""
      - name: status
        in: query
        description: Status of the attribute
        schema:
          type: string
          default: all
      - name: startIndex
        in: query
        description: The 1-based index of the first query result
        schema:
          type: integer
          format: int32
          default: 0
      - name: sortBy
        in: query
        description: Attribute whose value will be used to order the returned response
        schema:
          type: string
          default: inum
      - name: sortOrder
        in: query
        description: Order in which the sortBy param is applied. Allowed values are
          "ascending" and "descending"
        schema:
          type: string
          default: ascending
      - name: fieldValuePair
        in: query
        description: Field and value pair for seraching
        schema:
          type: string
          default: ""
        examples:
          Field value example:
            description: Field value example
            value: "adminCanEdit=true,dataType=string"
      responses:
        "200":
          description: Ok
          content:
            application/json:
              schema:
                $ref: '#/components/schemas/PagedResult'
              examples:
                Response example:
                  description: Response example
                  value: |
                    {
                        "start": 0,
                        "totalEntriesCount": 78,
                        "entriesCount": 2,
                        "entries": [
                            {
                                "dn": "inum=08E2,ou=attributes,o=jans",
                                "selected": false,
                                "inum": "08E2",
                                "name": "departmentNumber",
                                "displayName": "Department",
                                "description": "Organizational Department",
                                "origin": "jansCustomPerson",
                                "dataType": "string",
                                "editType": [
                                    "admin"
                                ],
                                "viewType": [
                                    "user",
                                    "admin"
                                ],
                                "claimName": "department_number",
                                "status": "inactive",
                                "saml1Uri": "urn:mace:dir:attribute-def:departmentNumber",
                                "saml2Uri": "urn:oid:2.16.840.1.113730.3.1.2",
                                "urn": "urn:mace:dir:attribute-def:departmentNumber",
                                "oxMultiValuedAttribute": false,
                                "custom": false,
                                "requred": false,
                                "whitePagesCanView": false,
                                "adminCanEdit": true,
                                "userCanView": true,
                                "userCanEdit": false,
                                "adminCanAccess": true,
                                "adminCanView": true,
                                "userCanAccess": true,
                                "baseDn": "inum=08E2,ou=attributes,o=jans"
                            },
                            {
                                "dn": "inum=0C18,ou=attributes,o=jans",
                                "selected": false,
                                "inum": "0C18",
                                "name": "telephoneNumber",
                                "displayName": "Home Telephone Number",
                                "description": "Home Telephone Number",
                                "origin": "jansCustomPerson",
                                "dataType": "string",
                                "editType": [
                                    "user",
                                    "admin"
                                ],
                                "viewType": [
                                    "user",
                                    "admin"
                                ],
                                "claimName": "phone_number",
                                "status": "inactive",
                                "saml1Uri": "urn:mace:dir:attribute-def:telephoneNumber",
                                "saml2Uri": "urn:oid:2.5.4.20",
                                "urn": "urn:mace:dir:attribute-def:phone_number",
                                "oxMultiValuedAttribute": false,
                                "custom": false,
                                "requred": false,
                                "whitePagesCanView": false,
                                "adminCanEdit": true,
                                "userCanView": true,
                                "userCanEdit": true,
                                "adminCanAccess": true,
                                "adminCanView": true,
                                "userCanAccess": true,
                                "baseDn": "inum=0C18,ou=attributes,o=jans"
                            }
                    }
        "401":
          description: Unauthorized
        "500":
          description: InternalServerError
      security:
      - oauth2:
        - https://jans.io/oauth/config/attributes.readonly
    put:
      tags:
      - Attribute
      summary: Updates an existing attribute
      description: Updates an existing attribute
      operationId: put-attributes
      requestBody:
        description: GluuAttribute object
        content:
          application/json:
            schema:
              $ref: '#/components/schemas/GluuAttribute'
            examples:
              Request example:
                description: Request example
                value: |
                  {
                      "adminCanAccess": true,
                      "adminCanEdit": true,
                      "adminCanView": true,
                      "custom": false,
                      "dataType": "string",
                      "description": "QAAdded Attribute",
                      "displayName": "QAAdded Attribute",
                      "editType": [
                          "admin",
                          "user"
                      ],
                      "name": "qaattribute",
                      "origin": "jansPerson",
                      "jansMultivaluedAttr": false,
                      "requred": false,
                      "status": "active",
                      "urn": "urn:mace:dir:attribute-def:qaattribute",
                      "userCanAccess": true,
                      "userCanEdit": true,
                      "userCanView": true,
                      "viewType": [
                          "admin",
                          "user"
                      ],
                      "whitePagesCanView": false
                  }
      responses:
        "200":
          description: Ok
          content:
            application/json:
              schema:
                $ref: '#/components/schemas/GluuAttribute'
              examples:
                Response example:
                  description: Response example
                  value: |
                    {
                        "adminCanAccess": true,
                        "adminCanEdit": true,
                        "adminCanView": true,
                        "custom": false,
                        "dataType": "string",
                        "description": "QAAdded Attribute",
                        "displayName": "QAAdded Attribute",
                        "editType": [
                            "admin",
                            "user"
                        ],
                        "name": "qaattribute",
                        "origin": "jansPerson",
                        "jansMultivaluedAttr": false,
                        "requred": false,
                        "status": "active",
                        "urn": "urn:mace:dir:attribute-def:qaattribute",
                        "userCanAccess": true,
                        "userCanEdit": true,
                        "userCanView": true,
                        "viewType": [
                            "admin",
                            "user"
                        ],
                        "whitePagesCanView": false
                    }
        "401":
          description: Unauthorized
        "500":
          description: InternalServerError
      security:
      - oauth2:
        - https://jans.io/oauth/config/attributes.write
    post:
      tags:
      - Attribute
      summary: Adds a new attribute
      description: Adds a new attribute
      operationId: post-attributes
      requestBody:
        description: GluuAttribute object
        content:
          application/json:
            schema:
              $ref: '#/components/schemas/GluuAttribute'
            examples:
              Request example:
                description: Request example
                value: |
                  {
                      "adminCanAccess": true,
                      "adminCanEdit": true,
                      "adminCanView": true,
                      "custom": false,
                      "dataType": "string",
                      "description": "QAAdded Attribute",
                      "displayName": "QAAdded Attribute",
                      "editType": [
                          "admin",
                          "user"
                      ],
                      "name": "qaattribute",
                      "origin": "jansPerson",
                      "jansMultivaluedAttr": false,
                      "requred": false,
                      "status": "active",
                      "urn": "urn:mace:dir:attribute-def:qaattribute",
                      "userCanAccess": true,
                      "userCanEdit": true,
                      "userCanView": true,
                      "viewType": [
                          "admin",
                          "user"
                      ],
                      "whitePagesCanView": false
                  }
      responses:
        "201":
          description: Created
          content:
            application/json:
              schema:
                $ref: '#/components/schemas/GluuAttribute'
              examples:
                Response example:
                  description: Response example
                  value: |
                    {
                        "adminCanAccess": true,
                        "adminCanEdit": true,
                        "adminCanView": true,
                        "custom": false,
                        "dataType": "string",
                        "description": "QAAdded Attribute",
                        "displayName": "QAAdded Attribute",
                        "editType": [
                            "admin",
                            "user"
                        ],
                        "name": "qaattribute",
                        "origin": "jansPerson",
                        "jansMultivaluedAttr": false,
                        "requred": false,
                        "status": "active",
                        "urn": "urn:mace:dir:attribute-def:qaattribute",
                        "userCanAccess": true,
                        "userCanEdit": true,
                        "userCanView": true,
                        "viewType": [
                            "admin",
                            "user"
                        ],
                        "whitePagesCanView": false
                    }
        "401":
          description: Unauthorized
        "500":
          description: InternalServerError
      security:
      - oauth2:
        - https://jans.io/oauth/config/attributes.write
  /api/v1/attributes/{inum}:
    get:
      tags:
      - Attribute
      summary: Gets an attribute based on inum
      description: Gets an attribute based on inum
      operationId: get-attributes-by-inum
      parameters:
      - name: inum
        in: path
        description: Attribute Id
        required: true
        schema:
          type: string
      responses:
        "200":
          description: Ok
          content:
            application/json:
              schema:
                $ref: '#/components/schemas/GluuAttribute'
              examples:
                Response example:
                  description: Response example
                  value: |
                    {
                        "dn": "inum=08E2,ou=attributes,o=jans",
                        "selected": false,
                        "inum": "08E2",
                        "name": "departmentNumber",
                        "displayName": "Department",
                        "description": "Organizational Department",
                        "origin": "jansCustomPerson",
                        "dataType": "string",
                        "editType": [
                            "admin"
                        ],
                        "viewType": [
                            "user",
                            "admin"
                        ],
                        "claimName": "department_number",
                        "status": "inactive",
                        "saml1Uri": "urn:mace:dir:attribute-def:departmentNumber",
                        "saml2Uri": "urn:oid:2.16.840.1.113730.3.1.2",
                        "urn": "urn:mace:dir:attribute-def:departmentNumber",
                        "oxMultiValuedAttribute": false,
                        "custom": false,
                        "requred": false,
                        "whitePagesCanView": false,
                        "adminCanEdit": true,
                        "userCanView": true,
                        "userCanEdit": false,
                        "adminCanAccess": true,
                        "adminCanView": true,
                        "userCanAccess": true,
                        "baseDn": "inum=08E2,ou=attributes,o=jans"
                    }
        "401":
          description: Unauthorized
        "500":
          description: InternalServerError
      security:
      - oauth2:
        - https://jans.io/oauth/config/attributes.readonly
    delete:
      tags:
      - Attribute
      summary: Deletes an attribute based on inum
      description: Deletes an attribute based on inum
      operationId: delete-attributes-by-inum
      parameters:
      - name: inum
        in: path
        description: Attribute Id
        required: true
        schema:
          type: string
      responses:
        "204":
          description: No Content
        "401":
          description: Unauthorized
        "404":
          description: Not Found
        "500":
          description: InternalServerError
      security:
      - oauth2:
        - https://jans.io/oauth/config/attributes.delete
    patch:
      tags:
      - Attribute
      summary: Partially modify a GluuAttribute
      description: Partially modify a GluuAttribute
      operationId: patch-attributes-by-inum
      parameters:
      - name: inum
        in: path
        description: Attribute Id
        required: true
        schema:
          type: string
      requestBody:
        description: String representing patch-document.
        content:
          application/json-patch+json:
            schema:
              type: array
              items:
                $ref: '#/components/schemas/PatchRequest'
            examples:
              Patch request example:
                description: Patch request example
                value: |
                  [ {op:replace, path: displayName, value: "CustomAttribute" } ]
      responses:
        "200":
          description: Updated GluuAttribute
          content:
            application/json:
              schema:
                $ref: '#/components/schemas/GluuAttribute'
              examples:
                Response example:
                  description: Response example
                  value: |
                    {
                        "adminCanAccess": true,
                        "adminCanEdit": true,
                        "adminCanView": true,
                        "custom": false,
                        "dataType": "string",
                        "description": "QAAdded Attribute",
                        "displayName": "QAAdded Attribute",
                        "editType": [
                            "admin",
                            "user"
                        ],
                        "name": "qaattribute",
                        "origin": "jansPerson",
                        "jansMultivaluedAttr": false,
                        "requred": false,
                        "status": "active",
                        "urn": "urn:mace:dir:attribute-def:qaattribute",
                        "userCanAccess": true,
                        "userCanEdit": true,
                        "userCanView": true,
                        "viewType": [
                            "admin",
                            "user"
                        ],
                        "whitePagesCanView": false
                    }
        "401":
          description: Unauthorized
        "404":
          description: Not Found
        "500":
          description: InternalServerError
      security:
      - oauth2:
        - https://jans.io/oauth/config/attributes.write
  /api/v1/jans-auth-server/config:
    get:
      tags:
      - Configuration – Properties
      summary: Gets all Jans authorization server configuration properties.
      description: Gets all Jans authorization server configuration properties.
      operationId: get-properties
      responses:
        "200":
          description: Ok
          content:
            application/json:
              schema:
                $ref: '#/components/schemas/AppConfiguration'
        "401":
          description: Unauthorized
        "500":
          description: InternalServerError
      security:
      - oauth2:
        - https://jans.io/oauth/jans-auth-server/config/properties.readonly
    patch:
      tags:
      - Configuration – Properties
      summary: Partially modifies Jans authorization server Application configuration
        properties.
      description: Partially modifies Jans authorization server AppConfiguration properties.
      operationId: patch-properties
      requestBody:
        description: String representing patch-document.
        content:
          application/json-patch+json:
            schema:
              type: array
              items:
                $ref: '#/components/schemas/JsonPatch'
            examples:
              Request json example:
                description: Request json example
                value: |
                  [
                  {"op":"add","path":"/authenticationFilters","value":[{}]},
                  {"op":"replace","path":"/useNestedJwtDuringEncryption","value":"true"},
                  {"op":"add","path":"/loggingLevel","value":"TRACE"}
                  ]
      responses:
        "200":
          description: Ok
          content:
            application/json:
              schema:
                $ref: '#/components/schemas/AppConfiguration'
        "401":
          description: Unauthorized
        "500":
          description: InternalServerError
      security:
      - oauth2:
        - https://jans.io/oauth/jans-auth-server/config/properties.write
  /api/v1/jans-auth-server/config/persistence:
    get:
      tags:
      - Configuration – Properties
      summary: Returns persistence type configured for Jans authorization server.
      description: Returns persistence type configured for Jans authorization server.
      operationId: get-properties-persistence
      responses:
        "200":
          description: Jans Authorization Server persistence type
          content:
            application/json:
              schema:
                $ref: '#/components/schemas/PersistenceConfiguration'
              examples:
                Response json example:
                  description: Response json example
                  value: |
                    {
                        "persistenceType": "ldap"
                    }
        "401":
          description: Unauthorized
        "500":
          description: InternalServerError
      security:
      - oauth2:
        - https://jans.io/oauth/jans-auth-server/config/properties.readonly
  /api/v1/config/cache:
    get:
      tags:
      - Cache Configuration
      summary: Returns cache configuration.
      description: Returns cache configuration.
      operationId: get-config-cache
      responses:
        "200":
          description: Cache configuration details
          content:
            application/json:
              schema:
                $ref: '#/components/schemas/CacheConfiguration'
              examples:
                Response json example:
                  description: Response json example
                  value: |
                    {
                        "cacheProviderType": "NATIVE_PERSISTENCE",
                        "memcachedConfiguration": {
                            "servers": "localhost:11211",
                            "maxOperationQueueLength": 100000,
                            "bufferSize": 32768,
                            "defaultPutExpiration": 60,
                            "connectionFactoryType": "DEFAULT"
                        },
                        "inMemoryConfiguration": {
                            "defaultPutExpiration": 60
                        },
                        "redisConfiguration": {
                            "redisProviderType": "STANDALONE",
                            "servers": "localhost:6379",
                            "defaultPutExpiration": 60,
                            "useSSL": false,
                            "maxIdleConnections": 10,
                            "maxTotalConnections": 500,
                            "connectionTimeout": 3000,
                            "soTimeout": 3000,
                            "maxRetryAttempts": 5
                        },
                        "nativePersistenceConfiguration": {
                            "defaultPutExpiration": 60,
                            "defaultCleanupBatchSize": 10000,
                            "deleteExpiredOnGetRequest": false,
                            "disableAttemptUpdateBeforeInsert": false
                        }
                    }
        "401":
          description: Unauthorized
        "500":
          description: InternalServerError
      security:
      - oauth2:
        - https://jans.io/oauth/config/cache.readonly
    patch:
      tags:
      - Cache Configuration
      summary: Patch cache configuration.
      description: Patch cache configuration
      operationId: patch-config-cache
      requestBody:
        description: String representing patch-document.
        content:
          application/json-patch+json:
            schema:
              type: array
              items:
                $ref: '#/components/schemas/JsonPatch'
            examples:
              Request json example:
                description: Request json example
                value: "[{ \"op\": \"replace\", \"path\": \"/memcachedConfiguration\"\
                  , \"value\": {\n        \"servers\": \"localhost:11211\",\n    \
                  \    \"maxOperationQueueLength\": 100000,\n        \"bufferSize\"\
                  : 32768,\n        \"defaultPutExpiration\":80,\n        \"connectionFactoryType\"\
                  : \"DEFAULT\"\n    }}] \n"
      responses:
        "200":
          description: Cache configuration details
          content:
            application/json:
              schema:
                $ref: '#/components/schemas/CacheConfiguration'
              examples:
                Response json example:
                  description: Response json example
                  value: |
                    {
                        "cacheProviderType": "NATIVE_PERSISTENCE",
                        "memcachedConfiguration": {
                            "servers": "localhost:11211",
                            "maxOperationQueueLength": 100000,
                            "bufferSize": 32768,
                            "defaultPutExpiration": 60,
                            "connectionFactoryType": "DEFAULT"
                        },
                        "inMemoryConfiguration": {
                            "defaultPutExpiration": 60
                        },
                        "redisConfiguration": {
                            "redisProviderType": "STANDALONE",
                            "servers": "localhost:6379",
                            "defaultPutExpiration": 60,
                            "useSSL": false,
                            "maxIdleConnections": 10,
                            "maxTotalConnections": 500,
                            "connectionTimeout": 3000,
                            "soTimeout": 3000,
                            "maxRetryAttempts": 5
                        },
                        "nativePersistenceConfiguration": {
                            "defaultPutExpiration": 60,
                            "defaultCleanupBatchSize": 10000,
                            "deleteExpiredOnGetRequest": false,
                            "disableAttemptUpdateBeforeInsert": false
                        }
                    }
        "401":
          description: Unauthorized
        "500":
          description: InternalServerError
      security:
      - oauth2:
        - https://jans.io/oauth/config/cache.write
  /api/v1/config/cache/in-memory:
    get:
      tags:
      - Cache Configuration – in-Memory
      summary: Returns in-Memory cache configuration.
      description: Returns in-Memory cache configuration.
      operationId: get-config-cache-in-memory
      responses:
        "200":
          description: In-Memory configuration details
          content:
            application/json:
              schema:
                $ref: '#/components/schemas/InMemoryConfiguration'
              examples:
                Response json example:
                  description: Response json example
                  value: |
                    {
                        "defaultPutExpiration": 60
                    }
        "401":
          description: Unauthorized
        "500":
          description: InternalServerError
      security:
      - oauth2:
        - https://jans.io/oauth/config/cache.readonly
    put:
      tags:
      - Cache Configuration – in-Memory
      summary: Updates in-Memory cache configuration.
      description: Updates in-Memory cache configuration
      operationId: put-config-cache-in-memory
      requestBody:
        description: inMemoryConfiguration object
        content:
          application/json:
            schema:
              $ref: '#/components/schemas/InMemoryConfiguration'
            examples:
              Request json example:
                description: Request json example
                value: |
                  {
                      "defaultPutExpiration": 60
                  }
      responses:
        "200":
          description: In-Memory cache configuration details
          content:
            application/json:
              schema:
                $ref: '#/components/schemas/InMemoryConfiguration'
              examples:
                Response json example:
                  description: Response json example
                  value: |
                    {
                        "defaultPutExpiration": 60
                    }
        "401":
          description: Unauthorized
        "500":
          description: InternalServerError
      security:
      - oauth2:
        - https://jans.io/oauth/config/cache.write
    patch:
      tags:
      - Cache Configuration – in-Memory
      summary: Patch In-Memory cache configuration.
      description: Patch In-Memory cache configuration
      operationId: patch-config-cache-in-memory
      requestBody:
        description: String representing patch-document.
        content:
          application/json-patch+json:
            schema:
              type: array
              items:
                $ref: '#/components/schemas/JsonPatch'
            examples:
              Request json example:
                description: Request json example
                value: "[{ \"op\": \"replace\", \"path\": \"/defaultPutExpiration\"\
                  , \"value\":80}] \n"
      responses:
        "200":
          description: In-Memory cache configuration details
          content:
            application/json:
              schema:
                $ref: '#/components/schemas/InMemoryConfiguration'
              examples:
                Response json example:
                  description: Response json example
                  value: |
                    {
                        "defaultPutExpiration": 60
                    }
        "401":
          description: Unauthorized
        "500":
          description: InternalServerError
      security:
      - oauth2:
        - https://jans.io/oauth/config/cache.write
  /api/v1/config/cache/memcached:
    get:
      tags:
      - Cache Configuration – Memcached
      summary: Returns memcached cache configuration.
      description: Returns memcached cache configuration.
      operationId: get-config-cache-memcached
      responses:
        "200":
          description: Memcached configuration details
          content:
            application/json:
              schema:
                $ref: '#/components/schemas/MemcachedConfiguration'
              examples:
                Response json example:
                  description: Response json example
                  value: |
                    {
                        "servers": "localhost:11211",
                        "maxOperationQueueLength": 100000,
                        "bufferSize": 32768,
                        "defaultPutExpiration": 80,
                        "connectionFactoryType": "DEFAULT"
                    }
        "401":
          description: Unauthorized
        "500":
          description: InternalServerError
      security:
      - oauth2:
        - https://jans.io/oauth/config/cache.readonly
    put:
      tags:
      - Cache Configuration – Memcached
      summary: Updates memcached cache configuration.
      description: Updates memcached cache configuration
      operationId: put-config-cache-memcached
      requestBody:
        description: Memcached Configuration object
        content:
          application/json:
            schema:
              $ref: '#/components/schemas/MemcachedConfiguration'
            examples:
              Request json example:
                description: Request json example
                value: |
                  {
                      "servers": "localhost:11211",
                      "maxOperationQueueLength": 100000,
                      "bufferSize": 32768,
                      "defaultPutExpiration": 80,
                      "connectionFactoryType": "DEFAULT"
                  }
      responses:
        "200":
          description: Native persistence cache configuration details
          content:
            application/json:
              schema:
                $ref: '#/components/schemas/MemcachedConfiguration'
              examples:
                Response json example:
                  description: Response json example
                  value: |
                    {
                        "servers": "localhost:11211",
                        "maxOperationQueueLength": 100000,
                        "bufferSize": 32768,
                        "defaultPutExpiration": 80,
                        "connectionFactoryType": "DEFAULT"
                    }
        "401":
          description: Unauthorized
        "404":
          description: Not Found
        "500":
          description: InternalServerError
      security:
      - oauth2:
        - https://jans.io/oauth/config/cache.write
    patch:
      tags:
      - Cache Configuration – Memcached
      summary: Patch memcached cache configuration.
      description: Patch memcached cache configuration
      operationId: patch-config-cache-memcached
      requestBody:
        description: String representing patch-document.
        content:
          application/json-patch+json:
            schema:
              type: array
              items:
                $ref: '#/components/schemas/JsonPatch'
            examples:
              Request json example:
                description: Request json example
                value: "[{ \"op\": \"replace\", \"path\": \"/maxOperationQueueLength\"\
                  , \"value\":10001}] \n"
      responses:
        "200":
          description: Memcached cache configuration details
          content:
            application/json:
              schema:
                $ref: '#/components/schemas/MemcachedConfiguration'
              examples:
                Response json example:
                  description: Response json example
                  value: |
                    {
                        "servers": "localhost:11211",
                        "maxOperationQueueLength": 100000,
                        "bufferSize": 32768,
                        "defaultPutExpiration": 80,
                        "connectionFactoryType": "DEFAULT"
                    }
        "401":
          description: Unauthorized
        "500":
          description: InternalServerError
      security:
      - oauth2:
        - https://jans.io/oauth/config/cache.write
  /api/v1/config/cache/native-persistence:
    get:
      tags:
      - Cache Configuration – Native-Persistence
      summary: Returns native persistence cache configuration.
      description: Returns native persistence cache configuration.
      operationId: get-config-cache-native-persistence
      responses:
        "200":
          description: Native persistence configuration details
          content:
            application/json:
              schema:
                $ref: '#/components/schemas/NativePersistenceConfiguration'
              examples:
                Response json example:
                  description: Response json example
                  value: |
                    {
                        "defaultPutExpiration": 60,
                        "defaultCleanupBatchSize": 10000,
                        "deleteExpiredOnGetRequest": false,
                        "disableAttemptUpdateBeforeInsert": false
                    }
        "401":
          description: Unauthorized
        "500":
          description: InternalServerError
      security:
      - oauth2:
        - https://jans.io/oauth/config/cache.readonly
    put:
      tags:
      - Cache Configuration – Native-Persistence
      summary: Updates native persistence cache configuration.
      description: Updates native persistence cache configuration
      operationId: put-config-cache-native-persistence
      requestBody:
        description: NativePersistenceConfiguration object
        content:
          application/json:
            schema:
              $ref: '#/components/schemas/NativePersistenceConfiguration'
            examples:
              Request json example:
                description: Request json example
                value: |
                  {
                      "defaultPutExpiration": 60,
                      "defaultCleanupBatchSize": 10000,
                      "deleteExpiredOnGetRequest": false,
                      "disableAttemptUpdateBeforeInsert": false
                  }
      responses:
        "200":
          description: Native persistence cache configuration details
          content:
            application/json:
              schema:
                $ref: '#/components/schemas/NativePersistenceConfiguration'
              examples:
                Response json example:
                  description: Response json example
                  value: |
                    {
                        "defaultPutExpiration": 60,
                        "defaultCleanupBatchSize": 10000,
                        "deleteExpiredOnGetRequest": false,
                        "disableAttemptUpdateBeforeInsert": false
                    }
        "401":
          description: Unauthorized
        "500":
          description: InternalServerError
      security:
      - oauth2:
        - https://jans.io/oauth/config/cache.write
    patch:
      tags:
      - Cache Configuration – Native-Persistence
      summary: Patch native persistence cache configuration.
      description: Patch native persistence cache configuration
      operationId: patch-config-cache-native-persistence
      requestBody:
        description: String representing patch-document.
        content:
          application/json-patch+json:
            schema:
              type: array
              items:
                $ref: '#/components/schemas/JsonPatch'
            examples:
              Request json example:
                description: Request json example
                value: "[{ \"op\": \"replace\", \"path\": \"/defaultCleanupBatchSize\"\
                  , \"value\":10001}] \n"
      responses:
        "200":
          description: Native persistence cache configuration details
          content:
            application/json:
              schema:
                $ref: '#/components/schemas/NativePersistenceConfiguration'
              examples:
                Response json example:
                  description: Response json example
                  value: |
                    {
                        "defaultPutExpiration": 60,
                        "defaultCleanupBatchSize": 10000,
                        "deleteExpiredOnGetRequest": false,
                        "disableAttemptUpdateBeforeInsert": false
                    }
        "401":
          description: Unauthorized
        "500":
          description: InternalServerError
      security:
      - oauth2:
        - https://jans.io/oauth/config/cache.write
  /api/v1/config/cache/redis:
    get:
      tags:
      - Cache Configuration – Redis
      summary: Returns Redis cache configuration.
      description: Returns Redis cache configuration
      operationId: get-config-cache-redis
      responses:
        "200":
          description: Redis cache configuration details
          content:
            application/json:
              schema:
                $ref: '#/components/schemas/RedisConfiguration'
              examples:
                Response json example:
                  description: Response json example
                  value: |
                    {
                        "redisProviderType": "STANDALONE",
                        "servers": "localhost:6379",
                        "defaultPutExpiration": 60,
                        "useSSL": false,
                        "maxIdleConnections": 10,
                        "maxTotalConnections": 500,
                        "connectionTimeout": 3000,
                        "soTimeout": 3000,
                        "maxRetryAttempts": 5
                    }
        "401":
          description: Unauthorized
        "500":
          description: InternalServerError
      security:
      - oauth2:
        - https://jans.io/oauth/config/cache.readonly
    put:
      tags:
      - Cache Configuration – Redis
      summary: Updates Redis cache configuration.
      description: Updates Redis cache configuration
      operationId: put-config-cache-redis
      requestBody:
        description: RedisConfiguration object
        content:
          application/json:
            schema:
              $ref: '#/components/schemas/RedisConfiguration'
            examples:
              Request json example:
                description: Request json example
                value: |
                  {
                      "redisProviderType": "STANDALONE",
                      "servers": "localhost:6379",
                      "defaultPutExpiration": 60,
                      "useSSL": false,
                      "maxIdleConnections": 10,
                      "maxTotalConnections": 500,
                      "connectionTimeout": 3000,
                      "soTimeout": 3000,
                      "maxRetryAttempts": 5
                  }
      responses:
        "200":
          description: Redis cache configuration details
          content:
            application/json:
              schema:
                $ref: '#/components/schemas/RedisConfiguration'
              examples:
                Response json example:
                  description: Response json example
                  value: |
                    {
                        "redisProviderType": "STANDALONE",
                        "servers": "localhost:6379",
                        "defaultPutExpiration": 60,
                        "useSSL": false,
                        "maxIdleConnections": 10,
                        "maxTotalConnections": 500,
                        "connectionTimeout": 3000,
                        "soTimeout": 3000,
                        "maxRetryAttempts": 5
                    }
        "401":
          description: Unauthorized
        "500":
          description: InternalServerError
      security:
      - oauth2:
        - https://jans.io/oauth/config/cache.write
    patch:
      tags:
      - Cache Configuration – Redis
      summary: Patch Redis cache configuration.
      description: Patch Redis cache configuration
      operationId: patch-config-cache-redis
      requestBody:
        description: String representing patch-document.
        content:
          application/json-patch+json:
            schema:
              type: array
              items:
                $ref: '#/components/schemas/JsonPatch'
            examples:
              Request json example:
                description: Request json example
                value: "[{ \"op\": \"replace\", \"path\": \"/defaultPutExpiration\"\
                  , \"value\":80}] \n"
      responses:
        "200":
          description: Redis cache configuration details
          content:
            application/json:
              schema:
                $ref: '#/components/schemas/RedisConfiguration'
              examples:
                Response json example:
                  description: Response json example
                  value: |
                    {
                        "redisProviderType": "STANDALONE",
                        "servers": "localhost:6379",
                        "defaultPutExpiration": 60,
                        "useSSL": false,
                        "maxIdleConnections": 10,
                        "maxTotalConnections": 500,
                        "connectionTimeout": 3000,
                        "soTimeout": 3000,
                        "maxRetryAttempts": 5
                    }
        "401":
          description: Unauthorized
        "500":
          description: InternalServerError
      security:
      - oauth2:
        - https://jans.io/oauth/config/cache.write
  /api/v1/clients/authorizations/{userId}/{clientId}/{username}:
    delete:
      tags:
      - Client Authorization
      summary: Revoke client authorization
      description: Revoke client authorizations
      operationId: delete-client-authorization
      parameters:
      - name: userId
        in: path
        description: User identifier
        required: true
        schema:
          type: string
      - name: clientId
        in: path
        description: Client identifier
        required: true
        schema:
          type: string
      - name: username
        in: path
        description: User name
        required: true
        schema:
          type: string
      responses:
        "204":
          description: No Content
        "401":
          description: Unauthorized
        "404":
          description: Not Found
        "500":
          description: InternalServerError
      security:
      - oauth2:
        - https://jans.io/oauth/client/authorizations.delete
  /api/v1/clients/authorizations/{userId}:
    get:
      tags:
      - Client Authorization
      summary: Gets list of client authorization
      description: Gets list of client authorizations
      operationId: get-client-authorization
      parameters:
      - name: userId
        in: path
        description: User identifier
        required: true
        schema:
          type: string
      responses:
        "200":
          description: Ok
          content:
            application/json:
              schema:
                $ref: '#/components/schemas/clientAuthMapSchema'
              examples:
                Response json example:
                  description: Response json example
                  value: |
                    {
                        "DeletableEntity{expirationDate=null, deletable=false} BaseEntry [dn=inum=3000.1e5c4db0-e01e-4e8c-9360-28cb6f0a8026,ou=clients,o=jans]": [
                            {
                                "dn": "inum=10B2,ou=scopes,o=jans",
                                "inum": "10B2",
                                "displayName": "view_username",
                                "id": "user_name",
                                "description": "View your local username in the Janssen Server.",
                                "scopeType": "openid",
                                "claims": [
                                    "inum=42E0,ou=attributes,o=jans"
                                ],
                                "defaultScope": false,
                                "attributes": {
                                    "showInConfigurationEndpoint": true
                                },
                                "creationDate": "2023-03-31T12:03:39",
                                "umaType": false,
                                "baseDn": "inum=10B2,ou=scopes,o=jans"
                            },
                            {
                                "dn": "inum=43F1,ou=scopes,o=jans",
                                "inum": "43F1",
                                "displayName": "view_profile",
                                "id": "profile",
                                "description": "View your basic profile info.",
                                "scopeType": "openid",
                                "claims": [
                                    "inum=2B29,ou=attributes,o=jans",
                                    "inum=0C85,ou=attributes,o=jans",
                                    "inum=B4B0,ou=attributes,o=jans",
                                    "inum=A0E8,ou=attributes,o=jans",
                                    "inum=5EC6,ou=attributes,o=jans",
                                    "inum=B52A,ou=attributes,o=jans",
                                    "inum=64A0,ou=attributes,o=jans",
                                    "inum=EC3A,ou=attributes,o=jans",
                                    "inum=3B47,ou=attributes,o=jans",
                                    "inum=3692,ou=attributes,o=jans",
                                    "inum=98FC,ou=attributes,o=jans",
                                    "inum=A901,ou=attributes,o=jans",
                                    "inum=36D9,ou=attributes,o=jans",
                                    "inum=BE64,ou=attributes,o=jans",
                                    "inum=6493,ou=attributes,o=jans",
                                    "inum=4CF1,ou=attributes,o=jans",
                                    "inum=29DA,ou=attributes,o=jans"
                                ],
                                "defaultScope": false,
                                "attributes": {
                                    "showInConfigurationEndpoint": true
                                },
                                "creationDate": "2023-03-31T12:03:39",
                                "umaType": false,
                                "baseDn": "inum=43F1,ou=scopes,o=jans"
                            },
                            {
                                "dn": "inum=F0C4,ou=scopes,o=jans",
                                "inum": "F0C4",
                                "displayName": "authenticate_openid_connect",
                                "id": "openid",
                                "description": "Authenticate using OpenID Connect.",
                                "scopeType": "openid",
                                "defaultScope": true,
                                "attributes": {
                                    "showInConfigurationEndpoint": true
                                },
                                "creationDate": "2023-03-31T12:03:39",
                                "umaType": false,
                                "baseDn": "inum=F0C4,ou=scopes,o=jans"
                            },
                            {
                                "dn": "inum=341A,ou=scopes,o=jans",
                                "inum": "341A",
                                "displayName": "view_client",
                                "id": "clientinfo",
                                "description": "View the client info.",
                                "scopeType": "openid",
                                "claims": [
                                    "inum=2B29,ou=attributes,o=jans",
                                    "inum=29DA,ou=attributes,o=jans"
                                ],
                                "defaultScope": false,
                                "attributes": {
                                    "showInConfigurationEndpoint": true
                                },
                                "creationDate": "2023-03-31T12:03:39",
                                "umaType": false,
                                "baseDn": "inum=341A,ou=scopes,o=jans"
                            }
                        ]
                    }
        "401":
          description: Unauthorized
        "500":
          description: InternalServerError
      security:
      - oauth2:
        - https://jans.io/oauth/client/authorizations.readonly
  /api/v1/openid/clients:
    get:
      tags:
      - OAuth - OpenID Connect - Clients
      summary: Gets list of OpenID Connect clients
      description: Gets list of OpenID Connect clients
      operationId: get-oauth-openid-clients
      parameters:
      - name: limit
        in: query
        description: Search size - max size of the results to return
        schema:
          type: integer
          format: int32
          default: 50
      - name: pattern
        in: query
        description: Search pattern
        schema:
          type: string
          default: ""
      - name: startIndex
        in: query
        description: The 1-based index of the first query result
        schema:
          type: integer
          format: int32
          default: 0
      - name: sortBy
        in: query
        description: Attribute whose value will be used to order the returned response
        schema:
          type: string
          default: inum
      - name: sortOrder
        in: query
        description: Order in which the sortBy param is applied. Allowed values are
          "ascending" and "descending"
        schema:
          type: string
          default: ascending
      - name: fieldValuePair
        in: query
        description: Field and value pair for seraching
        schema:
          type: string
          default: ""
        examples:
          Field value example:
            description: Field value example
            value: "applicationType=web,persistClientAuthorizations=true"
      responses:
        "200":
          description: Ok
          content:
            application/json:
              schema:
                $ref: '#/components/schemas/PagedResult'
              examples:
                Response json example:
                  description: Response json example
                  value: |
                    {
                        "start": 0,
                        "totalEntriesCount": 9,
                        "entriesCount": 9,
                        "entries": [
                            {
                                "dn": "inum=1800.768b3d38-a6e8-4be4-93d1-72df33d34fd6,ou=clients,o=jans",
                                "deletable": false,
                                "clientSecret": "vA2TTjAOTfQY",
                                "frontChannelLogoutSessionRequired": false,
                                "redirectUris": [
                                    "https://jans.server2/admin-ui",
                                    "http://localhost:4100"
                                ],
                                "responseTypes": [
                                    "code"
                                ],
                                "grantTypes": [
                                    "authorization_code",
                                    "refresh_token",
                                    "client_credentials"
                                ],
                                "applicationType": "web",
                                "clientName": "Jans Config Api Client",
                                "logoUri": "",
                                "clientUri": "",
                                "policyUri": "",
                                "tosUri": "",
                                "subjectType": "pairwise",
                                "idTokenSignedResponseAlg": "RS256",
                                "tokenEndpointAuthMethod": "client_secret_basic",
                                "scopes": [
                                    "inum=C4F7,ou=scopes,o=jans",
                                    "inum=1200.487800,ou=scopes,o=jans",
                                    "inum=1200.9CEE5C,ou=scopes,o=jans",
                                    "inum=1800.FFE5C0,ou=scopes,o=jans",
                                    "inum=1800.472951,ou=scopes,o=jans",
                                    "inum=1800.556F45,ou=scopes,o=jans",
                                    "inum=1800.77FB4F,ou=scopes,o=jans",
                                    "inum=1800.AA8DFE,ou=scopes,o=jans",
                                    "inum=1800.CD5B72,ou=scopes,o=jans",
                                    "inum=1800.CBCF52,ou=scopes,o=jans",
                                    "inum=1800.12284F,ou=scopes,o=jans",
                                    "inum=1800.141B26,ou=scopes,o=jans",
                                    "inum=1800.A018AC,ou=scopes,o=jans",
                                    "inum=1800.6E4456,ou=scopes,o=jans",
                                    "inum=1800.55499D,ou=scopes,o=jans",
                                    "inum=1800.E730AA,ou=scopes,o=jans",
                                    "inum=1800.097318,ou=scopes,o=jans",
                                    "inum=1800.04CF24,ou=scopes,o=jans",
                                    "inum=1800.F963F9,ou=scopes,o=jans",
                                    "inum=1800.31F580,ou=scopes,o=jans",
                                    "inum=1800.E512E3,ou=scopes,o=jans",
                                    "inum=1800.E65DC6,ou=scopes,o=jans",
                                    "inum=1800.3C1F46,ou=scopes,o=jans",
                                    "inum=1800.20D48C,ou=scopes,o=jans",
                                    "inum=1800.4601AA,ou=scopes,o=jans",
                                    "inum=1800.A9B842,ou=scopes,o=jans",
                                    "inum=1800.864485,ou=scopes,o=jans",
                                    "inum=1800.F0B654,ou=scopes,o=jans",
                                    "inum=1800.45F1D7,ou=scopes,o=jans",
                                    "inum=1800.B78FA5,ou=scopes,o=jans",
                                    "inum=1800.E3D7E0,ou=scopes,o=jans",
                                    "inum=1800.E212DC,ou=scopes,o=jans",
                                    "inum=1800.94F80F,ou=scopes,o=jans",
                                    "inum=1800.9F96F3,ou=scopes,o=jans",
                                    "inum=1800.CB50EC,ou=scopes,o=jans",
                                    "inum=1800.1CA946,ou=scopes,o=jans",
                                    "inum=1800.18231E,ou=scopes,o=jans",
                                    "inum=1800.C25D78,ou=scopes,o=jans",
                                    "inum=1800.12B340,ou=scopes,o=jans",
                                    "inum=1800.7A78C3,ou=scopes,o=jans",
                                    "inum=1800.ECB839,ou=scopes,o=jans",
                                    "inum=1800.62579C,ou=scopes,o=jans",
                                    "inum=1800.29B156,ou=scopes,o=jans",
                                    "inum=1800.9DC774,ou=scopes,o=jans",
                                    "inum=1800.71BA21,ou=scopes,o=jans",
                                    "inum=1800.FC35D2,ou=scopes,o=jans",
                                    "inum=1800.F8CA5F,ou=scopes,o=jans",
                                    "inum=1800.D92553,ou=scopes,o=jans",
                                    "inum=1800.08CB80,ou=scopes,o=jans",
                                    "inum=1800.DF434B,ou=scopes,o=jans",
                                    "inum=1800.127954,ou=scopes,o=jans",
                                    "inum=1800.E7CB8C,ou=scopes,o=jans"
                                ],
                                "trustedClient": false,
                                "persistClientAuthorizations": true,
                                "includeClaimsInIdToken": false,
                                "customAttributes": [
                                    {
                                        "name": "displayName",
                                        "multiValued": false,
                                        "values": [
                                            "Jans Config Api Client"
                                        ],
                                        "value": "Jans Config Api Client",
                                        "displayValue": "Jans Config Api Client"
                                    }
                                ],
                                "customObjectClasses": [
                                    "top"
                                ],
                                "rptAsJwt": false,
                                "accessTokenAsJwt": false,
                                "accessTokenSigningAlg": "RS256",
                                "disabled": false,
                                "attributes": {
                                    "runIntrospectionScriptBeforeJwtCreation": false,
                                    "keepClientAuthorizationAfterExpiration": false,
                                    "allowSpontaneousScopes": false,
                                    "backchannelLogoutSessionRequired": false,
                                    "parLifetime": 600,
                                    "requirePar": false,
                                    "jansDefaultPromptLogin": false
                                },
                                "tokenBindingSupported": false,
                                "authenticationMethod": "client_secret_basic",
                                "displayName": "Jans Config Api Client",
                                "baseDn": "inum=1800.768b3d38-a6e8-4be4-93d1-72df33d34fd6,ou=clients,o=jans",
                                "inum": "1800.768b3d38-a6e8-4be4-93d1-72df33d34fd6"
                            },
                            {
                                "dn": "inum=1802.db19d013-bb63-42c4-8ce9-79a4aa58aa7b,ou=clients,o=jans",
                                "deletable": false,
                                "clientSecret": "dpus42KsYjda",
                                "frontChannelLogoutSessionRequired": false,
                                "responseTypes": [
                                    "code"
                                ],
                                "grantTypes": [
                                    "authorization_code",
                                    "client_credentials",
                                    "refresh_token"
                                ],
                                "applicationType": "web",
                                "clientName": "Jans Config Api Client",
                                "logoUri": "",
                                "clientUri": "",
                                "policyUri": "",
                                "tosUri": "",
                                "subjectType": "pairwise",
                                "idTokenSignedResponseAlg": "RS256",
                                "tokenEndpointAuthMethod": "client_secret_basic",
                                "scopes": [
                                    "inum=1800.FFE5C0,ou=scopes,o=jans",
                                    "inum=1800.472951,ou=scopes,o=jans",
                                    "inum=1800.556F45,ou=scopes,o=jans",
                                    "inum=1800.77FB4F,ou=scopes,o=jans",
                                    "inum=1800.AA8DFE,ou=scopes,o=jans",
                                    "inum=1800.CD5B72,ou=scopes,o=jans",
                                    "inum=1800.CBCF52,ou=scopes,o=jans",
                                    "inum=1800.12284F,ou=scopes,o=jans",
                                    "inum=1800.141B26,ou=scopes,o=jans",
                                    "inum=1800.A018AC,ou=scopes,o=jans",
                                    "inum=1800.6E4456,ou=scopes,o=jans",
                                    "inum=1800.55499D,ou=scopes,o=jans",
                                    "inum=1800.E730AA,ou=scopes,o=jans",
                                    "inum=1800.097318,ou=scopes,o=jans",
                                    "inum=1800.04CF24,ou=scopes,o=jans",
                                    "inum=1800.F963F9,ou=scopes,o=jans",
                                    "inum=1800.31F580,ou=scopes,o=jans",
                                    "inum=1800.E512E3,ou=scopes,o=jans",
                                    "inum=1800.E65DC6,ou=scopes,o=jans",
                                    "inum=1800.3C1F46,ou=scopes,o=jans",
                                    "inum=1800.20D48C,ou=scopes,o=jans",
                                    "inum=1800.4601AA,ou=scopes,o=jans",
                                    "inum=1800.A9B842,ou=scopes,o=jans",
                                    "inum=1800.864485,ou=scopes,o=jans",
                                    "inum=1800.F0B654,ou=scopes,o=jans",
                                    "inum=1800.45F1D7,ou=scopes,o=jans",
                                    "inum=1800.B78FA5,ou=scopes,o=jans",
                                    "inum=1800.E3D7E0,ou=scopes,o=jans",
                                    "inum=1800.E212DC,ou=scopes,o=jans",
                                    "inum=1800.94F80F,ou=scopes,o=jans",
                                    "inum=1800.9F96F3,ou=scopes,o=jans",
                                    "inum=1800.CB50EC,ou=scopes,o=jans",
                                    "inum=1800.1CA946,ou=scopes,o=jans",
                                    "inum=1800.18231E,ou=scopes,o=jans",
                                    "inum=1800.C25D78,ou=scopes,o=jans",
                                    "inum=1800.12B340,ou=scopes,o=jans",
                                    "inum=1800.7A78C3,ou=scopes,o=jans",
                                    "inum=1800.ECB839,ou=scopes,o=jans",
                                    "inum=1800.62579C,ou=scopes,o=jans",
                                    "inum=1800.29B156,ou=scopes,o=jans",
                                    "inum=1800.9DC774,ou=scopes,o=jans",
                                    "inum=1800.71BA21,ou=scopes,o=jans",
                                    "inum=1800.FC35D2,ou=scopes,o=jans",
                                    "inum=1800.F8CA5F,ou=scopes,o=jans",
                                    "inum=1800.D92553,ou=scopes,o=jans",
                                    "inum=1800.08CB80,ou=scopes,o=jans",
                                    "inum=1800.DF434B,ou=scopes,o=jans",
                                    "inum=1800.127954,ou=scopes,o=jans",
                                    "inum=1800.E7CB8C,ou=scopes,o=jans",
                                    "inum=C4F7,ou=scopes,o=jans"
                                ],
                                "trustedClient": false,
                                "persistClientAuthorizations": true,
                                "includeClaimsInIdToken": false,
                                "customAttributes": [
                                    {
                                        "name": "displayName",
                                        "multiValued": false,
                                        "values": [
                                            "Jans Config Api Client"
                                        ],
                                        "value": "Jans Config Api Client",
                                        "displayValue": "Jans Config Api Client"
                                    }
                                ],
                                "customObjectClasses": [
                                    "top"
                                ],
                                "rptAsJwt": false,
                                "accessTokenAsJwt": false,
                                "accessTokenSigningAlg": "RS256",
                                "disabled": false,
                                "attributes": {
                                    "runIntrospectionScriptBeforeJwtCreation": false,
                                    "keepClientAuthorizationAfterExpiration": false,
                                    "allowSpontaneousScopes": false,
                                    "backchannelLogoutSessionRequired": false,
                                    "parLifetime": 600,
                                    "requirePar": false,
                                    "jansDefaultPromptLogin": false
                                },
                                "tokenBindingSupported": false,
                                "authenticationMethod": "client_secret_basic",
                                "displayName": "Jans Config Api Client",
                                "baseDn": "inum=1802.db19d013-bb63-42c4-8ce9-79a4aa58aa7b,ou=clients,o=jans",
                                "inum": "1802.db19d013-bb63-42c4-8ce9-79a4aa58aa7b"
                            },
                            {
                                "dn": "inum=1201.1d010784-b5bf-4813-8f49-cfea00f50498,ou=clients,o=jans",
                                "clientSecret": "3r2aX1TUEEyX",
                                "frontChannelLogoutSessionRequired": false,
                                "redirectUris": [
                                    "https://jans.server2/.well-known/scim-configuration"
                                ],
                                "grantTypes": [
                                    "client_credentials"
                                ],
                                "applicationType": "native",
                                "clientName": "SCIM client",
                                "logoUri": "",
                                "clientUri": "",
                                "policyUri": "",
                                "tosUri": "",
                                "subjectType": "pairwise",
                                "tokenEndpointAuthMethod": "client_secret_basic",
                                "scopes": [
                                    "inum=1200.487800,ou=scopes,o=jans",
                                    "inum=1200.9CEE5C,ou=scopes,o=jans",
                                    "inum=1200.B6AE14,ou=scopes,o=jans",
                                    "inum=1200.2F4765,ou=scopes,o=jans",
                                    "inum=1200.5BFEE9,ou=scopes,o=jans",
                                    "inum=1200.E05ED3,ou=scopes,o=jans",
                                    "inum=1200.37F617,ou=scopes,o=jans",
                                    "inum=1200.585BE3,ou=scopes,o=jans",
                                    "inum=1200.CFB1B5,ou=scopes,o=jans",
                                    "inum=1200.B29D76,ou=scopes,o=jans"
                                ],
                                "trustedClient": false,
                                "persistClientAuthorizations": false,
                                "includeClaimsInIdToken": false,
                                "customAttributes": [
                                    {
                                        "name": "displayName",
                                        "multiValued": false,
                                        "values": [
                                            "SCIM client"
                                        ],
                                        "value": "SCIM client",
                                        "displayValue": "SCIM client"
                                    }
                                ],
                                "customObjectClasses": [
                                    "top"
                                ],
                                "rptAsJwt": false,
                                "accessTokenAsJwt": false,
                                "accessTokenSigningAlg": "RS256",
                                "disabled": false,
                                "attributes": {
                                    "runIntrospectionScriptBeforeJwtCreation": false,
                                    "keepClientAuthorizationAfterExpiration": false,
                                    "allowSpontaneousScopes": false,
                                    "backchannelLogoutSessionRequired": false,
                                    "parLifetime": 600,
                                    "requirePar": false,
                                    "jansDefaultPromptLogin": false
                                },
                                "tokenBindingSupported": false,
                                "authenticationMethod": "client_secret_basic",
                                "displayName": "SCIM client",
                                "baseDn": "inum=1201.1d010784-b5bf-4813-8f49-cfea00f50498,ou=clients,o=jans",
                                "inum": "1201.1d010784-b5bf-4813-8f49-cfea00f50498"
                            },
                            {
                                "dn": "inum=2000.7810d591-69d3-458c-9309-4268085fe71c,ou=clients,o=jans",
                                "deletable": false,
                                "clientSecret": "M7plxxzCRxDN",
                                "frontChannelLogoutUri": "http://localhost:4100/logout",
                                "frontChannelLogoutSessionRequired": false,
                                "redirectUris": [
                                    "https://jans.server2/admin",
                                    "http://localhost:4100"
                                ],
                                "responseTypes": [
                                    "code"
                                ],
                                "grantTypes": [
                                    "authorization_code",
                                    "refresh_token",
                                    "client_credentials",
                                    "urn:ietf:params:oauth:grant-type:device_code"
                                ],
                                "applicationType": "web",
                                "clientName": "Jans Role Based Client",
                                "logoUri": "",
                                "clientUri": "",
                                "policyUri": "",
                                "tosUri": "",
                                "subjectType": "pairwise",
                                "idTokenSignedResponseAlg": "RS256",
                                "userInfoSignedResponseAlg": "RS256",
                                "tokenEndpointAuthMethod": "client_secret_basic",
                                "postLogoutRedirectUris": [
                                    "http://localhost:4100",
                                    "https://jans.server2/admin"
                                ],
                                "scopes": [
                                    "inum=C4F7,ou=scopes,o=jans",
                                    "inum=C4F6,ou=scopes,o=jans",
                                    "inum=43F1,ou=scopes,o=jans",
                                    "inum=764C,ou=scopes,o=jans",
                                    "inum=F0C4,ou=scopes,o=jans"
                                ],
                                "trustedClient": false,
                                "persistClientAuthorizations": true,
                                "includeClaimsInIdToken": false,
                                "accessTokenLifetime": 2592000,
                                "customAttributes": [
                                    {
                                        "name": "displayName",
                                        "multiValued": false,
                                        "values": [
                                            "Jans Role Based Client"
                                        ],
                                        "value": "Jans Role Based Client",
                                        "displayValue": "Jans Role Based Client"
                                    }
                                ],
                                "customObjectClasses": [
                                    "top"
                                ],
                                "rptAsJwt": false,
                                "accessTokenAsJwt": true,
                                "accessTokenSigningAlg": "RS256",
                                "disabled": false,
                                "attributes": {
                                    "runIntrospectionScriptBeforeJwtCreation": true,
                                    "keepClientAuthorizationAfterExpiration": false,
                                    "allowSpontaneousScopes": false,
                                    "backchannelLogoutSessionRequired": false,
                                    "introspectionScripts": [
                                        "inum=A44E-4F3D,ou=scripts,o=jans"
                                    ],
                                    "parLifetime": 600,
                                    "requirePar": false,
                                    "jansDefaultPromptLogin": false
                                },
                                "tokenBindingSupported": false,
                                "authenticationMethod": "client_secret_basic",
                                "displayName": "Jans Role Based Client",
                                "baseDn": "inum=2000.7810d591-69d3-458c-9309-4268085fe71c,ou=clients,o=jans",
                                "inum": "2000.7810d591-69d3-458c-9309-4268085fe71c"
                            },
                            {
                                "dn": "inum=FF81-2D39,ou=clients,o=jans",
                                "clientSecret": "FF81-2D39-jans",
                                "frontChannelLogoutSessionRequired": false,
                                "redirectUris": [
                                    "https://jans.server2/jans-auth-rp/home.htm",
                                    "https://client.example.com/cb",
                                    "https://client.example.com/cb1",
                                    "https://client.example.com/cb2"
                                ],
                                "claimRedirectUris": [
                                    "https://jans.server2/jans-auth/restv1/uma/gather_claims"
                                ],
                                "responseTypes": [
                                    "token",
                                    "code",
                                    "id_token"
                                ],
                                "grantTypes": [
                                    "authorization_code",
                                    "implicit",
                                    "refresh_token",
                                    "client_credentials"
                                ],
                                "applicationType": "web",
                                "clientName": "Jans Test Client (don't remove)",
                                "logoUri": "",
                                "clientUri": "",
                                "policyUri": "",
                                "tosUri": "",
                                "subjectType": "public",
                                "idTokenSignedResponseAlg": "RS256",
                                "tokenEndpointAuthMethod": "client_secret_basic",
                                "scopes": [
                                    "inum=F0C4,ou=scopes,o=jans",
                                    "inum=10B2,ou=scopes,o=jans",
                                    "inum=764C,ou=scopes,o=jans",
                                    "inum=43F1,ou=scopes,o=jans",
                                    "inum=341A,ou=scopes,o=jans",
                                    "inum=6D99,ou=scopes,o=jans"
                                ],
                                "trustedClient": true,
                                "persistClientAuthorizations": false,
                                "includeClaimsInIdToken": false,
                                "customAttributes": [
                                    {
                                        "name": "displayName",
                                        "multiValued": false,
                                        "values": [
                                            "Jans Test Client (don't remove)"
                                        ],
                                        "value": "Jans Test Client (don't remove)",
                                        "displayValue": "Jans Test Client (don't remove)"
                                    }
                                ],
                                "customObjectClasses": [
                                    "top"
                                ],
                                "rptAsJwt": false,
                                "accessTokenAsJwt": false,
                                "disabled": false,
                                "attributes": {
                                    "runIntrospectionScriptBeforeJwtCreation": false,
                                    "keepClientAuthorizationAfterExpiration": false,
                                    "allowSpontaneousScopes": false,
                                    "backchannelLogoutSessionRequired": false,
                                    "parLifetime": 600,
                                    "requirePar": false,
                                    "jansDefaultPromptLogin": false
                                },
                                "tokenBindingSupported": false,
                                "authenticationMethod": "client_secret_basic",
                                "displayName": "Jans Test Client (don't remove)",
                                "baseDn": "inum=FF81-2D39,ou=clients,o=jans",
                                "inum": "FF81-2D39"
                            },
                            {
                                "dn": "inum=AB77-1A2B,ou=clients,o=jans",
                                "clientSecret": "AB77-1A2B-jans",
                                "frontChannelLogoutSessionRequired": false,
                                "redirectUris": [
                                    "https://client.example.com/cb"
                                ],
                                "claimRedirectUris": [
                                    "https://jans.server2/jans-auth/restv1/uma/gather_claims"
                                ],
                                "responseTypes": [
                                    "code",
                                    "id_token"
                                ],
                                "grantTypes": [
                                    "authorization_code",
                                    "implicit",
                                    "refresh_token",
                                    "client_credentials"
                                ],
                                "applicationType": "web",
                                "clientName": "Jans Test Resource Server Client (don't remove)",
                                "logoUri": "",
                                "clientUri": "",
                                "policyUri": "",
                                "tosUri": "",
                                "subjectType": "public",
                                "idTokenSignedResponseAlg": "RS256",
                                "tokenEndpointAuthMethod": "client_secret_basic",
                                "scopes": [
                                    "inum=6D99,ou=scopes,o=jans",
                                    "inum=7D90,ou=scopes,o=jans"
                                ],
                                "trustedClient": true,
                                "persistClientAuthorizations": false,
                                "includeClaimsInIdToken": false,
                                "customAttributes": [
                                    {
                                        "name": "displayName",
                                        "multiValued": false,
                                        "values": [
                                            "Jans Test Resource Server Client (don't remove)"
                                        ],
                                        "value": "Jans Test Resource Server Client (don't remove)",
                                        "displayValue": "Jans Test Resource Server Client (don't remove)"
                                    }
                                ],
                                "customObjectClasses": [
                                    "top"
                                ],
                                "rptAsJwt": false,
                                "accessTokenAsJwt": false,
                                "disabled": false,
                                "attributes": {
                                    "runIntrospectionScriptBeforeJwtCreation": false,
                                    "keepClientAuthorizationAfterExpiration": false,
                                    "allowSpontaneousScopes": false,
                                    "backchannelLogoutSessionRequired": false,
                                    "parLifetime": 600,
                                    "requirePar": false,
                                    "jansDefaultPromptLogin": false
                                },
                                "tokenBindingSupported": false,
                                "authenticationMethod": "client_secret_basic",
                                "displayName": "Jans Test Resource Server Client (don't remove)",
                                "baseDn": "inum=AB77-1A2B,ou=clients,o=jans",
                                "inum": "AB77-1A2B"
                            },
                            {
                                "dn": "inum=3E20,ou=clients,o=jans",
                                "clientSecret": "3E20-jans",
                                "frontChannelLogoutSessionRequired": false,
                                "redirectUris": [
                                    "https://client.example.com/cb"
                                ],
                                "responseTypes": [
                                    "code",
                                    "id_token"
                                ],
                                "grantTypes": [
                                    "authorization_code",
                                    "implicit",
                                    "refresh_token",
                                    "client_credentials"
                                ],
                                "applicationType": "web",
                                "clientName": "Jans Test Requesting Party Client (don't remove)",
                                "logoUri": "",
                                "clientUri": "",
                                "policyUri": "",
                                "tosUri": "",
                                "subjectType": "public",
                                "idTokenSignedResponseAlg": "RS256",
                                "tokenEndpointAuthMethod": "client_secret_basic",
                                "trustedClient": true,
                                "persistClientAuthorizations": false,
                                "includeClaimsInIdToken": false,
                                "customAttributes": [
                                    {
                                        "name": "displayName",
                                        "multiValued": false,
                                        "values": [
                                            "Jans Test Requesting Party Client (don't remove)"
                                        ],
                                        "value": "Jans Test Requesting Party Client (don't remove)",
                                        "displayValue": "Jans Test Requesting Party Client (don't remove)"
                                    }
                                ],
                                "customObjectClasses": [
                                    "top"
                                ],
                                "rptAsJwt": false,
                                "accessTokenAsJwt": false,
                                "disabled": false,
                                "attributes": {
                                    "runIntrospectionScriptBeforeJwtCreation": false,
                                    "keepClientAuthorizationAfterExpiration": false,
                                    "allowSpontaneousScopes": false,
                                    "backchannelLogoutSessionRequired": false,
                                    "parLifetime": 600,
                                    "requirePar": false,
                                    "jansDefaultPromptLogin": false
                                },
                                "tokenBindingSupported": false,
                                "authenticationMethod": "client_secret_basic",
                                "displayName": "Jans Test Requesting Party Client (don't remove)",
                                "baseDn": "inum=3E20,ou=clients,o=jans",
                                "inum": "3E20"
                            },
                            {
                                "dn": "inum=b3c1d295-42e5-425e-b021-7b2fd3206437,ou=clients,o=jans",
                                "deletable": false,
                                "clientSecret": "be8af842-28c7-4894-b942-15df1325bc9b",
                                "frontChannelLogoutSessionRequired": false,
                                "redirectUris": [
                                    "https://abc,com"
                                ],
                                "responseTypes": [
                                    "code"
                                ],
                                "grantTypes": [
                                    "refresh_token",
                                    "authorization_code"
                                ],
                                "applicationType": "web",
                                "clientName": "test1234",
                                "logoUri": "",
                                "clientUri": "",
                                "policyUri": "",
                                "tosUri": "",
                                "subjectType": "public",
                                "tokenEndpointAuthMethod": "client_secret_basic",
                                "scopes": [
                                    "inum=764C,ou=scopes,o=jans",
                                    "inum=43F1,ou=scopes,o=jans",
                                    "inum=C17A,ou=scopes,o=jans"
                                ],
                                "trustedClient": false,
                                "persistClientAuthorizations": false,
                                "includeClaimsInIdToken": false,
                                "customAttributes": [
                                    {
                                        "name": "displayName",
                                        "multiValued": false,
                                        "values": [
                                            "test1234"
                                        ],
                                        "value": "test1234",
                                        "displayValue": "test1234"
                                    }
                                ],
                                "customObjectClasses": [
                                    "top",
                                    "jansClntCustomAttributes"
                                ],
                                "rptAsJwt": false,
                                "accessTokenAsJwt": false,
                                "disabled": false,
                                "attributes": {
                                    "runIntrospectionScriptBeforeJwtCreation": false,
                                    "keepClientAuthorizationAfterExpiration": false,
                                    "allowSpontaneousScopes": false,
                                    "backchannelLogoutSessionRequired": false,
                                    "parLifetime": 600,
                                    "requirePar": false,
                                    "jansDefaultPromptLogin": false
                                },
                                "backchannelUserCodeParameter": false,
                                "description": "test1234",
                                "tokenBindingSupported": false,
                                "authenticationMethod": "client_secret_basic",
                                "displayName": "test1234",
                                "baseDn": "inum=b3c1d295-42e5-425e-b021-7b2fd3206437,ou=clients,o=jans",
                                "inum": "b3c1d295-42e5-425e-b021-7b2fd3206437"
                            },
                            {
                                "dn": "inum=1bb91a73-6899-440f-ac27-c04429671522,ou=clients,o=jans",
                                "deletable": false,
                                "clientSecret": "745950bb-4e07-4d3b-ae7d-82d03ee070cd",
                                "frontChannelLogoutSessionRequired": false,
                                "redirectUris": [
                                    "https://abc,com"
                                ],
                                "responseTypes": [
                                    "code"
                                ],
                                "grantTypes": [
                                    "refresh_token",
                                    "authorization_code"
                                ],
                                "applicationType": "web",
                                "clientName": "test12345",
                                "logoUri": "",
                                "clientUri": "",
                                "policyUri": "",
                                "tosUri": "",
                                "subjectType": "public",
                                "tokenEndpointAuthMethod": "client_secret_basic",
                                "scopes": [
                                    "inum=764C,ou=scopes,o=jans",
                                    "inum=43F1,ou=scopes,o=jans",
                                    "inum=C17A,ou=scopes,o=jans"
                                ],
                                "trustedClient": false,
                                "persistClientAuthorizations": false,
                                "includeClaimsInIdToken": false,
                                "customAttributes": [
                                    {
                                        "name": "displayName",
                                        "multiValued": false,
                                        "values": [
                                            "test12345"
                                        ],
                                        "value": "test12345",
                                        "displayValue": "test12345"
                                    }
                                ],
                                "customObjectClasses": [
                                    "top",
                                    "jansClntCustomAttributes"
                                ],
                                "rptAsJwt": false,
                                "accessTokenAsJwt": false,
                                "disabled": false,
                                "attributes": {
                                    "runIntrospectionScriptBeforeJwtCreation": false,
                                    "keepClientAuthorizationAfterExpiration": false,
                                    "allowSpontaneousScopes": false,
                                    "backchannelLogoutSessionRequired": false,
                                    "parLifetime": 600,
                                    "requirePar": false,
                                    "jansDefaultPromptLogin": false
                                },
                                "backchannelUserCodeParameter": false,
                                "description": "test12345",
                                "tokenBindingSupported": false,
                                "authenticationMethod": "client_secret_basic",
                                "displayName": "test12345",
                                "baseDn": "inum=1bb91a73-6899-440f-ac27-c04429671522,ou=clients,o=jans",
                                "inum": "1bb91a73-6899-440f-ac27-c04429671522"
                            }
                        ]
                    }
        "401":
          description: Unauthorized
        "500":
          description: InternalServerError
      security:
      - oauth2:
        - https://jans.io/oauth/config/openid/clients.readonly
    put:
      tags:
      - OAuth - OpenID Connect - Clients
      summary: Update OpenId Connect client
      description: Update OpenId Connect client
      operationId: put-oauth-openid-client
      requestBody:
        description: OpenID Connect Client object
        content:
          application/json:
            schema:
              $ref: '#/components/schemas/Client'
            examples:
              Request json example:
                description: Request json example
                value: |
                  {
                      "dn": "inum=f8c1a111-0919-47e8-a4d4-f7c18f73a644,ou=clients,o=jans",
                      "baseDn": "inum=f8c1a111-0919-47e8-a4d4-f7c18f73a644,ou=clients,o=jans",
                      "inum": "f8c1a111-0919-47e8-a4d4-f7c18f73a644",
                      "deletable": false,
                      "clientSecret": "test1234",
                      "frontChannelLogoutSessionRequired": false,
                      "redirectUris": [
                          "https://jans.server2/admin-ui",
                          "http://localhost:4100"
                      ],
                      "responseTypes": [
                          "code"
                      ],
                      "grantTypes": [
                          "authorization_code",
                          "refresh_token",
                          "client_credentials"
                      ],
                      "applicationType": "web",
                      "clientName": "",
                      "logoUri": "",
                      "clientUri": "",
                      "policyUri":"",
                      "tosUri": "",
                      "subjectType": "pairwise",
                      "idTokenSignedResponseAlg": "RS256",
                      "tokenEndpointAuthMethod": "client_secret_basic",
                      "scopes": [
                          "inum=C4F7,ou=scopes,o=jans"
                      ],
                      "trustedClient": false,
                      "persistClientAuthorizations": true,
                      "includeClaimsInIdToken": false,
                      "customAttributes": [
                          {
                              "name": "displayName",
                              "multiValued": false,
                              "values": [
                                  "Api Client"
                              ],
                              "value": "Api Client",
                              "displayValue": "Api Client"
                          }
                      ],
                      "customObjectClasses": [
                          "top"
                      ],
                      "rptAsJwt": false,
                      "accessTokenAsJwt": false,
                      "accessTokenSigningAlg": "RS256",
                      "disabled": false,
                      "attributes": {
                          "runIntrospectionScriptBeforeJwtCreation": false,
                          "keepClientAuthorizationAfterExpiration": false,
                          "allowSpontaneousScopes": false,
                          "backchannelLogoutSessionRequired": false,
                          "parLifetime": 600,
                          "requirePar": false,
                          "jansDefaultPromptLogin": false
                      },
                      "tokenBindingSupported": false,
                      "authenticationMethod": "client_secret_basic",
                      "displayName": "Api Client"
                  }
      responses:
        "200":
          description: Ok
          content:
            application/json:
              schema:
                $ref: '#/components/schemas/Client'
              examples:
                Response json example:
                  description: Response json example
                  value: |
                    {
                        "dn": "inum=1800.768b3d38-a6e8-4be4-93d1-72df33d34fd6,ou=clients,o=jans",
                        "deletable": false,
                        "clientSecret": "WZMK8thDpvw1xtE0N+SbXA==",
                        "frontChannelLogoutSessionRequired": false,
                        "redirectUris": [
                            "https://jans.server2/admin-ui",
                            "http://localhost:4100"
                        ],
                        "responseTypes": [
                            "code"
                        ],
                        "grantTypes": [
                            "authorization_code",
                            "refresh_token",
                            "client_credentials"
                        ],
                        "applicationType": "web",
                        "clientName": "Jans Config Api Client",
                        "logoUri": "",
                        "clientUri": "",
                        "policyUri": "",
                        "tosUri": "",
                        "subjectType": "pairwise",
                        "idTokenSignedResponseAlg": "RS256",
                        "tokenEndpointAuthMethod": "client_secret_basic",
                        "scopes": [
                            "inum=C4F7,ou=scopes,o=jans",
                            "inum=1200.487800,ou=scopes,o=jans",
                            "inum=1200.9CEE5C,ou=scopes,o=jans",
                            "inum=1800.FFE5C0,ou=scopes,o=jans",
                            "inum=1800.472951,ou=scopes,o=jans",
                            "inum=1800.556F45,ou=scopes,o=jans",
                            "inum=1800.77FB4F,ou=scopes,o=jans",
                            "inum=1800.AA8DFE,ou=scopes,o=jans",
                            "inum=1800.CD5B72,ou=scopes,o=jans",
                            "inum=1800.CBCF52,ou=scopes,o=jans",
                            "inum=1800.12284F,ou=scopes,o=jans",
                            "inum=1800.141B26,ou=scopes,o=jans",
                            "inum=1800.A018AC,ou=scopes,o=jans",
                            "inum=1800.6E4456,ou=scopes,o=jans",
                            "inum=1800.55499D,ou=scopes,o=jans",
                            "inum=1800.E730AA,ou=scopes,o=jans",
                            "inum=1800.097318,ou=scopes,o=jans",
                            "inum=1800.04CF24,ou=scopes,o=jans",
                            "inum=1800.F963F9,ou=scopes,o=jans",
                            "inum=1800.31F580,ou=scopes,o=jans",
                            "inum=1800.E512E3,ou=scopes,o=jans",
                            "inum=1800.E65DC6,ou=scopes,o=jans",
                            "inum=1800.3C1F46,ou=scopes,o=jans",
                            "inum=1800.20D48C,ou=scopes,o=jans",
                            "inum=1800.4601AA,ou=scopes,o=jans",
                            "inum=1800.A9B842,ou=scopes,o=jans",
                            "inum=1800.864485,ou=scopes,o=jans",
                            "inum=1800.F0B654,ou=scopes,o=jans",
                            "inum=1800.45F1D7,ou=scopes,o=jans",
                            "inum=1800.B78FA5,ou=scopes,o=jans",
                            "inum=1800.E3D7E0,ou=scopes,o=jans",
                            "inum=1800.E212DC,ou=scopes,o=jans",
                            "inum=1800.94F80F,ou=scopes,o=jans",
                            "inum=1800.9F96F3,ou=scopes,o=jans",
                            "inum=1800.CB50EC,ou=scopes,o=jans",
                            "inum=1800.1CA946,ou=scopes,o=jans",
                            "inum=1800.18231E,ou=scopes,o=jans",
                            "inum=1800.C25D78,ou=scopes,o=jans",
                            "inum=1800.12B340,ou=scopes,o=jans",
                            "inum=1800.7A78C3,ou=scopes,o=jans",
                            "inum=1800.ECB839,ou=scopes,o=jans",
                            "inum=1800.62579C,ou=scopes,o=jans",
                            "inum=1800.29B156,ou=scopes,o=jans",
                            "inum=1800.9DC774,ou=scopes,o=jans",
                            "inum=1800.71BA21,ou=scopes,o=jans",
                            "inum=1800.FC35D2,ou=scopes,o=jans",
                            "inum=1800.F8CA5F,ou=scopes,o=jans",
                            "inum=1800.D92553,ou=scopes,o=jans",
                            "inum=1800.08CB80,ou=scopes,o=jans",
                            "inum=1800.DF434B,ou=scopes,o=jans",
                            "inum=1800.127954,ou=scopes,o=jans",
                            "inum=1800.E7CB8C,ou=scopes,o=jans"
                        ],
                        "trustedClient": false,
                        "persistClientAuthorizations": true,
                        "includeClaimsInIdToken": false,
                        "customAttributes": [
                            {
                                "name": "displayName",
                                "multiValued": false,
                                "values": [
                                    "Jans Config Api Client"
                                ],
                                "value": "Jans Config Api Client",
                                "displayValue": "Jans Config Api Client"
                            }
                        ],
                        "customObjectClasses": [
                            "top"
                        ],
                        "rptAsJwt": false,
                        "accessTokenAsJwt": false,
                        "accessTokenSigningAlg": "RS256",
                        "disabled": false,
                        "attributes": {
                            "runIntrospectionScriptBeforeJwtCreation": false,
                            "keepClientAuthorizationAfterExpiration": false,
                            "allowSpontaneousScopes": false,
                            "backchannelLogoutSessionRequired": false,
                            "parLifetime": 600,
                            "requirePar": false,
                            "jansDefaultPromptLogin": false
                        },
                        "tokenBindingSupported": false,
                        "authenticationMethod": "client_secret_basic",
                        "displayName": "Jans Config Api Client",
                        "baseDn": "inum=1800.768b3d38-a6e8-4be4-93d1-72df33d34fd6,ou=clients,o=jans",
                        "inum": "1800.768b3d38-a6e8-4be4-93d1-72df33d34fd6"
                    }
        "401":
          description: Unauthorized
        "404":
          description: Not Found
        "500":
          description: InternalServerError
      security:
      - oauth2:
        - https://jans.io/oauth/config/openid/clients.write
    post:
      tags:
      - OAuth - OpenID Connect - Clients
      summary: Create new OpenId Connect client
      description: Create new OpenId Connect client
      operationId: post-oauth-openid-client
      requestBody:
        description: OpenID Connect Client object
        content:
          application/json:
            schema:
              $ref: '#/components/schemas/Client'
            examples:
              Request json example:
                description: Request json example
                value: |
                  {
                      "deletable": false,
                      "clientSecret": "test1234",
                      "frontChannelLogoutSessionRequired": false,
                      "redirectUris": [
                          "https://jans.server2/admin-ui",
                          "http://localhost:4100"
                      ],
                      "responseTypes": [
                          "code"
                      ],
                      "grantTypes": [
                          "authorization_code",
                          "refresh_token",
                          "client_credentials"
                      ],
                      "applicationType": "web",
                      "clientName": "",
                      "logoUri": "",
                      "clientUri": "",
                      "policyUri":"",
                      "tosUri": "",
                      "subjectType": "pairwise",
                      "idTokenSignedResponseAlg": "RS256",
                      "tokenEndpointAuthMethod": "client_secret_basic",
                      "scopes": [
                          "inum=C4F7,ou=scopes,o=jans"
                      ],
                      "trustedClient": false,
                      "persistClientAuthorizations": true,
                      "includeClaimsInIdToken": false,
                      "customAttributes": [
                          {
                              "name": "displayName",
                              "multiValued": false,
                              "values": [
                                  "Api Client"
                              ],
                              "value": "Api Client",
                              "displayValue": "Api Client"
                          }
                      ],
                      "customObjectClasses": [
                          "top"
                      ],
                      "rptAsJwt": false,
                      "accessTokenAsJwt": false,
                      "accessTokenSigningAlg": "RS256",
                      "disabled": false,
                      "attributes": {
                          "runIntrospectionScriptBeforeJwtCreation": false,
                          "keepClientAuthorizationAfterExpiration": false,
                          "allowSpontaneousScopes": false,
                          "backchannelLogoutSessionRequired": false,
                          "parLifetime": 600,
                          "requirePar": false,
                          "jansDefaultPromptLogin": false
                      },
                      "tokenBindingSupported": false,
                      "authenticationMethod": "client_secret_basic",
                      "displayName": "Api Client"
                  }
      responses:
        "201":
          description: Created
          content:
            application/json:
              schema:
                $ref: '#/components/schemas/Client'
              examples:
                Response json example:
                  description: Response json example
                  value: |
                    {
                        "dn": "inum=1800.768b3d38-a6e8-4be4-93d1-72df33d34fd6,ou=clients,o=jans",
                        "deletable": false,
                        "clientSecret": "WZMK8thDpvw1xtE0N+SbXA==",
                        "frontChannelLogoutSessionRequired": false,
                        "redirectUris": [
                            "https://jans.server2/admin-ui",
                            "http://localhost:4100"
                        ],
                        "responseTypes": [
                            "code"
                        ],
                        "grantTypes": [
                            "authorization_code",
                            "refresh_token",
                            "client_credentials"
                        ],
                        "applicationType": "web",
                        "clientName": "Jans Config Api Client",
                        "logoUri": "",
                        "clientUri": "",
                        "policyUri": "",
                        "tosUri": "",
                        "subjectType": "pairwise",
                        "idTokenSignedResponseAlg": "RS256",
                        "tokenEndpointAuthMethod": "client_secret_basic",
                        "scopes": [
                            "inum=C4F7,ou=scopes,o=jans",
                            "inum=1200.487800,ou=scopes,o=jans",
                            "inum=1200.9CEE5C,ou=scopes,o=jans",
                            "inum=1800.FFE5C0,ou=scopes,o=jans",
                            "inum=1800.472951,ou=scopes,o=jans",
                            "inum=1800.556F45,ou=scopes,o=jans",
                            "inum=1800.77FB4F,ou=scopes,o=jans",
                            "inum=1800.AA8DFE,ou=scopes,o=jans",
                            "inum=1800.CD5B72,ou=scopes,o=jans",
                            "inum=1800.CBCF52,ou=scopes,o=jans",
                            "inum=1800.12284F,ou=scopes,o=jans",
                            "inum=1800.141B26,ou=scopes,o=jans",
                            "inum=1800.A018AC,ou=scopes,o=jans",
                            "inum=1800.6E4456,ou=scopes,o=jans",
                            "inum=1800.55499D,ou=scopes,o=jans",
                            "inum=1800.E730AA,ou=scopes,o=jans",
                            "inum=1800.097318,ou=scopes,o=jans",
                            "inum=1800.04CF24,ou=scopes,o=jans",
                            "inum=1800.F963F9,ou=scopes,o=jans",
                            "inum=1800.31F580,ou=scopes,o=jans",
                            "inum=1800.E512E3,ou=scopes,o=jans",
                            "inum=1800.E65DC6,ou=scopes,o=jans",
                            "inum=1800.3C1F46,ou=scopes,o=jans",
                            "inum=1800.20D48C,ou=scopes,o=jans",
                            "inum=1800.4601AA,ou=scopes,o=jans",
                            "inum=1800.A9B842,ou=scopes,o=jans",
                            "inum=1800.864485,ou=scopes,o=jans",
                            "inum=1800.F0B654,ou=scopes,o=jans",
                            "inum=1800.45F1D7,ou=scopes,o=jans",
                            "inum=1800.B78FA5,ou=scopes,o=jans",
                            "inum=1800.E3D7E0,ou=scopes,o=jans",
                            "inum=1800.E212DC,ou=scopes,o=jans",
                            "inum=1800.94F80F,ou=scopes,o=jans",
                            "inum=1800.9F96F3,ou=scopes,o=jans",
                            "inum=1800.CB50EC,ou=scopes,o=jans",
                            "inum=1800.1CA946,ou=scopes,o=jans",
                            "inum=1800.18231E,ou=scopes,o=jans",
                            "inum=1800.C25D78,ou=scopes,o=jans",
                            "inum=1800.12B340,ou=scopes,o=jans",
                            "inum=1800.7A78C3,ou=scopes,o=jans",
                            "inum=1800.ECB839,ou=scopes,o=jans",
                            "inum=1800.62579C,ou=scopes,o=jans",
                            "inum=1800.29B156,ou=scopes,o=jans",
                            "inum=1800.9DC774,ou=scopes,o=jans",
                            "inum=1800.71BA21,ou=scopes,o=jans",
                            "inum=1800.FC35D2,ou=scopes,o=jans",
                            "inum=1800.F8CA5F,ou=scopes,o=jans",
                            "inum=1800.D92553,ou=scopes,o=jans",
                            "inum=1800.08CB80,ou=scopes,o=jans",
                            "inum=1800.DF434B,ou=scopes,o=jans",
                            "inum=1800.127954,ou=scopes,o=jans",
                            "inum=1800.E7CB8C,ou=scopes,o=jans"
                        ],
                        "trustedClient": false,
                        "persistClientAuthorizations": true,
                        "includeClaimsInIdToken": false,
                        "customAttributes": [
                            {
                                "name": "displayName",
                                "multiValued": false,
                                "values": [
                                    "Jans Config Api Client"
                                ],
                                "value": "Jans Config Api Client",
                                "displayValue": "Jans Config Api Client"
                            }
                        ],
                        "customObjectClasses": [
                            "top"
                        ],
                        "rptAsJwt": false,
                        "accessTokenAsJwt": false,
                        "accessTokenSigningAlg": "RS256",
                        "disabled": false,
                        "attributes": {
                            "runIntrospectionScriptBeforeJwtCreation": false,
                            "keepClientAuthorizationAfterExpiration": false,
                            "allowSpontaneousScopes": false,
                            "backchannelLogoutSessionRequired": false,
                            "parLifetime": 600,
                            "requirePar": false,
                            "jansDefaultPromptLogin": false
                        },
                        "tokenBindingSupported": false,
                        "authenticationMethod": "client_secret_basic",
                        "displayName": "Jans Config Api Client",
                        "baseDn": "inum=1800.768b3d38-a6e8-4be4-93d1-72df33d34fd6,ou=clients,o=jans",
                        "inum": "1800.768b3d38-a6e8-4be4-93d1-72df33d34fd6"
                    }
        "400":
          description: Bad Request
        "401":
          description: Unauthorized
        "500":
          description: InternalServerError
      security:
      - oauth2:
        - https://jans.io/oauth/config/openid/clients.write
  /api/v1/openid/clients/{inum}:
    get:
      tags:
      - OAuth - OpenID Connect - Clients
      summary: Get OpenId Connect Client by Inum
      description: Get OpenId Connect Client by Inum
      operationId: get-oauth-openid-clients-by-inum
      parameters:
      - name: inum
        in: path
        description: Client identifier
        required: true
        schema:
          type: string
      responses:
        "200":
          description: Ok
          content:
            application/json:
              schema:
                $ref: '#/components/schemas/Client'
              examples:
                Response json example:
                  description: Response json example
                  value: |
                    {
                        "dn": "inum=1800.768b3d38-a6e8-4be4-93d1-72df33d34fd6,ou=clients,o=jans",
                        "deletable": false,
                        "clientSecret": "WZMK8thDpvw1xtE0N+SbXA==",
                        "frontChannelLogoutSessionRequired": false,
                        "redirectUris": [
                            "https://jans.server2/admin-ui",
                            "http://localhost:4100"
                        ],
                        "responseTypes": [
                            "code"
                        ],
                        "grantTypes": [
                            "authorization_code",
                            "refresh_token",
                            "client_credentials"
                        ],
                        "applicationType": "web",
                        "clientName": "Jans Config Api Client",
                        "logoUri": "",
                        "clientUri": "",
                        "policyUri": "",
                        "tosUri": "",
                        "subjectType": "pairwise",
                        "idTokenSignedResponseAlg": "RS256",
                        "tokenEndpointAuthMethod": "client_secret_basic",
                        "scopes": [
                            "inum=C4F7,ou=scopes,o=jans",
                            "inum=1200.487800,ou=scopes,o=jans",
                            "inum=1200.9CEE5C,ou=scopes,o=jans",
                            "inum=1800.FFE5C0,ou=scopes,o=jans",
                            "inum=1800.472951,ou=scopes,o=jans",
                            "inum=1800.556F45,ou=scopes,o=jans",
                            "inum=1800.77FB4F,ou=scopes,o=jans",
                            "inum=1800.AA8DFE,ou=scopes,o=jans",
                            "inum=1800.CD5B72,ou=scopes,o=jans",
                            "inum=1800.CBCF52,ou=scopes,o=jans",
                            "inum=1800.12284F,ou=scopes,o=jans",
                            "inum=1800.141B26,ou=scopes,o=jans",
                            "inum=1800.A018AC,ou=scopes,o=jans",
                            "inum=1800.6E4456,ou=scopes,o=jans",
                            "inum=1800.55499D,ou=scopes,o=jans",
                            "inum=1800.E730AA,ou=scopes,o=jans",
                            "inum=1800.097318,ou=scopes,o=jans",
                            "inum=1800.04CF24,ou=scopes,o=jans",
                            "inum=1800.F963F9,ou=scopes,o=jans",
                            "inum=1800.31F580,ou=scopes,o=jans",
                            "inum=1800.E512E3,ou=scopes,o=jans",
                            "inum=1800.E65DC6,ou=scopes,o=jans",
                            "inum=1800.3C1F46,ou=scopes,o=jans",
                            "inum=1800.20D48C,ou=scopes,o=jans",
                            "inum=1800.4601AA,ou=scopes,o=jans",
                            "inum=1800.A9B842,ou=scopes,o=jans",
                            "inum=1800.864485,ou=scopes,o=jans",
                            "inum=1800.F0B654,ou=scopes,o=jans",
                            "inum=1800.45F1D7,ou=scopes,o=jans",
                            "inum=1800.B78FA5,ou=scopes,o=jans",
                            "inum=1800.E3D7E0,ou=scopes,o=jans",
                            "inum=1800.E212DC,ou=scopes,o=jans",
                            "inum=1800.94F80F,ou=scopes,o=jans",
                            "inum=1800.9F96F3,ou=scopes,o=jans",
                            "inum=1800.CB50EC,ou=scopes,o=jans",
                            "inum=1800.1CA946,ou=scopes,o=jans",
                            "inum=1800.18231E,ou=scopes,o=jans",
                            "inum=1800.C25D78,ou=scopes,o=jans",
                            "inum=1800.12B340,ou=scopes,o=jans",
                            "inum=1800.7A78C3,ou=scopes,o=jans",
                            "inum=1800.ECB839,ou=scopes,o=jans",
                            "inum=1800.62579C,ou=scopes,o=jans",
                            "inum=1800.29B156,ou=scopes,o=jans",
                            "inum=1800.9DC774,ou=scopes,o=jans",
                            "inum=1800.71BA21,ou=scopes,o=jans",
                            "inum=1800.FC35D2,ou=scopes,o=jans",
                            "inum=1800.F8CA5F,ou=scopes,o=jans",
                            "inum=1800.D92553,ou=scopes,o=jans",
                            "inum=1800.08CB80,ou=scopes,o=jans",
                            "inum=1800.DF434B,ou=scopes,o=jans",
                            "inum=1800.127954,ou=scopes,o=jans",
                            "inum=1800.E7CB8C,ou=scopes,o=jans"
                        ],
                        "trustedClient": false,
                        "persistClientAuthorizations": true,
                        "includeClaimsInIdToken": false,
                        "customAttributes": [
                            {
                                "name": "displayName",
                                "multiValued": false,
                                "values": [
                                    "Jans Config Api Client"
                                ],
                                "value": "Jans Config Api Client",
                                "displayValue": "Jans Config Api Client"
                            }
                        ],
                        "customObjectClasses": [
                            "top"
                        ],
                        "rptAsJwt": false,
                        "accessTokenAsJwt": false,
                        "accessTokenSigningAlg": "RS256",
                        "disabled": false,
                        "attributes": {
                            "runIntrospectionScriptBeforeJwtCreation": false,
                            "keepClientAuthorizationAfterExpiration": false,
                            "allowSpontaneousScopes": false,
                            "backchannelLogoutSessionRequired": false,
                            "parLifetime": 600,
                            "requirePar": false,
                            "jansDefaultPromptLogin": false
                        },
                        "tokenBindingSupported": false,
                        "authenticationMethod": "client_secret_basic",
                        "displayName": "Jans Config Api Client",
                        "baseDn": "inum=1800.768b3d38-a6e8-4be4-93d1-72df33d34fd6,ou=clients,o=jans",
                        "inum": "1800.768b3d38-a6e8-4be4-93d1-72df33d34fd6"
                    }
        "401":
          description: Unauthorized
        "500":
          description: InternalServerError
      security:
      - oauth2:
        - https://jans.io/oauth/config/openid/clients.readonly
    delete:
      tags:
      - OAuth - OpenID Connect - Clients
      summary: Delete OpenId Connect client
      description: Delete OpenId Connect client
      operationId: delete-oauth-openid-client-by-inum
      parameters:
      - name: inum
        in: path
        description: Client identifier
        required: true
        schema:
          type: string
      responses:
        "204":
          description: No Content
        "401":
          description: Unauthorized
        "404":
          description: Not Found
        "500":
          description: InternalServerError
      security:
      - oauth2:
        - https://jans.io/oauth/config/openid/clients.delete
    patch:
      tags:
      - OAuth - OpenID Connect - Clients
      summary: Patch OpenId Connect client
      description: Patch OpenId Connect client
      operationId: patch-oauth-openid-client-by-inum
      parameters:
      - name: inum
        in: path
        description: Client identifier
        required: true
        schema:
          type: string
      requestBody:
        description: String representing patch-document.
        content:
          application/json-patch+json:
            schema:
              type: array
              items:
                $ref: '#/components/schemas/JsonPatch'
            examples:
              Request json example:
                description: Request json example
                value: "[{ \"op\": \"replace\", \"path\": \"/responseTypes\", \"value\"\
                  :[\"code\",\"token\"]}] \n"
      responses:
        "200":
          description: Ok
          content:
            application/json:
              schema:
                $ref: '#/components/schemas/Client'
              examples:
                Response json example:
                  description: Response json example
                  value: |
                    {
                        "dn": "inum=1800.768b3d38-a6e8-4be4-93d1-72df33d34fd6,ou=clients,o=jans",
                        "deletable": false,
                        "clientSecret": "WZMK8thDpvw1xtE0N+SbXA==",
                        "frontChannelLogoutSessionRequired": false,
                        "redirectUris": [
                            "https://jans.server2/admin-ui",
                            "http://localhost:4100"
                        ],
                        "responseTypes": [
                            "code"
                        ],
                        "grantTypes": [
                            "authorization_code",
                            "refresh_token",
                            "client_credentials"
                        ],
                        "applicationType": "web",
                        "clientName": "Jans Config Api Client",
                        "logoUri": "",
                        "clientUri": "",
                        "policyUri": "",
                        "tosUri": "",
                        "subjectType": "pairwise",
                        "idTokenSignedResponseAlg": "RS256",
                        "tokenEndpointAuthMethod": "client_secret_basic",
                        "scopes": [
                            "inum=C4F7,ou=scopes,o=jans",
                            "inum=1200.487800,ou=scopes,o=jans",
                            "inum=1200.9CEE5C,ou=scopes,o=jans",
                            "inum=1800.FFE5C0,ou=scopes,o=jans",
                            "inum=1800.472951,ou=scopes,o=jans",
                            "inum=1800.556F45,ou=scopes,o=jans",
                            "inum=1800.77FB4F,ou=scopes,o=jans",
                            "inum=1800.AA8DFE,ou=scopes,o=jans",
                            "inum=1800.CD5B72,ou=scopes,o=jans",
                            "inum=1800.CBCF52,ou=scopes,o=jans",
                            "inum=1800.12284F,ou=scopes,o=jans",
                            "inum=1800.141B26,ou=scopes,o=jans",
                            "inum=1800.A018AC,ou=scopes,o=jans",
                            "inum=1800.6E4456,ou=scopes,o=jans",
                            "inum=1800.55499D,ou=scopes,o=jans",
                            "inum=1800.E730AA,ou=scopes,o=jans",
                            "inum=1800.097318,ou=scopes,o=jans",
                            "inum=1800.04CF24,ou=scopes,o=jans",
                            "inum=1800.F963F9,ou=scopes,o=jans",
                            "inum=1800.31F580,ou=scopes,o=jans",
                            "inum=1800.E512E3,ou=scopes,o=jans",
                            "inum=1800.E65DC6,ou=scopes,o=jans",
                            "inum=1800.3C1F46,ou=scopes,o=jans",
                            "inum=1800.20D48C,ou=scopes,o=jans",
                            "inum=1800.4601AA,ou=scopes,o=jans",
                            "inum=1800.A9B842,ou=scopes,o=jans",
                            "inum=1800.864485,ou=scopes,o=jans",
                            "inum=1800.F0B654,ou=scopes,o=jans",
                            "inum=1800.45F1D7,ou=scopes,o=jans",
                            "inum=1800.B78FA5,ou=scopes,o=jans",
                            "inum=1800.E3D7E0,ou=scopes,o=jans",
                            "inum=1800.E212DC,ou=scopes,o=jans",
                            "inum=1800.94F80F,ou=scopes,o=jans",
                            "inum=1800.9F96F3,ou=scopes,o=jans",
                            "inum=1800.CB50EC,ou=scopes,o=jans",
                            "inum=1800.1CA946,ou=scopes,o=jans",
                            "inum=1800.18231E,ou=scopes,o=jans",
                            "inum=1800.C25D78,ou=scopes,o=jans",
                            "inum=1800.12B340,ou=scopes,o=jans",
                            "inum=1800.7A78C3,ou=scopes,o=jans",
                            "inum=1800.ECB839,ou=scopes,o=jans",
                            "inum=1800.62579C,ou=scopes,o=jans",
                            "inum=1800.29B156,ou=scopes,o=jans",
                            "inum=1800.9DC774,ou=scopes,o=jans",
                            "inum=1800.71BA21,ou=scopes,o=jans",
                            "inum=1800.FC35D2,ou=scopes,o=jans",
                            "inum=1800.F8CA5F,ou=scopes,o=jans",
                            "inum=1800.D92553,ou=scopes,o=jans",
                            "inum=1800.08CB80,ou=scopes,o=jans",
                            "inum=1800.DF434B,ou=scopes,o=jans",
                            "inum=1800.127954,ou=scopes,o=jans",
                            "inum=1800.E7CB8C,ou=scopes,o=jans"
                        ],
                        "trustedClient": false,
                        "persistClientAuthorizations": true,
                        "includeClaimsInIdToken": false,
                        "customAttributes": [
                            {
                                "name": "displayName",
                                "multiValued": false,
                                "values": [
                                    "Jans Config Api Client"
                                ],
                                "value": "Jans Config Api Client",
                                "displayValue": "Jans Config Api Client"
                            }
                        ],
                        "customObjectClasses": [
                            "top"
                        ],
                        "rptAsJwt": false,
                        "accessTokenAsJwt": false,
                        "accessTokenSigningAlg": "RS256",
                        "disabled": false,
                        "attributes": {
                            "runIntrospectionScriptBeforeJwtCreation": false,
                            "keepClientAuthorizationAfterExpiration": false,
                            "allowSpontaneousScopes": false,
                            "backchannelLogoutSessionRequired": false,
                            "parLifetime": 600,
                            "requirePar": false,
                            "jansDefaultPromptLogin": false
                        },
                        "tokenBindingSupported": false,
                        "authenticationMethod": "client_secret_basic",
                        "displayName": "Jans Config Api Client",
                        "baseDn": "inum=1800.768b3d38-a6e8-4be4-93d1-72df33d34fd6,ou=clients,o=jans",
                        "inum": "1800.768b3d38-a6e8-4be4-93d1-72df33d34fd6"
                    }
        "401":
          description: Unauthorized
        "404":
          description: Not Found
        "500":
          description: InternalServerError
      security:
      - oauth2:
        - https://jans.io/oauth/config/openid/clients.write
  /api/v1/api-config:
    get:
      tags:
      - Configuration – Config API
      summary: Gets config-api configuration properties.
      description: Gets config-api configuration properties.
      operationId: get-config-api-properties
      responses:
        "200":
          description: Ok
          content:
            application/json:
              schema:
                $ref: '#/components/schemas/ApiAppConfiguration'
        "401":
          description: Unauthorized
        "500":
          description: InternalServerError
      security:
      - oauth2:
        - https://jans.io/oauth/config/properties.readonly
    patch:
      tags:
      - Configuration – Config API
      summary: Partially modifies config-api configuration properties.
      description: Partially modifies config-api Configuration properties.
      operationId: patch-config-api-properties
      requestBody:
        description: String representing patch-document.
        content:
          application/json-patch+json:
            schema:
              type: array
              items:
                $ref: '#/components/schemas/JsonPatch'
            examples:
              Request json example:
                description: Request json example
                value: ""
      responses:
        "200":
          description: Ok
          content:
            application/json:
              schema:
                $ref: '#/components/schemas/ApiAppConfiguration'
        "401":
          description: Unauthorized
        "500":
          description: InternalServerError
      security:
      - oauth2:
        - https://jans.io/oauth/config/properties.write
  /api/v1/config/smtp:
    get:
      tags:
      - Configuration – SMTP
      summary: Returns SMTP server configuration
      description: Returns SMTP server configuration
      operationId: get-config-smtp
      responses:
        "200":
          description: Ok
          content:
            application/json:
              schema:
                $ref: '#/components/schemas/SmtpConfiguration'
              examples:
                Response json example:
                  description: Response json example
                  value: |
                    {
                        "valid": false,
                        "port": 0,
                        "requires_ssl": false,
                        "trust_host": false,
                        "requires_authentication": false
                    }
        "401":
          description: Unauthorized
        "500":
          description: InternalServerError
      security:
      - oauth2:
        - https://jans.io/oauth/config/smtp.readonly
    put:
      tags:
      - Configuration – SMTP
      summary: Updates SMTP server configuration
      description: Updates SMTP server configuration
      operationId: put-config-smtp
      requestBody:
        description: SmtpConfiguration object
        content:
          application/json:
            schema:
              $ref: '#/components/schemas/SmtpConfiguration'
            examples:
              Request json example:
                description: Request json example
                value: |
                  {
                      "valid": true,
                      "host": "localhost",
                      "port": 260,
                      "requires_ssl": true,
                      "trust_host": true,
                      "from_name": "John",
                      "from_email_address": "john@grow.org",
                      "requires_authentication": true,
                      "user_name": "smtp_user",
                      "password": "password"
                  }
      responses:
        "200":
          description: Ok
          content:
            application/json:
              schema:
                $ref: '#/components/schemas/SmtpConfiguration'
              examples:
                Response json example:
                  description: Response json example
                  value: |
                    {
                        "valid": false,
                        "port": 0,
                        "requires_ssl": false,
                        "trust_host": false,
                        "requires_authentication": false
                    }
        "401":
          description: Unauthorized
        "404":
          description: Not Found
        "500":
          description: InternalServerError
      security:
      - oauth2:
        - https://jans.io/oauth/config/smtp.write
    post:
      tags:
      - Configuration – SMTP
      summary: Adds SMTP server configuration
      description: Adds SMTP server configuration
      operationId: post-config-smtp
      requestBody:
        description: SmtpConfiguration object
        content:
          application/json:
            schema:
              $ref: '#/components/schemas/SmtpConfiguration'
            examples:
              Request json example:
                description: Request json example
                value: |
                  {
                      "valid": true,
                      "host": "localhost",
                      "port": 260,
                      "requires_ssl": true,
                      "trust_host": true,
                      "from_name": "John",
                      "from_email_address": "john@grow.org",
                      "requires_authentication": true,
                      "user_name": "smtp_user",
                      "password": "password"
                  }
      responses:
        "201":
          description: Created
          content:
            application/json:
              schema:
                $ref: '#/components/schemas/SmtpConfiguration'
              examples:
                Response json example:
                  description: Response json example
                  value: |
                    {
                        "valid": false,
                        "port": 0,
                        "requires_ssl": false,
                        "trust_host": false,
                        "requires_authentication": false
                    }
        "401":
          description: Unauthorized
        "500":
          description: InternalServerError
      security:
      - oauth2:
        - https://jans.io/oauth/config/smtp.write
    delete:
      tags:
      - Configuration – SMTP
      summary: Deletes SMTP server configuration
      description: Deletes SMTP server configuration
      operationId: delete-config-smtp
      responses:
        "204":
          description: No Content
        "401":
          description: Unauthorized
        "500":
          description: InternalServerError
      security:
      - oauth2:
        - https://jans.io/oauth/config/smtp.delete
  /api/v1/config/smtp/test:
    post:
      tags:
      - Configuration – SMTP
      summary: Signing Test SMTP server configuration
      description: Signing Test SMTP server configuration
      operationId: test-config-smtp
      requestBody:
        description: SmtpTest object
        content:
          application/json:
            schema:
              $ref: '#/components/schemas/SmtpTest'
            examples:
              Request json example:
                description: Request json example
                value: ""
      responses:
        "200":
          description: Ok
          content:
            application/json:
              schema:
                type: boolean
                description: boolean value true if successful
        "401":
          description: Unauthorized
        "500":
          description: InternalServerError
      security:
      - oauth2:
        - https://jans.io/oauth/config/smtp.write
  /api/v1/config/scripts:
    get:
      tags:
      - Custom Scripts
      summary: Gets a list of custom scripts
      description: Gets a list of custom scripts
      operationId: get-config-scripts
      parameters:
      - name: limit
        in: query
        description: Search size - max size of the results to return
        schema:
          type: integer
          format: int32
          default: 50
      - name: pattern
        in: query
        description: Search pattern
        schema:
          type: string
          default: ""
      - name: startIndex
        in: query
        description: The 1-based index of the first query result
        schema:
          type: integer
          format: int32
          default: 0
      - name: sortBy
        in: query
        description: Attribute whose value will be used to order the returned response
        schema:
          type: string
          default: inum
      - name: sortOrder
        in: query
        description: Order in which the sortBy param is applied. Allowed values are
          "ascending" and "descending"
        schema:
          type: string
          default: ascending
      responses:
        "200":
          description: Ok
          content:
            application/json:
              schema:
                $ref: '#/components/schemas/PagedResult'
              examples:
                Response json example:
                  description: Response json example
                  value: |
                    {
                        "start": 0,
                        "totalEntriesCount": 37,
                        "entriesCount": 2,
                        "entries": [
                            {
                                "dn": "inum=0300-BA90,ou=scripts,o=jans",
                                "inum": "0300-BA90",
                                "name": "discovery_java_params",
                                "description": "Java Custom Sample Script",
                                "script": "/* Copyright (c) 2022, Gluu\n Author: Yuriy Z\n */\n\nimport io.jans.model.SimpleCustomProperty;\nimport io.jans.model.custom.script.model.CustomScript;\nimport io.jans.model.custom.script.type.discovery.DiscoveryType;\nimport io.jans.service.custom.script.CustomScriptManager;\nimport org.slf4j.Logger;\nimport org.slf4j.LoggerFactory;\nimport org.json.JSONObject;\n\nimport java.util.Map;\n\npublic class Discovery implements DiscoveryType {\n\n    private static final Logger log = LoggerFactory.getLogger(Discovery.class);\n    private static final Logger scriptLogger = LoggerFactory.getLogger(CustomScriptManager.class);\n\n    @Override\n    public boolean init(Map<String, SimpleCustomProperty> configurationAttributes) {\n        log.info(\"Init of Discovery Java custom script\");\n        return true;\n    }\n\n    @Override\n    public boolean init(CustomScript customScript, Map<String, SimpleCustomProperty> configurationAttributes) {\n        log.info(\"Init of Discovery Java custom script\");\n        return true;\n    }\n\n    @Override\n    public boolean destroy(Map<String, SimpleCustomProperty> configurationAttributes) {\n        log.info(\"Destroy of Discovery Java custom script\");\n        return true;\n    }\n\n    @Override\n    public int getApiVersion() {\n        log.info(\"getApiVersion Discovery Java custom script: 11\");\n        return 11;\n    }\n\n    @Override\n    public boolean modifyResponse(Object responseAsJsonObject, Object context) {\n        scriptLogger.info(\"write to script logger\");\n        JSONObject response = (JSONObject) responseAsJsonObject;\n        response.accumulate(\"key_from_java\", \"value_from_script_on_java\");\n        return true;\n    }\n}\n",
                                "scriptType": "discovery",
                                "programmingLanguage": "java",
                                "moduleProperties": [
                                    {
                                        "value1": "location_type",
                                        "value2": "ldap"
                                    }
                                ],
                                "level": 1,
                                "revision": 11,
                                "enabled": true,
                                "modified": false,
                                "internal": false,
                                "locationType": "ldap",
                                "baseDn": "inum=0300-BA90,ou=scripts,o=jans"
                            },
                            {
                                "dn": "inum=031C-4A65,ou=scripts,o=jans",
                                "inum": "031C-4A65",
                                "name": "id_generator",
                                "description": "Sample Id Generator script",
                                "script": "# oxAuth is available under the MIT License (2008). See http://opensource.org/licenses/MIT for full text.\n# Copyright (c) 2016, Janssen\n#\n# Author: Yuriy Movchan\n#\n\nfrom io.jans.model.custom.script.type.id import IdGeneratorType\nfrom io.jans.util import StringHelper, ArrayHelper\nfrom java.util import Arrays, ArrayList\n\nimport java\n\nclass IdGenerator(IdGeneratorType):\n    def __init__(self, currentTimeMillis):\n        self.currentTimeMillis = currentTimeMillis\n\n    def init(self, customScript, configurationAttributes):\n        print \"Id generator. Initialization\"\n        print \"Id generator. Initialized successfully\"\n\n        return True   \n\n    def destroy(self, configurationAttributes):\n        print \"Id generator. Destroy\"\n        print \"Id generator. Destroyed successfully\"\n        return True   \n\n    def getApiVersion(self):\n        return 11\n\n    # Id generator init method\n    #   appId is application Id\n    #   idType is Id Type\n    #   idPrefix is Id Prefix\n    #   user is io.jans.oxtrust.model.JanssenCustomPerson\n    #   configurationAttributes is java.util.Map<String, SimpleCustomProperty>\n    def generateId(self, appId, idType, idPrefix, configurationAttributes):\n        print \"Id generator. Generate Id\"\n        print \"Id generator. Generate Id. AppId: '\", appId, \"', IdType: '\", idType, \"', IdPrefix: '\", idPrefix, \"'\"\n\n        # Return None or empty string to trigger default Id generation method\n        return None\n",
                                "scriptType": "id_generator",
                                "programmingLanguage": "python",
                                "moduleProperties": [
                                    {
                                        "value1": "location_type",
                                        "value2": "ldap"
                                    }
                                ],
                                "level": 100,
                                "revision": 1,
                                "enabled": false,
                                "modified": false,
                                "internal": false,
                                "locationType": "ldap",
                                "baseDn": "inum=031C-4A65,ou=scripts,o=jans"
                            }
                        ]
                    }
        "401":
          description: Unauthorized
        "500":
          description: InternalServerError
      security:
      - oauth2:
        - https://jans.io/oauth/config/scripts.readonly
    put:
      tags:
      - Custom Scripts
      summary: Updates a custom script
      description: Updates a custom script
      operationId: put-config-scripts
      requestBody:
        description: CustomScript object
        content:
          application/json:
            schema:
              $ref: '#/components/schemas/CustomScript'
            examples:
              Request json example:
                description: Request json example
                value: |
                  {
                              "name": "test_application_session_test",
                              "description": "Sample Application Session script",
                              "script": "# oxAuth is available under the MIT License (2008). See http://opensource.org/licenses/MIT for full text.\n# Copyright (c) 2016, Janssen\n#\n# Author: Yuriy Movchan\n#\n\nfrom io.jans.model.custom.script.type.session import ApplicationSessionType\nfrom io.jans.service.cdi.util import CdiUtil\nfrom io.jans.persist import PersistenceEntryManager\nfrom io.jans.as.model.config import StaticConfiguration\nfrom io.jans.as.model.ldap import TokenEntity\nfrom jakarta.faces.application import FacesMessage\nfrom io.jans.jsf2.message import FacesMessages\nfrom io.jans.util import StringHelper, ArrayHelper\nfrom io.jans.as.model.config import Constants\nfrom java.util import Arrays, ArrayList\nfrom io.jans.as.service.external.session import SessionEventType\n\nimport java\n\nclass ApplicationSession(ApplicationSessionType):\n    def __init__(self, currentTimeMillis):\n        self.currentTimeMillis = currentTimeMillis\n\n    def init(self, customScript, configurationAttributes):\n        print \"Application session. Initialization\"\n\n        self.entryManager = CdiUtil.bean(PersistenceEntryManager)\n        self.staticConfiguration = CdiUtil.bean(StaticConfiguration)\n\n        print \"Application session. Initialized successfully\"\n\n        return True   \n\n    def destroy(self, configurationAttributes):\n        print \"Application session. Destroy\"\n        print \"Application session. Destroyed successfully\"\n        return True   \n\n    def getApiVersion(self):\n        return 11\n\n    # Called each time specific session event occurs\n    # event is io.jans.as.service.external.session.SessionEvent\n    def onEvent(self, event):\n        if event.getType() == SessionEventType.AUTHENTICATED:\n            print \"Session is authenticated, session: \" + event.getSessionId().getId()\n        return\n\n    # Application calls it at start session request to allow notify 3rd part systems\n    #   httpRequest is jakarta.servlet.http.HttpServletRequest\n    #   sessionId is io.jans.as.model.common.SessionId\n    #   configurationAttributes is java.util.Map<String, SimpleCustomProperty>\n    def startSession(self, httpRequest, sessionId, configurationAttributes):\n        print \"Application session. Starting external session\"\n\n        user_name = sessionId.getSessionAttributes().get(Constants.AUTHENTICATED_USER)\n\n        first_session = self.isFirstSession(user_name)\n        if not first_session:\n            facesMessages = CdiUtil.bean(FacesMessages)\n            facesMessages.add(FacesMessage.SEVERITY_ERROR, \"Please, end active session first!\")\n            return False\n\n        print \"Application session. External session started successfully\"\n        return True\n\n    # Application calls it at end session request to allow notify 3rd part systems\n    #   httpRequest is jakarta.servlet.http.HttpServletRequest\n    #   sessionId is io.jans.as.model.common.SessionId\n    #   configurationAttributes is java.util.Map<String, SimpleCustomProperty>\n    def endSession(self, httpRequest, sessionId, configurationAttributes):\n        print \"Application session. Starting external session end\"\n\n        print \"Application session. External session ended successfully\"\n        return True\n\n    # Application calls it during /session/active endpoint call to modify response if needed\n    #   jsonArray is org.json.JSONArray\n    #   context is io.jans.as.server.model.common.ExecutionContext\n    def modifyActiveSessionsResponse(self, jsonArray, context):\n        return False\n\n    def isFirstSession(self, user_name):\n        tokenLdap = TokenEntity()\n        tokenLdap.setDn(self.staticConfiguration.getBaseDn().getClients())\n        tokenLdap.setUserId(user_name)\n\n        tokenLdapList = self.entryManager.findEntries(tokenLdap, 1)\n        print \"Application session. isFirstSession. Get result: '%s'\" % tokenLdapList\n\n        if (tokenLdapList != None) and (tokenLdapList.size() > 0):\n            print \"Application session. isFirstSession: False\"\n            return False\n\n        print \"Application session. isFirstSession: True\"\n        return True\n",
                              "scriptType": "application_session",
                              "programmingLanguage": "python",
                              "moduleProperties": [
                                  {
                                      "value1": "location_type",
                                      "value2": "ldap"
                                  }
                              ],
                              "level": 800,
                              "revision": 8,
                              "enabled": false,
                              "modified": false,
                              "internal": false,
                              "locationType": "ldap"
                          }
      responses:
        "200":
          description: Ok
          content:
            application/json:
              schema:
                $ref: '#/components/schemas/CustomScript'
              examples:
                Response json example:
                  description: Response json example
                  value: |
                    {
                        "dn": "inum=4144edf6-af99-451d-be29-f3eb5c0e9143,ou=scripts,o=jans",
                        "inum": "4144edf6-af99-451d-be29-f3eb5c0e9143",
                        "name": "test_application_session_test",
                        "description": "Sample Application Session script",
                        "script": "# oxAuth is available under the MIT License (2008). See http://opensource.org/licenses/MIT for full text.\n# Copyright (c) 2016, Janssen\n#\n# Author: Yuriy Movchan\n#\n\nfrom io.jans.model.custom.script.type.session import ApplicationSessionType\nfrom io.jans.service.cdi.util import CdiUtil\nfrom io.jans.persist import PersistenceEntryManager\nfrom io.jans.as.model.config import StaticConfiguration\nfrom io.jans.as.model.ldap import TokenEntity\nfrom jakarta.faces.application import FacesMessage\nfrom io.jans.jsf2.message import FacesMessages\nfrom io.jans.util import StringHelper, ArrayHelper\nfrom io.jans.as.model.config import Constants\nfrom java.util import Arrays, ArrayList\nfrom io.jans.as.service.external.session import SessionEventType\n\nimport java\n\nclass ApplicationSession(ApplicationSessionType):\n    def __init__(self, currentTimeMillis):\n        self.currentTimeMillis = currentTimeMillis\n\n    def init(self, customScript, configurationAttributes):\n        print \"Application session. Initialization\"\n\n        self.entryManager = CdiUtil.bean(PersistenceEntryManager)\n        self.staticConfiguration = CdiUtil.bean(StaticConfiguration)\n\n        print \"Application session. Initialized successfully\"\n\n        return True   \n\n    def destroy(self, configurationAttributes):\n        print \"Application session. Destroy\"\n        print \"Application session. Destroyed successfully\"\n        return True   \n\n    def getApiVersion(self):\n        return 11\n\n    # Called each time specific session event occurs\n    # event is io.jans.as.service.external.session.SessionEvent\n    def onEvent(self, event):\n        if event.getType() == SessionEventType.AUTHENTICATED:\n            print \"Session is authenticated, session: \" + event.getSessionId().getId()\n        return\n\n    # Application calls it at start session request to allow notify 3rd part systems\n    #   httpRequest is jakarta.servlet.http.HttpServletRequest\n    #   sessionId is io.jans.as.model.common.SessionId\n    #   configurationAttributes is java.util.Map<String, SimpleCustomProperty>\n    def startSession(self, httpRequest, sessionId, configurationAttributes):\n        print \"Application session. Starting external session\"\n\n        user_name = sessionId.getSessionAttributes().get(Constants.AUTHENTICATED_USER)\n\n        first_session = self.isFirstSession(user_name)\n        if not first_session:\n            facesMessages = CdiUtil.bean(FacesMessages)\n            facesMessages.add(FacesMessage.SEVERITY_ERROR, \"Please, end active session first!\")\n            return False\n\n        print \"Application session. External session started successfully\"\n        return True\n\n    # Application calls it at end session request to allow notify 3rd part systems\n    #   httpRequest is jakarta.servlet.http.HttpServletRequest\n    #   sessionId is io.jans.as.model.common.SessionId\n    #   configurationAttributes is java.util.Map<String, SimpleCustomProperty>\n    def endSession(self, httpRequest, sessionId, configurationAttributes):\n        print \"Application session. Starting external session end\"\n\n        print \"Application session. External session ended successfully\"\n        return True\n\n    # Application calls it during /session/active endpoint call to modify response if needed\n    #   jsonArray is org.json.JSONArray\n    #   context is io.jans.as.server.model.common.ExecutionContext\n    def modifyActiveSessionsResponse(self, jsonArray, context):\n        return False\n\n    def isFirstSession(self, user_name):\n        tokenLdap = TokenEntity()\n        tokenLdap.setDn(self.staticConfiguration.getBaseDn().getClients())\n        tokenLdap.setUserId(user_name)\n\n        tokenLdapList = self.entryManager.findEntries(tokenLdap, 1)\n        print \"Application session. isFirstSession. Get result: '%s'\" % tokenLdapList\n\n        if (tokenLdapList != None) and (tokenLdapList.size() > 0):\n            print \"Application session. isFirstSession: False\"\n            return False\n\n        print \"Application session. isFirstSession: True\"\n        return True\n",
                        "scriptType": "application_session",
                        "programmingLanguage": "python",
                        "moduleProperties": [
                            {
                                "value1": "location_type",
                                "value2": "ldap"
                            }
                        ],
                        "level": 800,
                        "revision": 8,
                        "enabled": false,
                        "modified": false,
                        "internal": false,
                        "locationType": "ldap",
                        "baseDn": "inum=4144edf6-af99-451d-be29-f3eb5c0e9143,ou=scripts,o=jans"
                    }
        "401":
          description: Unauthorized
        "404":
          description: Not Found
        "500":
          description: InternalServerError
      security:
      - oauth2:
        - https://jans.io/oauth/config/scripts.write
    post:
      tags:
      - Custom Scripts
      summary: Adds a new custom script
      description: Adds a new custom script
      operationId: post-config-scripts
      parameters:
      - name: addScriptTemplate
        in: query
        description: Boolean flag to indicate if script template is to be added. If
          CustomScript request object has script populated then script template will
          not be added.
        schema:
          type: boolean
          default: false
      requestBody:
        description: CustomScript object
        content:
          application/json:
            schema:
              $ref: '#/components/schemas/CustomScript'
            examples:
              Request json example:
                description: Request json example
                value: |
                  {
                              "name": "test_application_session_test",
                              "description": "Sample Application Session script",
                              "script": "# oxAuth is available under the MIT License (2008). See http://opensource.org/licenses/MIT for full text.\n# Copyright (c) 2016, Janssen\n#\n# Author: Yuriy Movchan\n#\n\nfrom io.jans.model.custom.script.type.session import ApplicationSessionType\nfrom io.jans.service.cdi.util import CdiUtil\nfrom io.jans.persist import PersistenceEntryManager\nfrom io.jans.as.model.config import StaticConfiguration\nfrom io.jans.as.model.ldap import TokenEntity\nfrom jakarta.faces.application import FacesMessage\nfrom io.jans.jsf2.message import FacesMessages\nfrom io.jans.util import StringHelper, ArrayHelper\nfrom io.jans.as.model.config import Constants\nfrom java.util import Arrays, ArrayList\nfrom io.jans.as.service.external.session import SessionEventType\n\nimport java\n\nclass ApplicationSession(ApplicationSessionType):\n    def __init__(self, currentTimeMillis):\n        self.currentTimeMillis = currentTimeMillis\n\n    def init(self, customScript, configurationAttributes):\n        print \"Application session. Initialization\"\n\n        self.entryManager = CdiUtil.bean(PersistenceEntryManager)\n        self.staticConfiguration = CdiUtil.bean(StaticConfiguration)\n\n        print \"Application session. Initialized successfully\"\n\n        return True   \n\n    def destroy(self, configurationAttributes):\n        print \"Application session. Destroy\"\n        print \"Application session. Destroyed successfully\"\n        return True   \n\n    def getApiVersion(self):\n        return 11\n\n    # Called each time specific session event occurs\n    # event is io.jans.as.service.external.session.SessionEvent\n    def onEvent(self, event):\n        if event.getType() == SessionEventType.AUTHENTICATED:\n            print \"Session is authenticated, session: \" + event.getSessionId().getId()\n        return\n\n    # Application calls it at start session request to allow notify 3rd part systems\n    #   httpRequest is jakarta.servlet.http.HttpServletRequest\n    #   sessionId is io.jans.as.model.common.SessionId\n    #   configurationAttributes is java.util.Map<String, SimpleCustomProperty>\n    def startSession(self, httpRequest, sessionId, configurationAttributes):\n        print \"Application session. Starting external session\"\n\n        user_name = sessionId.getSessionAttributes().get(Constants.AUTHENTICATED_USER)\n\n        first_session = self.isFirstSession(user_name)\n        if not first_session:\n            facesMessages = CdiUtil.bean(FacesMessages)\n            facesMessages.add(FacesMessage.SEVERITY_ERROR, \"Please, end active session first!\")\n            return False\n\n        print \"Application session. External session started successfully\"\n        return True\n\n    # Application calls it at end session request to allow notify 3rd part systems\n    #   httpRequest is jakarta.servlet.http.HttpServletRequest\n    #   sessionId is io.jans.as.model.common.SessionId\n    #   configurationAttributes is java.util.Map<String, SimpleCustomProperty>\n    def endSession(self, httpRequest, sessionId, configurationAttributes):\n        print \"Application session. Starting external session end\"\n\n        print \"Application session. External session ended successfully\"\n        return True\n\n    # Application calls it during /session/active endpoint call to modify response if needed\n    #   jsonArray is org.json.JSONArray\n    #   context is io.jans.as.server.model.common.ExecutionContext\n    def modifyActiveSessionsResponse(self, jsonArray, context):\n        return False\n\n    def isFirstSession(self, user_name):\n        tokenLdap = TokenEntity()\n        tokenLdap.setDn(self.staticConfiguration.getBaseDn().getClients())\n        tokenLdap.setUserId(user_name)\n\n        tokenLdapList = self.entryManager.findEntries(tokenLdap, 1)\n        print \"Application session. isFirstSession. Get result: '%s'\" % tokenLdapList\n\n        if (tokenLdapList != None) and (tokenLdapList.size() > 0):\n            print \"Application session. isFirstSession: False\"\n            return False\n\n        print \"Application session. isFirstSession: True\"\n        return True\n",
                              "scriptType": "application_session",
                              "programmingLanguage": "python",
                              "moduleProperties": [
                                  {
                                      "value1": "location_type",
                                      "value2": "ldap"
                                  }
                              ],
                              "level": 800,
                              "revision": 8,
                              "enabled": false,
                              "modified": false,
                              "internal": false,
                              "locationType": "ldap"
                          }
      responses:
        "201":
          description: Created
          content:
            application/json:
              schema:
                $ref: '#/components/schemas/CustomScript'
              examples:
                Response json example:
                  description: Response json example
                  value: |
                    {
                        "dn": "inum=4144edf6-af99-451d-be29-f3eb5c0e9143,ou=scripts,o=jans",
                        "inum": "4144edf6-af99-451d-be29-f3eb5c0e9143",
                        "name": "test_application_session_test",
                        "description": "Sample Application Session script",
                        "script": "# oxAuth is available under the MIT License (2008). See http://opensource.org/licenses/MIT for full text.\n# Copyright (c) 2016, Janssen\n#\n# Author: Yuriy Movchan\n#\n\nfrom io.jans.model.custom.script.type.session import ApplicationSessionType\nfrom io.jans.service.cdi.util import CdiUtil\nfrom io.jans.persist import PersistenceEntryManager\nfrom io.jans.as.model.config import StaticConfiguration\nfrom io.jans.as.model.ldap import TokenEntity\nfrom jakarta.faces.application import FacesMessage\nfrom io.jans.jsf2.message import FacesMessages\nfrom io.jans.util import StringHelper, ArrayHelper\nfrom io.jans.as.model.config import Constants\nfrom java.util import Arrays, ArrayList\nfrom io.jans.as.service.external.session import SessionEventType\n\nimport java\n\nclass ApplicationSession(ApplicationSessionType):\n    def __init__(self, currentTimeMillis):\n        self.currentTimeMillis = currentTimeMillis\n\n    def init(self, customScript, configurationAttributes):\n        print \"Application session. Initialization\"\n\n        self.entryManager = CdiUtil.bean(PersistenceEntryManager)\n        self.staticConfiguration = CdiUtil.bean(StaticConfiguration)\n\n        print \"Application session. Initialized successfully\"\n\n        return True   \n\n    def destroy(self, configurationAttributes):\n        print \"Application session. Destroy\"\n        print \"Application session. Destroyed successfully\"\n        return True   \n\n    def getApiVersion(self):\n        return 11\n\n    # Called each time specific session event occurs\n    # event is io.jans.as.service.external.session.SessionEvent\n    def onEvent(self, event):\n        if event.getType() == SessionEventType.AUTHENTICATED:\n            print \"Session is authenticated, session: \" + event.getSessionId().getId()\n        return\n\n    # Application calls it at start session request to allow notify 3rd part systems\n    #   httpRequest is jakarta.servlet.http.HttpServletRequest\n    #   sessionId is io.jans.as.model.common.SessionId\n    #   configurationAttributes is java.util.Map<String, SimpleCustomProperty>\n    def startSession(self, httpRequest, sessionId, configurationAttributes):\n        print \"Application session. Starting external session\"\n\n        user_name = sessionId.getSessionAttributes().get(Constants.AUTHENTICATED_USER)\n\n        first_session = self.isFirstSession(user_name)\n        if not first_session:\n            facesMessages = CdiUtil.bean(FacesMessages)\n            facesMessages.add(FacesMessage.SEVERITY_ERROR, \"Please, end active session first!\")\n            return False\n\n        print \"Application session. External session started successfully\"\n        return True\n\n    # Application calls it at end session request to allow notify 3rd part systems\n    #   httpRequest is jakarta.servlet.http.HttpServletRequest\n    #   sessionId is io.jans.as.model.common.SessionId\n    #   configurationAttributes is java.util.Map<String, SimpleCustomProperty>\n    def endSession(self, httpRequest, sessionId, configurationAttributes):\n        print \"Application session. Starting external session end\"\n\n        print \"Application session. External session ended successfully\"\n        return True\n\n    # Application calls it during /session/active endpoint call to modify response if needed\n    #   jsonArray is org.json.JSONArray\n    #   context is io.jans.as.server.model.common.ExecutionContext\n    def modifyActiveSessionsResponse(self, jsonArray, context):\n        return False\n\n    def isFirstSession(self, user_name):\n        tokenLdap = TokenEntity()\n        tokenLdap.setDn(self.staticConfiguration.getBaseDn().getClients())\n        tokenLdap.setUserId(user_name)\n\n        tokenLdapList = self.entryManager.findEntries(tokenLdap, 1)\n        print \"Application session. isFirstSession. Get result: '%s'\" % tokenLdapList\n\n        if (tokenLdapList != None) and (tokenLdapList.size() > 0):\n            print \"Application session. isFirstSession: False\"\n            return False\n\n        print \"Application session. isFirstSession: True\"\n        return True\n",
                        "scriptType": "application_session",
                        "programmingLanguage": "python",
                        "moduleProperties": [
                            {
                                "value1": "location_type",
                                "value2": "ldap"
                            }
                        ],
                        "level": 800,
                        "revision": 8,
                        "enabled": false,
                        "modified": false,
                        "internal": false,
                        "locationType": "ldap",
                        "baseDn": "inum=4144edf6-af99-451d-be29-f3eb5c0e9143,ou=scripts,o=jans"
                    }
        "401":
          description: Unauthorized
        "400":
          description: Bad Request
        "500":
          description: InternalServerError
      security:
      - oauth2:
        - https://jans.io/oauth/config/scripts.write
  /api/v1/config/scripts/{inum}:
    delete:
      tags:
      - Custom Scripts
      summary: Deletes a custom script
      description: Deletes a custom script
      operationId: delete-config-scripts-by-inum
      parameters:
      - name: inum
        in: path
        description: Script identifier
        required: true
        schema:
          type: string
      responses:
        "204":
          description: No Content
        "401":
          description: Unauthorized
        "404":
          description: Not Found
        "500":
          description: InternalServerError
      security:
      - oauth2:
        - https://jans.io/oauth/config/scripts.delete
    patch:
      tags:
      - Custom Scripts
      summary: Patches a custom script
      description: Patches a custom script
      operationId: patch-config-scripts-by-inum
      parameters:
      - name: inum
        in: path
        description: Script identifier
        required: true
        schema:
          type: string
      requestBody:
        description: JsonPatch object
        content:
          application/json-patch+json:
            schema:
              type: array
              items:
                $ref: '#/components/schemas/JsonPatch'
            examples:
              Request json example:
                description: Request json example
                value: "[{ \"op\": \"replace\", \"path\": \"/enabled\", \"value\"\
                  :false},{ \"op\": \"replace\", \"path\": \"/revision\", \"value\"\
                  :2}] \n"
      responses:
        "200":
          description: Ok
          content:
            application/json:
              schema:
                $ref: '#/components/schemas/CustomScript'
        "401":
          description: Unauthorized
        "404":
          description: Not Found
        "500":
          description: InternalServerError
      security:
      - oauth2:
        - https://jans.io/oauth/config/scripts.write
  /api/v1/config/scripts/inum/{inum}:
    get:
      tags:
      - Custom Scripts
      summary: Gets a script by Inum
      description: Gets a script by Inum
      operationId: get-config-scripts-by-inum
      parameters:
      - name: inum
        in: path
        description: Script identifier
        required: true
        schema:
          type: string
      responses:
        "200":
          description: Ok
          content:
            application/json:
              schema:
                $ref: '#/components/schemas/CustomScript'
              examples:
                Response json example:
                  description: Response json example
                  value: |
                    {
                        "dn": "inum=0300-BA90,ou=scripts,o=jans",
                        "inum": "0300-BA90",
                        "name": "discovery_java_params",
                        "description": "Java Custom Sample Script",
                        "script": "/* Copyright (c) 2022, Gluu\n Author: Yuriy Z\n */\n\nimport io.jans.model.SimpleCustomProperty;\nimport io.jans.model.custom.script.model.CustomScript;\nimport io.jans.model.custom.script.type.discovery.DiscoveryType;\nimport io.jans.service.custom.script.CustomScriptManager;\nimport org.slf4j.Logger;\nimport org.slf4j.LoggerFactory;\nimport org.json.JSONObject;\n\nimport java.util.Map;\n\npublic class Discovery implements DiscoveryType {\n\n    private static final Logger log = LoggerFactory.getLogger(Discovery.class);\n    private static final Logger scriptLogger = LoggerFactory.getLogger(CustomScriptManager.class);\n\n    @Override\n    public boolean init(Map<String, SimpleCustomProperty> configurationAttributes) {\n        log.info(\"Init of Discovery Java custom script\");\n        return true;\n    }\n\n    @Override\n    public boolean init(CustomScript customScript, Map<String, SimpleCustomProperty> configurationAttributes) {\n        log.info(\"Init of Discovery Java custom script\");\n        return true;\n    }\n\n    @Override\n    public boolean destroy(Map<String, SimpleCustomProperty> configurationAttributes) {\n        log.info(\"Destroy of Discovery Java custom script\");\n        return true;\n    }\n\n    @Override\n    public int getApiVersion() {\n        log.info(\"getApiVersion Discovery Java custom script: 11\");\n        return 11;\n    }\n\n    @Override\n    public boolean modifyResponse(Object responseAsJsonObject, Object context) {\n        scriptLogger.info(\"write to script logger\");\n        JSONObject response = (JSONObject) responseAsJsonObject;\n        response.accumulate(\"key_from_java\", \"value_from_script_on_java\");\n        return true;\n    }\n}\n",
                        "scriptType": "discovery",
                        "programmingLanguage": "java",
                        "moduleProperties": [
                            {
                                "value1": "location_type",
                                "value2": "ldap"
                            }
                        ],
                        "level": 1,
                        "revision": 11,
                        "enabled": true,
                        "modified": false,
                        "internal": false,
                        "locationType": "ldap",
                        "baseDn": "inum=0300-BA90,ou=scripts,o=jans"
                    }
        "401":
          description: Unauthorized
        "404":
          description: Not Found
        "500":
          description: InternalServerError
      security:
      - oauth2:
        - https://jans.io/oauth/config/scripts.readonly
  /api/v1/config/scripts/name/{name}:
    get:
      tags:
      - Custom Scripts
      summary: Fetch custom script by name
      description: Fetch custom script by name
      operationId: get-custom-script-by-name
      parameters:
      - name: name
        in: path
        description: Script name
        required: true
        schema:
          type: string
      responses:
        "200":
          description: CustomScript
          content:
            application/json:
              schema:
                $ref: '#/components/schemas/CustomScript'
              examples:
                Response json example:
                  description: Response json example
                  value: |
                    {
                        "dn": "inum=0300-BA90,ou=scripts,o=jans",
                        "inum": "0300-BA90",
                        "name": "discovery_java_params",
                        "description": "Java Custom Sample Script",
                        "script": "/* Copyright (c) 2022, Gluu\n Author: Yuriy Z\n */\n\nimport io.jans.model.SimpleCustomProperty;\nimport io.jans.model.custom.script.model.CustomScript;\nimport io.jans.model.custom.script.type.discovery.DiscoveryType;\nimport io.jans.service.custom.script.CustomScriptManager;\nimport org.slf4j.Logger;\nimport org.slf4j.LoggerFactory;\nimport org.json.JSONObject;\n\nimport java.util.Map;\n\npublic class Discovery implements DiscoveryType {\n\n    private static final Logger log = LoggerFactory.getLogger(Discovery.class);\n    private static final Logger scriptLogger = LoggerFactory.getLogger(CustomScriptManager.class);\n\n    @Override\n    public boolean init(Map<String, SimpleCustomProperty> configurationAttributes) {\n        log.info(\"Init of Discovery Java custom script\");\n        return true;\n    }\n\n    @Override\n    public boolean init(CustomScript customScript, Map<String, SimpleCustomProperty> configurationAttributes) {\n        log.info(\"Init of Discovery Java custom script\");\n        return true;\n    }\n\n    @Override\n    public boolean destroy(Map<String, SimpleCustomProperty> configurationAttributes) {\n        log.info(\"Destroy of Discovery Java custom script\");\n        return true;\n    }\n\n    @Override\n    public int getApiVersion() {\n        log.info(\"getApiVersion Discovery Java custom script: 11\");\n        return 11;\n    }\n\n    @Override\n    public boolean modifyResponse(Object responseAsJsonObject, Object context) {\n        scriptLogger.info(\"write to script logger\");\n        JSONObject response = (JSONObject) responseAsJsonObject;\n        response.accumulate(\"key_from_java\", \"value_from_script_on_java\");\n        return true;\n    }\n}\n",
                        "scriptType": "discovery",
                        "programmingLanguage": "java",
                        "moduleProperties": [
                            {
                                "value1": "location_type",
                                "value2": "ldap"
                            }
                        ],
                        "level": 1,
                        "revision": 11,
                        "enabled": true,
                        "modified": false,
                        "internal": false,
                        "locationType": "ldap",
                        "baseDn": "inum=0300-BA90,ou=scripts,o=jans"
                    }
        "401":
          description: Unauthorized
        "404":
          description: Not Found
        "500":
          description: InternalServerError
      security:
      - oauth2:
        - https://jans.io/oauth/config/scripts.readonly
  /api/v1/config/scripts/type/{type}:
    get:
      tags:
      - Custom Scripts
      summary: Gets list of scripts by type
      description: Gets list of scripts by type
      operationId: get-config-scripts-by-type
      parameters:
      - name: type
        in: path
        description: Script type
        required: true
        schema:
          type: string
      - name: limit
        in: query
        description: Search size - max size of the results to return
        schema:
          type: integer
          format: int32
          default: 50
      - name: pattern
        in: query
        description: Search pattern
        schema:
          type: string
          default: ""
      - name: startIndex
        in: query
        description: The 1-based index of the first query result
        schema:
          type: integer
          format: int32
          default: 0
      - name: sortBy
        in: query
        description: Attribute whose value will be used to order the returned response
        schema:
          type: string
          default: inum
      - name: sortOrder
        in: query
        description: Order in which the sortBy param is applied. Allowed values are
          "ascending" and "descending"
        schema:
          type: string
          default: ascending
      responses:
        "200":
          description: Ok
          content:
            application/json:
              schema:
                $ref: '#/components/schemas/PagedResult'
              examples:
                Response json example:
                  description: Response json example
                  value: |
                    {
                        "start": 0,
                        "totalEntriesCount": 1,
                        "entriesCount": 1,
                        "entries": [
                            {
                                "dn": "inum=0300-BA90,ou=scripts,o=jans",
                                "inum": "0300-BA90",
                                "name": "discovery_java_params",
                                "description": "Java Custom Sample Script",
                                "script": "/* Copyright (c) 2022, Gluu\n Author: Yuriy Z\n */\n\nimport io.jans.model.SimpleCustomProperty;\nimport io.jans.model.custom.script.model.CustomScript;\nimport io.jans.model.custom.script.type.discovery.DiscoveryType;\nimport io.jans.service.custom.script.CustomScriptManager;\nimport org.slf4j.Logger;\nimport org.slf4j.LoggerFactory;\nimport org.json.JSONObject;\n\nimport java.util.Map;\n\npublic class Discovery implements DiscoveryType {\n\n    private static final Logger log = LoggerFactory.getLogger(Discovery.class);\n    private static final Logger scriptLogger = LoggerFactory.getLogger(CustomScriptManager.class);\n\n    @Override\n    public boolean init(Map<String, SimpleCustomProperty> configurationAttributes) {\n        log.info(\"Init of Discovery Java custom script\");\n        return true;\n    }\n\n    @Override\n    public boolean init(CustomScript customScript, Map<String, SimpleCustomProperty> configurationAttributes) {\n        log.info(\"Init of Discovery Java custom script\");\n        return true;\n    }\n\n    @Override\n    public boolean destroy(Map<String, SimpleCustomProperty> configurationAttributes) {\n        log.info(\"Destroy of Discovery Java custom script\");\n        return true;\n    }\n\n    @Override\n    public int getApiVersion() {\n        log.info(\"getApiVersion Discovery Java custom script: 11\");\n        return 11;\n    }\n\n    @Override\n    public boolean modifyResponse(Object responseAsJsonObject, Object context) {\n        scriptLogger.info(\"write to script logger\");\n        JSONObject response = (JSONObject) responseAsJsonObject;\n        response.accumulate(\"key_from_java\", \"value_from_script_on_java\");\n        return true;\n    }\n}\n",
                                "scriptType": "discovery",
                                "programmingLanguage": "java",
                                "moduleProperties": [
                                    {
                                        "value1": "location_type",
                                        "value2": "ldap"
                                    }
                                ],
                                "level": 1,
                                "revision": 11,
                                "enabled": true,
                                "modified": false,
                                "internal": false,
                                "locationType": "ldap",
                                "baseDn": "inum=0300-BA90,ou=scripts,o=jans"
                            }
                        ]
                    }
        "401":
          description: Unauthorized
        "404":
          description: Not Found
        "500":
          description: InternalServerError
      security:
      - oauth2:
        - https://jans.io/oauth/config/scripts.readonly
  /api/v1/jans-auth-server/health:
    get:
      tags:
      - Auth Server Health - Check
      summary: Returns auth server health status
      description: Returns auth server health status
      operationId: get-auth-server-health
      responses:
        "200":
          description: Ok
          content:
            application/json:
              schema:
                $ref: '#/components/schemas/JsonNode'
              examples:
                Response json example:
                  description: Response json example
                  value: |
                    {
                        "status": "running",
                        "db_status": "online"
                    }
        "500":
          description: InternalServerError
  /api/v1/config/jwks/{kid}:
    get:
      tags:
      - Configuration – JWK - JSON Web Key (JWK)
      summary: Get a JSON Web Key based on kid
      description: Get a JSON Web Key based on kid
      operationId: get-jwk-by-kid
      parameters:
      - name: kid
        in: path
        description: The unique identifier for the key
        required: true
        schema:
          type: string
      responses:
        "200":
          description: Ok
          content:
            application/json:
              schema:
                $ref: '#/components/schemas/JSONWebKey'
              examples:
                Response json example:
                  description: Response json example
                  value: |
                    {
                        "kid": "1230bfb-276a-44aa-a97d-667b57587108_sig_rs256",
                        "kty": "RSA",
                        "use": "sig",
                        "alg": "RS256",
                        "exp": 1599751946863,
                        "x5c": [
                            "A0GCSqGSIb3DQEBCwUAMCExHzAdBgNVBAMMFm94QXV0aCBDQSBDZXJ0aWZpY2F0ZXMwHhcNMjAwOTA4MTUzMjE3WhcNMjAwOTEwMTUzMjI2WjAhMR8wHQYDVQQDDBZveEF1dGggQ0EgQ2VydGlmaWNhdGVzMIIBIjANBgkqhkiG9w0BAQEFAAOCAQ8AMIIBCgKCAQEAzj1NEHyGk/ywG25py2s/zVVrRggzRO0jE6VOUvqUzsEJwt1aszQ4onFu6vgtjNwq2ZmEFZbw1Jw7dlz4Xrdj12pQlLVuEhyVaTziQp3LvspqxyACHQb8XSKFdKZaa1eBF8PGN5zDN/d+tIrAZYnQS2gH8BoPIuB3Z9AoCLTzifnPvmOwW/e+/Wags/ApZiEfF2Po0InV5NeJAyoIpaGhlwjqqOWXm/GpCASAk9ZD8Ebnmy9RM71zDCgmvq/hPueKnbNTZdQ3TQdzEuSwxbWEHu16v5MbF7QtNzvFSFlllhgwqI2ccEljDbs18j3DUS2B1VTTAr/DLR3SVyCYbKBbRQIDAQABoycwJTAjBgNVHSUEHDAaBggrBgEFBQcDAQYIKwYBBQUHAwIGBFUdJQAwDQYJKoZIhvcNAQELBQADggEBADaqrfVH1FX0FLp99TG9fHOiOMD12vsIPANb9QbIADineFrSvUI3zIX56PpvMT+EApaLPcIYSwG1YziWT1oGDGkfyinofSRGl4JcC63slChUBfjlBZlXTIlc7CJA7CfzO6BW3SvO0GPF0NStCUD9Ou4oOVaIc3XrPzhIAp71cF9iLFnQUK1hiD9NhQUm5v2Nq+sQdjAxSlqigXnc+rB9+V8snCkr9x9q1cysq1ZyCRT55psa53Irqtc50T2PHA6kyzEVW51+yFaZa8z+WMoofr6ndx2DFI7n5+8jFGs9WoP+/zV8E/XK61iy+EdXVjXQYVcArjEzeIahn8QOd/hUcfo="
                        ],
                        "n": "EFZbw1Jw7dlz4Xrdj12pQlLVuEhyVaTziQp3LvspqxyACHQb8XSKFdKZaa1eBF8PGN5zDN_d-tIrAZYnQS2gH8BoPIuB3Z9AoCLTzifnPvmOwW_e-_Wags_ApZiEfF2Po0InV5NeJAyoIpaGhlwjqqOWXm_GpCASAk9ZD8Ebnmy9RM71zDCgmvq_hPueKnbNTZdQ3TQdzEuSwxbWEHu16v5MbF7QtNzvFSFlllhgwqI2ccEljDbs18j3DUS2B1VTTAr_DLR3SVyCYbKBbRQ",
                        "e": "AQAB"
                    }
        "401":
          description: Unauthorized
        "500":
          description: InternalServerError
      security:
      - oauth2:
        - https://jans.io/oauth/config/jwks.readonly
    delete:
      tags:
      - Configuration – JWK - JSON Web Key (JWK)
      summary: Delete a JSON Web Key based on kid
      description: Delete a JSON Web Key based on kid
      operationId: delete-config-jwk-kid
      parameters:
      - name: kid
        in: path
        description: The unique identifier for the key
        required: true
        schema:
          type: string
      responses:
        "204":
          description: No Content
        "401":
          description: Unauthorized
        "406":
          description: Not Acceptable
        "500":
          description: InternalServerError
      security:
      - oauth2:
        - https://jans.io/oauth/config/jwks.delete
    patch:
      tags:
      - Configuration – JWK - JSON Web Key (JWK)
      summary: Patch a specific JSON Web Key based on kid
      description: Patch a specific JSON Web Key based on kid
      operationId: patch-config-jwk-kid
      parameters:
      - name: kid
        in: path
        description: The unique identifier for the key
        required: true
        schema:
          type: string
      requestBody:
        description: JsonPatch object
        content:
          application/json-patch+json:
            schema:
              type: array
              items:
                $ref: '#/components/schemas/JsonPatch'
            examples:
              Request json example:
                description: Request json example
                value: "[\n    { \"op\": \"replace\", \"path\": \"/use\", \"value\"\
                  :\"enc\"},\n    { \"op\": \"replace\", \"path\": \"/e\", \"value\"\
                  :\"Updated_XYZ\"}\n] \n"
      responses:
        "200":
          description: Ok
          content:
            application/json:
              schema:
                $ref: '#/components/schemas/JSONWebKey'
              examples:
                Response json example:
                  description: Response json example
                  value: |
                    {
                        "kid": "1230bfb-276a-44aa-a97d-667b57587108_sig_rs256",
                        "kty": "RSA",
                        "use": "enc",
                        "alg": "RS256",
                        "exp": 1599751946863,
                        "x5c": [
                            "A0GCSqGSIb3DQEBCwUAMCExHzAdBgNVBAMMFm94QXV0aCBDQSBDZXJ0aWZpY2F0ZXMwHhcNMjAwOTA4MTUzMjE3WhcNMjAwOTEwMTUzMjI2WjAhMR8wHQYDVQQDDBZveEF1dGggQ0EgQ2VydGlmaWNhdGVzMIIBIjANBgkqhkiG9w0BAQEFAAOCAQ8AMIIBCgKCAQEAzj1NEHyGk/ywG25py2s/zVVrRggzRO0jE6VOUvqUzsEJwt1aszQ4onFu6vgtjNwq2ZmEFZbw1Jw7dlz4Xrdj12pQlLVuEhyVaTziQp3LvspqxyACHQb8XSKFdKZaa1eBF8PGN5zDN/d+tIrAZYnQS2gH8BoPIuB3Z9AoCLTzifnPvmOwW/e+/Wags/ApZiEfF2Po0InV5NeJAyoIpaGhlwjqqOWXm/GpCASAk9ZD8Ebnmy9RM71zDCgmvq/hPueKnbNTZdQ3TQdzEuSwxbWEHu16v5MbF7QtNzvFSFlllhgwqI2ccEljDbs18j3DUS2B1VTTAr/DLR3SVyCYbKBbRQIDAQABoycwJTAjBgNVHSUEHDAaBggrBgEFBQcDAQYIKwYBBQUHAwIGBFUdJQAwDQYJKoZIhvcNAQELBQADggEBADaqrfVH1FX0FLp99TG9fHOiOMD12vsIPANb9QbIADineFrSvUI3zIX56PpvMT+EApaLPcIYSwG1YziWT1oGDGkfyinofSRGl4JcC63slChUBfjlBZlXTIlc7CJA7CfzO6BW3SvO0GPF0NStCUD9Ou4oOVaIc3XrPzhIAp71cF9iLFnQUK1hiD9NhQUm5v2Nq+sQdjAxSlqigXnc+rB9+V8snCkr9x9q1cysq1ZyCRT55psa53Irqtc50T2PHA6kyzEVW51+yFaZa8z+WMoofr6ndx2DFI7n5+8jFGs9WoP+/zV8E/XK61iy+EdXVjXQYVcArjEzeIahn8QOd/hUcfo="
                        ],
                        "n": "EFZbw1Jw7dlz4Xrdj12pQlLVuEhyVaTziQp3LvspqxyACHQb8XSKFdKZaa1eBF8PGN5zDN_d-tIrAZYnQS2gH8BoPIuB3Z9AoCLTzifnPvmOwW_e-_Wags_ApZiEfF2Po0InV5NeJAyoIpaGhlwjqqOWXm_GpCASAk9ZD8Ebnmy9RM71zDCgmvq_hPueKnbNTZdQ3TQdzEuSwxbWEHu16v5MbF7QtNzvFSFlllhgwqI2ccEljDbs18j3DUS2B1VTTAr_DLR3SVyCYbKBbRQ",
                        "e": "Updated_XYZ"
                    }
        "401":
          description: Unauthorized
        "404":
          description: Not Found
        "500":
          description: InternalServerError
      security:
      - oauth2:
        - https://jans.io/oauth/config/jwks.write
  /api/v1/config/jwks:
    get:
      tags:
      - Configuration – JWK - JSON Web Key (JWK)
      summary: Gets list of JSON Web Key (JWK) used by server
      description: Gets list of JSON Web Key (JWK) used by server
      operationId: get-config-jwks
      responses:
        "200":
          description: Ok
          content:
            application/json:
              schema:
                $ref: '#/components/schemas/WebKeysConfiguration'
              examples:
                Response json example:
                  description: Response json example
                  value: "{\n    \"keys\": [\n        {\n            \"descr\": \"\
                    Signature Key: RSA RSASSA-PKCS1-v1_5 using SHA-256\",\n      \
                    \      \"kty\": \"RSA\",\n            \"e\": \"AQAB\",\n     \
                    \       \"use\": \"sig\",\n            \"kid\": \"abc3a91b-dd1b-47b0-b7e7-aaf2ec3b9d5e_sig_rs256\"\
                    ,\n            \"x5c\": [\n                \"E3+Z7Ie9FVpDIqeBo/xI8/q7CCDxCHTtiTQjGS5j/XV4VcPt7i9mrQsajbndCAmynVw==\"\
                    \n            ],\n            \"name\": \"id_token RS256 Sign\
                    \ Key\",\n            \"exp\": 1666775666429,\n            \"\
                    alg\": \"RS256\",\n            \"n\": \"qzu2jRl6UoTnnUJS6zg7ghavupiUQ3Ux4fAH6H7DCXF-cuOgelBjUj_GLPqz5FeOCnQ\"\
                    \n        },\n\t\t{\n            \"descr\": \"Encryption Key:\
                    \ Elliptic Curve Diffie-Hellman Ephemeral Static key agreement\
                    \ using Concat KDF\",\n            \"kty\": \"EC\",\n        \
                    \    \"use\": \"enc\",\n            \"crv\": \"P-256\",\n    \
                    \        \"kid\": \"0870a2b9-1200-42a2-9b12-e2fa89ce3bd0_enc_ecdh-es\"\
                    ,\n            \"x5c\": [\n                \"tE24Ofz3eFhtBAIhAINgdWN86TOOEAUXUr2ijmaAPBgn7mGoeg4c7FfyZTxn\"\
                    \n            ],\n            \"name\": \"id_token ECDH-ES Encryption\
                    \ Key\",\n            \"x\": \"NBJAtpZ-jWGjaXDFYgt38\",\n    \
                    \        \"y\": \"7n6oS9y5vN2XrTKMKilo\",\n            \"exp\"\
                    : 1666775666429,\n            \"alg\": \"ECDH-ES\"\n        }\n\
                    \    ]\n}\n"
        "401":
          description: Unauthorized
        "500":
          description: InternalServerError
      security:
      - oauth2:
        - https://jans.io/oauth/config/jwks.readonly
    put:
      tags:
      - Configuration – JWK - JSON Web Key (JWK)
      summary: Replaces JSON Web Keys
      description: Replaces JSON Web Keys
      operationId: put-config-jwks
      requestBody:
        description: JSON Web Keys object
        content:
          application/json:
            schema:
              $ref: '#/components/schemas/WebKeysConfiguration'
            examples:
              Request json example:
                description: Request json example
                value: "{\n    \"keys\": [\n        {\n            \"descr\": \"Signature\
                  \ Key: RSA RSASSA-PKCS1-v1_5 using SHA-256\",\n            \"kty\"\
                  : \"RSA\",\n            \"e\": \"AQAB\",\n            \"use\": \"\
                  sig\",\n            \"kid\": \"abc3a91b-dd1b-47b0-b7e7-aaf2ec3b9d5e_sig_rs256\"\
                  ,\n            \"x5c\": [\n                \"E3+Z7Ie9FVpDIqeBo/xI8/q7CCDxCHTtiTQjGS5j/XV4VcPt7i9mrQsajbndCAmynVw==\"\
                  \n            ],\n            \"name\": \"id_token RS256 Sign Key\"\
                  ,\n            \"exp\": 1666775666429,\n            \"alg\": \"\
                  RS256\",\n            \"n\": \"qzu2jRl6UoTnnUJS6zg7ghavupiUQ3Ux4fAH6H7DCXF-cuOgelBjUj_GLPqz5FeOCnQ\"\
                  \n        },\n\t\t{\n            \"descr\": \"Encryption Key: Elliptic\
                  \ Curve Diffie-Hellman Ephemeral Static key agreement using Concat\
                  \ KDF\",\n            \"kty\": \"EC\",\n            \"use\": \"\
                  enc\",\n            \"crv\": \"P-256\",\n            \"kid\": \"\
                  0870a2b9-1200-42a2-9b12-e2fa89ce3bd0_enc_ecdh-es\",\n          \
                  \  \"x5c\": [\n                \"tE24Ofz3eFhtBAIhAINgdWN86TOOEAUXUr2ijmaAPBgn7mGoeg4c7FfyZTxn\"\
                  \n            ],\n            \"name\": \"id_token ECDH-ES Encryption\
                  \ Key\",\n            \"x\": \"NBJAtpZ-jWGjaXDFYgt38\",\n      \
                  \      \"y\": \"7n6oS9y5vN2XrTKMKilo\",\n            \"exp\": 1666775666429,\n\
                  \            \"alg\": \"ECDH-ES\"\n        }\n    ]\n}\n"
      responses:
        "200":
          description: Ok
          content:
            application/json:
              schema:
                $ref: '#/components/schemas/WebKeysConfiguration'
              examples:
                Response json example:
                  description: Response json example
                  value: "{\n    \"keys\": [\n        {\n            \"descr\": \"\
                    Signature Key: RSA RSASSA-PKCS1-v1_5 using SHA-256\",\n      \
                    \      \"kty\": \"RSA\",\n            \"e\": \"AQAB\",\n     \
                    \       \"use\": \"sig\",\n            \"kid\": \"abc3a91b-dd1b-47b0-b7e7-aaf2ec3b9d5e_sig_rs256\"\
                    ,\n            \"x5c\": [\n                \"E3+Z7Ie9FVpDIqeBo/xI8/q7CCDxCHTtiTQjGS5j/XV4VcPt7i9mrQsajbndCAmynVw==\"\
                    \n            ],\n            \"name\": \"id_token RS256 Sign\
                    \ Key\",\n            \"exp\": 1666775666429,\n            \"\
                    alg\": \"RS256\",\n            \"n\": \"qzu2jRl6UoTnnUJS6zg7ghavupiUQ3Ux4fAH6H7DCXF-cuOgelBjUj_GLPqz5FeOCnQ\"\
                    \n        },\n\t\t{\n            \"descr\": \"Encryption Key:\
                    \ Elliptic Curve Diffie-Hellman Ephemeral Static key agreement\
                    \ using Concat KDF\",\n            \"kty\": \"EC\",\n        \
                    \    \"use\": \"enc\",\n            \"crv\": \"P-256\",\n    \
                    \        \"kid\": \"0870a2b9-1200-42a2-9b12-e2fa89ce3bd0_enc_ecdh-es\"\
                    ,\n            \"x5c\": [\n                \"tE24Ofz3eFhtBAIhAINgdWN86TOOEAUXUr2ijmaAPBgn7mGoeg4c7FfyZTxn\"\
                    \n            ],\n            \"name\": \"id_token ECDH-ES Encryption\
                    \ Key\",\n            \"x\": \"NBJAtpZ-jWGjaXDFYgt38\",\n    \
                    \        \"y\": \"7n6oS9y5vN2XrTKMKilo\",\n            \"exp\"\
                    : 1666775666429,\n            \"alg\": \"ECDH-ES\"\n        }\n\
                    \    ]\n}\n"
        "401":
          description: Unauthorized
        "500":
          description: InternalServerError
      security:
      - oauth2:
        - https://jans.io/oauth/config/jwks.write
    patch:
      tags:
      - Configuration – JWK - JSON Web Key (JWK)
      summary: Patches JSON Web Keys
      description: Patches JSON Web Keys
      operationId: patch-config-jwks
      requestBody:
        description: JsonPatch object
        content:
          application/json-patch+json:
            schema:
              type: array
              items:
                $ref: '#/components/schemas/JsonPatch'
            examples:
              Request json example:
                description: Request json example
                value: "[\n\t{ \"op\": \"add\", \"path\": \"/keys/1\", \"value\":{\n\
                  \            \"descr\": \"Test Key\",\n            \"kty\": \"EC\"\
                  ,\n            \"use\": \"enc\",\n            \"crv\": \"P-256\"\
                  ,\n            \"kid\": \"1234a2b9-1200-42a2-9b12-e2fa89ce3bd0_enc_ecdh-es\"\
                  ,\n            \"x5c\": [\n                \"tE24Ofz3eFhtBAIhAINgdWN86TOOEAUXUr2ijmaAPBgn7mGoeg4c7FfyZTxn\"\
                  \n            ],\n            \"name\": \"test-key\",\n        \
                  \    \"x\": \"NBJAtpZ-jWGjaXDFYgt38\",\n            \"y\": \"7n6oS9y5vN2XrTKMKilo\"\
                  ,\n            \"exp\": 1666775666429,\n            \"alg\": \"\
                  ECDH-ES\"\n        }\n\t}\n] \n"
      responses:
        "200":
          description: Ok
          content:
            application/json:
              schema:
                $ref: '#/components/schemas/WebKeysConfiguration'
              examples:
                Response json example:
                  description: Response json example
                  value: "{\n    \"keys\": [\n        {\n            \"descr\": \"\
                    Signature Key: RSA RSASSA-PKCS1-v1_5 using SHA-256\",\n      \
                    \      \"kty\": \"RSA\",\n            \"e\": \"AQAB\",\n     \
                    \       \"use\": \"sig\",\n            \"kid\": \"abc3a91b-dd1b-47b0-b7e7-aaf2ec3b9d5e_sig_rs256\"\
                    ,\n            \"x5c\": [\n                \"E3+Z7Ie9FVpDIqeBo/xI8/q7CCDxCHTtiTQjGS5j/XV4VcPt7i9mrQsajbndCAmynVw==\"\
                    \n            ],\n            \"name\": \"id_token RS256 Sign\
                    \ Key\",\n            \"exp\": 1666775666429,\n            \"\
                    alg\": \"RS256\",\n            \"n\": \"qzu2jRl6UoTnnUJS6zg7ghavupiUQ3Ux4fAH6H7DCXF-cuOgelBjUj_GLPqz5FeOCnQ\"\
                    \n        },\n\t\t{\n            \"descr\": \"Encryption Key:\
                    \ Elliptic Curve Diffie-Hellman Ephemeral Static key agreement\
                    \ using Concat KDF\",\n            \"kty\": \"EC\",\n        \
                    \    \"use\": \"enc\",\n            \"crv\": \"P-256\",\n    \
                    \        \"kid\": \"0870a2b9-1200-42a2-9b12-e2fa89ce3bd0_enc_ecdh-es\"\
                    ,\n            \"x5c\": [\n                \"tE24Ofz3eFhtBAIhAINgdWN86TOOEAUXUr2ijmaAPBgn7mGoeg4c7FfyZTxn\"\
                    \n            ],\n            \"name\": \"id_token ECDH-ES Encryption\
                    \ Key\",\n            \"x\": \"NBJAtpZ-jWGjaXDFYgt38\",\n    \
                    \        \"y\": \"7n6oS9y5vN2XrTKMKilo\",\n            \"exp\"\
                    : 1666775666429,\n            \"alg\": \"ECDH-ES\"\n        }\n\
                    \    ]\n}\n"
        "401":
          description: Unauthorized
        "500":
          description: InternalServerError
      security:
      - oauth2:
        - https://jans.io/oauth/config/jwks.write
  /api/v1/config/jwks/key:
    post:
      tags:
      - Configuration – JWK - JSON Web Key (JWK)
      summary: Configuration – JWK - JSON Web Key (JWK)
      description: Configuration – JWK - JSON Web Key (JWK)
      operationId: post-config-jwks-key
      requestBody:
        description: JSONWebKey object
        content:
          application/json:
            schema:
              $ref: '#/components/schemas/JSONWebKey'
            examples:
              Request json example:
                description: Request json example
                value: |
                  {
                        "kty": "RSA",
                        "e": "AQAB",
                        "use": "sig",
                        "crv": "",
                        "kid": "1230bfb-276a-44aa-a97d-667b57587108_sig_rs256",
                        "x5c": [
                          "A0GCSqGSIb3DQEBCwUAMCExHzAdBgNVBAMMFm94QXV0aCBDQSBDZXJ0aWZpY2F0ZXMwHhcNMjAwOTA4MTUzMjE3WhcNMjAwOTEwMTUzMjI2WjAhMR8wHQYDVQQDDBZveEF1dGggQ0EgQ2VydGlmaWNhdGVzMIIBIjANBgkqhkiG9w0BAQEFAAOCAQ8AMIIBCgKCAQEAzj1NEHyGk/ywG25py2s/zVVrRggzRO0jE6VOUvqUzsEJwt1aszQ4onFu6vgtjNwq2ZmEFZbw1Jw7dlz4Xrdj12pQlLVuEhyVaTziQp3LvspqxyACHQb8XSKFdKZaa1eBF8PGN5zDN/d+tIrAZYnQS2gH8BoPIuB3Z9AoCLTzifnPvmOwW/e+/Wags/ApZiEfF2Po0InV5NeJAyoIpaGhlwjqqOWXm/GpCASAk9ZD8Ebnmy9RM71zDCgmvq/hPueKnbNTZdQ3TQdzEuSwxbWEHu16v5MbF7QtNzvFSFlllhgwqI2ccEljDbs18j3DUS2B1VTTAr/DLR3SVyCYbKBbRQIDAQABoycwJTAjBgNVHSUEHDAaBggrBgEFBQcDAQYIKwYBBQUHAwIGBFUdJQAwDQYJKoZIhvcNAQELBQADggEBADaqrfVH1FX0FLp99TG9fHOiOMD12vsIPANb9QbIADineFrSvUI3zIX56PpvMT+EApaLPcIYSwG1YziWT1oGDGkfyinofSRGl4JcC63slChUBfjlBZlXTIlc7CJA7CfzO6BW3SvO0GPF0NStCUD9Ou4oOVaIc3XrPzhIAp71cF9iLFnQUK1hiD9NhQUm5v2Nq+sQdjAxSlqigXnc+rB9+V8snCkr9x9q1cysq1ZyCRT55psa53Irqtc50T2PHA6kyzEVW51+yFaZa8z+WMoofr6ndx2DFI7n5+8jFGs9WoP+/zV8E/XK61iy+EdXVjXQYVcArjEzeIahn8QOd/hUcfo="
                        ],
                        "exp": 1599751946863,
                        "alg": "RS256",
                        "n": "EFZbw1Jw7dlz4Xrdj12pQlLVuEhyVaTziQp3LvspqxyACHQb8XSKFdKZaa1eBF8PGN5zDN_d-tIrAZYnQS2gH8BoPIuB3Z9AoCLTzifnPvmOwW_e-_Wags_ApZiEfF2Po0InV5NeJAyoIpaGhlwjqqOWXm_GpCASAk9ZD8Ebnmy9RM71zDCgmvq_hPueKnbNTZdQ3TQdzEuSwxbWEHu16v5MbF7QtNzvFSFlllhgwqI2ccEljDbs18j3DUS2B1VTTAr_DLR3SVyCYbKBbRQ"
                      }
      responses:
        "201":
          description: Created
          content:
            application/json:
              schema:
                $ref: '#/components/schemas/JSONWebKey'
              examples:
                Response json example:
                  description: Response json example
                  value: |
                    {
                        "kid": "1230bfb-276a-44aa-a97d-667b57587108_sig_rs256",
                        "kty": "RSA",
                        "use": "sig",
                        "alg": "RS256",
                        "exp": 1599751946863,
                        "x5c": [
                            "A0GCSqGSIb3DQEBCwUAMCExHzAdBgNVBAMMFm94QXV0aCBDQSBDZXJ0aWZpY2F0ZXMwHhcNMjAwOTA4MTUzMjE3WhcNMjAwOTEwMTUzMjI2WjAhMR8wHQYDVQQDDBZveEF1dGggQ0EgQ2VydGlmaWNhdGVzMIIBIjANBgkqhkiG9w0BAQEFAAOCAQ8AMIIBCgKCAQEAzj1NEHyGk/ywG25py2s/zVVrRggzRO0jE6VOUvqUzsEJwt1aszQ4onFu6vgtjNwq2ZmEFZbw1Jw7dlz4Xrdj12pQlLVuEhyVaTziQp3LvspqxyACHQb8XSKFdKZaa1eBF8PGN5zDN/d+tIrAZYnQS2gH8BoPIuB3Z9AoCLTzifnPvmOwW/e+/Wags/ApZiEfF2Po0InV5NeJAyoIpaGhlwjqqOWXm/GpCASAk9ZD8Ebnmy9RM71zDCgmvq/hPueKnbNTZdQ3TQdzEuSwxbWEHu16v5MbF7QtNzvFSFlllhgwqI2ccEljDbs18j3DUS2B1VTTAr/DLR3SVyCYbKBbRQIDAQABoycwJTAjBgNVHSUEHDAaBggrBgEFBQcDAQYIKwYBBQUHAwIGBFUdJQAwDQYJKoZIhvcNAQELBQADggEBADaqrfVH1FX0FLp99TG9fHOiOMD12vsIPANb9QbIADineFrSvUI3zIX56PpvMT+EApaLPcIYSwG1YziWT1oGDGkfyinofSRGl4JcC63slChUBfjlBZlXTIlc7CJA7CfzO6BW3SvO0GPF0NStCUD9Ou4oOVaIc3XrPzhIAp71cF9iLFnQUK1hiD9NhQUm5v2Nq+sQdjAxSlqigXnc+rB9+V8snCkr9x9q1cysq1ZyCRT55psa53Irqtc50T2PHA6kyzEVW51+yFaZa8z+WMoofr6ndx2DFI7n5+8jFGs9WoP+/zV8E/XK61iy+EdXVjXQYVcArjEzeIahn8QOd/hUcfo="
                        ],
                        "n": "EFZbw1Jw7dlz4Xrdj12pQlLVuEhyVaTziQp3LvspqxyACHQb8XSKFdKZaa1eBF8PGN5zDN_d-tIrAZYnQS2gH8BoPIuB3Z9AoCLTzifnPvmOwW_e-_Wags_ApZiEfF2Po0InV5NeJAyoIpaGhlwjqqOWXm_GpCASAk9ZD8Ebnmy9RM71zDCgmvq_hPueKnbNTZdQ3TQdzEuSwxbWEHu16v5MbF7QtNzvFSFlllhgwqI2ccEljDbs18j3DUS2B1VTTAr_DLR3SVyCYbKBbRQ",
                        "e": "AQAB"
                    }
        "401":
          description: Unauthorized
        "406":
          description: Not Acceptable
        "500":
          description: InternalServerError
      security:
      - oauth2:
        - https://jans.io/oauth/config/jwks.write
  /api/v1/config/database/ldap:
    get:
      tags:
      - Database - LDAP configuration
      summary: Gets list of existing LDAP configurations.
      description: Gets list of existing LDAP configurations.
      operationId: get-config-database-ldap
      responses:
        "200":
          description: Ok
          content:
            application/json:
              schema:
                type: array
                items:
                  $ref: '#/components/schemas/GluuLdapConfiguration'
              examples:
                Response json example:
                  description: Response json example
                  value: |
                    [
                        {
                            "configId": "auth_ldap_server",
                            "bindDN": "cn=directory manager",
                            "bindPassword": "password==",
                            "servers": [
                                "jans.server:1636"
                            ],
                            "maxConnections": 1000,
                            "useSSL": true,
                            "baseDNs": [
                                "ou=people,o=jans"
                            ],
                            "primaryKey": "uid",
                            "localPrimaryKey": "uid",
                            "useAnonymousBind": false,
                            "enabled": false,
                            "version": 0,
                            "level": 0
                        }
                    ]
        "401":
          description: Unauthorized
        "500":
          description: InternalServerError
      security:
      - oauth2:
        - https://jans.io/oauth/config/database/ldap.readonly
    put:
      tags:
      - Database - LDAP configuration
      summary: Updates LDAP configuration
      description: Updates LDAP configuration
      operationId: put-config-database-ldap
      requestBody:
        description: GluuLdapConfiguration object
        content:
          application/json:
            schema:
              $ref: '#/components/schemas/GluuLdapConfiguration'
            examples:
              Request json example:
                description: Request json example
                value: |
                  {
                      "configId": "auth_ldap_server",
                      "bindDN": "cn=directory manager",
                      "bindPassword": "axby+nlegh9DhpQ==",
                      "servers": [
                          "jans.server2:1636"
                      ],
                      "maxConnections": 1000,
                      "useSSL": true,
                      "baseDNs": [
                          "ou=people,o=jans"
                      ],
                      "primaryKey": "uid",
                      "localPrimaryKey": "uid",
                      "useAnonymousBind": false,
                      "enabled": false,
                      "version": 0,
                      "level": 0
                  }
      responses:
        "200":
          description: Ok
          content:
            application/json:
              schema:
                $ref: '#/components/schemas/GluuLdapConfiguration'
              examples:
                Response json example:
                  description: Response json example
                  value: |
                    {
                        "configId": "auth_ldap_server",
                        "bindDN": "cn=directory manager",
                        "bindPassword": "axby+nlegh9DhpQ==",
                        "servers": [
                            "jans.server2:1636"
                        ],
                        "maxConnections": 1000,
                        "useSSL": true,
                        "baseDNs": [
                            "ou=people,o=jans"
                        ],
                        "primaryKey": "uid",
                        "localPrimaryKey": "uid",
                        "useAnonymousBind": false,
                        "enabled": false,
                        "version": 0,
                        "level": 0
                    }
        "401":
          description: Unauthorized
        "404":
          description: Not Found
        "500":
          description: InternalServerError
      security:
      - oauth2:
        - https://jans.io/oauth/config/database/ldap.write
    post:
      tags:
      - Database - LDAP configuration
      summary: Adds a new LDAP configuration
      description: Adds a new LDAP configuration
      operationId: post-config-database-ldap
      requestBody:
        description: GluuLdapConfiguration object
        content:
          application/json:
            schema:
              $ref: '#/components/schemas/GluuLdapConfiguration'
            examples:
              Request json example:
                description: Request json example
                value: |
                  {
                      "configId": "auth_ldap_server",
                      "bindDN": "cn=directory manager",
                      "bindPassword": "axby+nlegh9DhpQ==",
                      "servers": [
                          "jans.server2:1636"
                      ],
                      "maxConnections": 1000,
                      "useSSL": true,
                      "baseDNs": [
                          "ou=people,o=jans"
                      ],
                      "primaryKey": "uid",
                      "localPrimaryKey": "uid",
                      "useAnonymousBind": false,
                      "enabled": false,
                      "version": 0,
                      "level": 0
                  }
      responses:
        "201":
          description: Created
          content:
            application/json:
              schema:
                $ref: '#/components/schemas/GluuLdapConfiguration'
              examples:
                Response json example:
                  description: Response json example
                  value: |
                    {
                        "configId": "auth_ldap_server",
                        "bindDN": "cn=directory manager",
                        "bindPassword": "axby+nlegh9DhpQ==",
                        "servers": [
                            "jans.server2:1636"
                        ],
                        "maxConnections": 1000,
                        "useSSL": true,
                        "baseDNs": [
                            "ou=people,o=jans"
                        ],
                        "primaryKey": "uid",
                        "localPrimaryKey": "uid",
                        "useAnonymousBind": false,
                        "enabled": false,
                        "version": 0,
                        "level": 0
                    }
        "401":
          description: Unauthorized
        "406":
          description: Not Acceptable
        "500":
          description: InternalServerError
      security:
      - oauth2:
        - https://jans.io/oauth/config/database/ldap.write
  /api/v1/config/database/ldap/{name}:
    get:
      tags:
      - Database - LDAP configuration
      summary: Gets an LDAP configuration by name.
      description: Gets an LDAP configuration by name.
      operationId: get-config-database-ldap-by-name
      parameters:
      - name: name
        in: path
        description: Name of LDAP configuration
        required: true
        schema:
          type: string
      responses:
        "200":
          description: Ok
          content:
            application/json:
              schema:
                $ref: '#/components/schemas/GluuLdapConfiguration'
              examples:
                Response json example:
                  description: Response json example
                  value: |
                    {
                        "configId": "auth_ldap_server",
                        "bindDN": "cn=directory manager",
                        "bindPassword": "axby+nlegh9DhpQ==",
                        "servers": [
                            "jans.server2:1636"
                        ],
                        "maxConnections": 1000,
                        "useSSL": true,
                        "baseDNs": [
                            "ou=people,o=jans"
                        ],
                        "primaryKey": "uid",
                        "localPrimaryKey": "uid",
                        "useAnonymousBind": false,
                        "enabled": false,
                        "version": 0,
                        "level": 0
                    }
        "401":
          description: Unauthorized
        "500":
          description: InternalServerError
      security:
      - oauth2:
        - https://jans.io/oauth/config/database/ldap.readonly
    delete:
      tags:
      - Database - LDAP configuration
      summary: Deletes an LDAP configuration
      description: Deletes an LDAP configuration
      operationId: delete-config-database-ldap-by-name
      parameters:
      - name: name
        in: path
        required: true
        schema:
          type: string
      responses:
        "204":
          description: No Content
          content:
            application/json:
              schema:
                $ref: '#/components/schemas/GluuLdapConfiguration'
        "401":
          description: Unauthorized
        "404":
          description: Not Found
        "500":
          description: InternalServerError
      security:
      - oauth2:
        - https://jans.io/oauth/config/database/ldap.delete
    patch:
      tags:
      - Database - LDAP configuration
      summary: Patches a LDAP configuration by name
      description: Patches a LDAP configuration by name
      operationId: patch-config-database-ldap-by-name
      parameters:
      - name: name
        in: path
        description: Name of LDAP configuration
        required: true
        schema:
          type: string
      requestBody:
        description: JsonPatch object
        content:
          application/json-patch+json:
            schema:
              type: array
              items:
                $ref: '#/components/schemas/JsonPatch'
            examples:
              Request json example:
                description: Request json example
                value: example/auth/database/ldap/ldap-patch
      responses:
        "200":
          description: Ok
          content:
            application/json:
              schema:
                $ref: '#/components/schemas/GluuLdapConfiguration'
              examples:
                Response json example:
                  description: Response json example
                  value: |
                    {
                        "configId": "auth_ldap_server",
                        "bindDN": "cn=directory manager",
                        "bindPassword": "axby+nlegh9DhpQ==",
                        "servers": [
                            "jans.server2:1636"
                        ],
                        "maxConnections": 1000,
                        "useSSL": true,
                        "baseDNs": [
                            "ou=people,o=jans"
                        ],
                        "primaryKey": "uid",
                        "localPrimaryKey": "uid",
                        "useAnonymousBind": false,
                        "enabled": false,
                        "version": 0,
                        "level": 0
                    }
        "401":
          description: Unauthorized
        "404":
          description: Not Found
        "500":
          description: InternalServerError
      security:
      - oauth2:
        - https://jans.io/oauth/config/database/ldap.write
  /api/v1/config/database/ldap/test:
    post:
      tags:
      - Database - LDAP configuration
      summary: Tests an LDAP configuration
      description: Tests an LDAP configuration
      operationId: post-config-database-ldap-test
      requestBody:
        description: GluuLdapConfiguration object
        content:
          application/json:
            schema:
              $ref: '#/components/schemas/GluuLdapConfiguration'
            examples:
              Request json example:
                description: Request json example
                value: "[{ \"op\": \"replace\", \"path\": \"/maxConnections\", \"\
                  value\":800}] \n"
      responses:
        "200":
          description: Ok
          content:
            application/json:
              schema:
                type: boolean
                description: boolean value true if successful
        "401":
          description: Unauthorized
        "500":
          description: InternalServerError
      security:
      - oauth2:
        - https://jans.io/oauth/config/database/ldap.readonly
  /api/v1/logging:
    get:
      tags:
      - Configuration – Logging
      summary: Returns Jans Authorization Server logging settings
      description: Returns Jans Authorization Server logging settings
      operationId: get-config-logging
      responses:
        "200":
          description: Ok
          content:
            application/json:
              schema:
                $ref: '#/components/schemas/Logging'
              examples:
                Response json example:
                  description: Response json example
                  value: |
                    {
                        "loggingLevel": "TRACE",
                        "loggingLayout": "text",
                        "httpLoggingEnabled": false,
                        "disableJdkLogger": true,
                        "enabledOAuthAuditLogging": false
                    }
        "401":
          description: Unauthorized
        "500":
          description: InternalServerError
      security:
      - oauth2:
        - https://jans.io/oauth/config/logging.readonly
    put:
      tags:
      - Configuration – Logging
      summary: Updates Jans Authorization Server logging settings
      description: Updates Jans Authorization Server logging settings
      operationId: put-config-logging
      requestBody:
        description: Logging object
        content:
          application/json:
            schema:
              $ref: '#/components/schemas/Logging'
            examples:
              Request json example:
                description: Request json example
                value: |
                  {
                      "loggingLevel": "TRACE",
                      "loggingLayout": "text",
                      "httpLoggingEnabled": false,
                      "disableJdkLogger": true,
                      "enabledOAuthAuditLogging": false
                  }
      responses:
        "200":
          description: Ok
          content:
            application/json:
              schema:
                $ref: '#/components/schemas/Logging'
              examples:
                Response json example:
                  description: Response json example
                  value: |
                    {
                        "loggingLevel": "TRACE",
                        "loggingLayout": "text",
                        "httpLoggingEnabled": false,
                        "disableJdkLogger": true,
                        "enabledOAuthAuditLogging": false
                    }
        "401":
          description: Unauthorized
        "500":
          description: InternalServerError
      security:
      - oauth2:
        - https://jans.io/oauth/config/logging.write
  /api/v1/org:
    get:
      tags:
      - Organization Configuration
      summary: Retrieves organization configuration
      description: Retrieves organization configuration
      operationId: get-organization-config
      responses:
        "200":
          description: Ok
          content:
            application/json:
              schema:
                $ref: '#/components/schemas/GluuOrganization'
              examples:
                Response json example:
                  description: Response json example
                  value: |
                    {
                        "dn": "o=jans",
                        "displayName": "Jans Server",
                        "description": "Welcome to oxTrust!",
                        "organization": "jans",
                        "managerGroup": "inum=60B7,ou=groups,o=jans",
                        "themeColor": "166309",
                        "shortName": "Jans Server",
                        "organizationTitle": "Gluu",
                        "baseDn": "o=jans"
                    }
        "401":
          description: Unauthorized
        "500":
          description: InternalServerError
      security:
      - oauth2:
        - https://jans.io/oauth/config/organization.readonly
    patch:
      tags:
      - Organization Configuration
      summary: Patch organization configuration
      description: Patch organization configuration
      operationId: patch-organization-config
      requestBody:
        description: String representing JsonPatch request.
        content:
          application/json-patch+json:
            schema:
              type: array
              items:
                $ref: '#/components/schemas/JsonPatch'
            examples:
              Request json example:
                description: Request json example
                value: "[\n    { \"op\": \"add\", \"path\": \"/customMessages\", \"\
                  value\": [\"customMessages1\",\"customMessages2\"] },\n    { \"\
                  op\": \"add\", \"path\": \"/jsFaviconPath\", \"value\": \"/opt/jans/jetty/jans-auth/custom/static\"\
                  \ }\n] \n"
      responses:
        "200":
          description: Ok
          content:
            application/json:
              schema:
                $ref: '#/components/schemas/GluuOrganization'
              examples:
                Response json example:
                  description: Response json example
                  value: |
                    {
                        "dn": "o=jans",
                        "displayName": "Jans Server",
                        "description": "Welcome to oxTrust!",
                        "organization": "jans",
                        "managerGroup": "inum=60B7,ou=groups,o=jans",
                        "themeColor": "166309",
                        "shortName": "Jans Server",
                        "customMessages": [
                            "customMessages1",
                            "customMessages2"
                        ],
                        "jsFaviconPath": "/opt/jans/jetty/jans-auth/custom/static",
                        "organizationTitle": "Gluu",
                        "baseDn": "o=jans"
                    }
        "401":
          description: Unauthorized
        "500":
          description: InternalServerError
      security:
      - oauth2:
        - https://jans.io/oauth/config/organization.write
  /api/v1/plugin:
    get:
      tags:
      - Plugins
      summary: Gets list of Plugins
      description: Gets list of Plugins
      operationId: get-plugins
      responses:
        "200":
          description: Ok
          content:
            application/json:
              schema:
                type: array
                items:
                  $ref: '#/components/schemas/PluginConf'
              examples:
                Response example:
                  description: Response example
                  value: |
                    [
                        {
                            "name": "fido2",
                            "description": "fido2 plugin"
                        },
                        {
                            "name": "scim",
                            "description": "scim plugin"
                        },
                        {
                            "name": "user-management",
                            "description": "user-management plugin"
                        }
                    ]
        "401":
          description: Unauthorized
        "500":
          description: InternalServerError
      security:
      - oauth2:
        - https://jans.io/oauth/config/plugin.readonly
  /api/v1/plugin/{pluginName}:
    get:
      tags:
      - Plugins
      summary: Get plugin by name
      description: Get plugin by name
      operationId: get-plugin-by-name
      parameters:
      - name: pluginName
        in: path
        description: Plugin name
        required: true
        schema:
          type: string
      responses:
        "200":
          description: Ok
          content:
            application/json:
              schema:
                type: boolean
        "401":
          description: Unauthorized
        "500":
          description: InternalServerError
      security:
      - oauth2:
        - https://jans.io/oauth/config/plugin.readonly
  /api/v1/scopes:
    get:
      tags:
      - OAuth - Scopes
      summary: Gets list of Scopes
      description: Gets list of Scopes
      operationId: get-oauth-scopes
      parameters:
      - name: type
        in: query
        description: Scope type
        schema:
          type: string
          default: ""
      - name: limit
        in: query
        description: Search size - max size of the results to return
        schema:
          type: integer
          format: int32
          default: 50
      - name: pattern
        in: query
        description: Search pattern
        schema:
          type: string
          default: ""
      - name: startIndex
        in: query
        description: The 1-based index of the first query result
        schema:
          type: integer
          format: int32
          default: 0
      - name: sortBy
        in: query
        description: Attribute whose value will be used to order the returned response
        schema:
          type: string
          default: inum
      - name: sortOrder
        in: query
        description: Order in which the sortBy param is applied. Allowed values are
          "ascending" and "descending"
        schema:
          type: string
          default: ascending
      - name: withAssociatedClients
        in: query
        description: Boolean fag to indicate if clients associated with the scope
          are to be returned
        schema:
          type: boolean
          default: false
      - name: fieldValuePair
        in: query
        description: Field and value pair for seraching
        schema:
          type: string
          default: ""
        examples:
          Field value example:
            description: Field value example
            value: "scopeType=spontaneous,defaultScope=true"
      responses:
        "200":
          description: Ok
          content:
            application/json:
              schema:
                $ref: '#/components/schemas/PagedResult'
              examples:
                Response json example:
                  description: Response json example
                  value: |
                    {
                        "start": 0,
                        "totalEntriesCount": 79,
                        "entriesCount": 2,
                        "entries": [
                            {
                                "dn": "inum=F0C4,ou=scopes,o=jans",
                                "inum": "F0C4",
                                "displayName": "authenticate_openid_connect",
                                "id": "openid",
                                "description": "Authenticate using OpenID Connect.",
                                "scopeType": "openid",
                                "defaultScope": true,
                                "attributes": {
                                    "showInConfigurationEndpoint": true
                                },
                                "creationDate": "2022-10-27T20:51:17",
                                "umaType": false,
                                "baseDn": "inum=F0C4,ou=scopes,o=jans"
                            },
                            {
                                "dn": "inum=43F1,ou=scopes,o=jans",
                                "inum": "43F1",
                                "displayName": "view_profile",
                                "id": "profile",
                                "description": "View your basic profile info.",
                                "scopeType": "openid",
                                "claims": [
                                    "inum=2B29,ou=attributes,o=jans",
                                    "inum=0C85,ou=attributes,o=jans",
                                    "inum=B4B0,ou=attributes,o=jans",
                                    "inum=A0E8,ou=attributes,o=jans",
                                    "inum=5EC6,ou=attributes,o=jans",
                                    "inum=B52A,ou=attributes,o=jans",
                                    "inum=64A0,ou=attributes,o=jans",
                                    "inum=EC3A,ou=attributes,o=jans",
                                    "inum=3B47,ou=attributes,o=jans",
                                    "inum=3692,ou=attributes,o=jans",
                                    "inum=98FC,ou=attributes,o=jans",
                                    "inum=A901,ou=attributes,o=jans",
                                    "inum=36D9,ou=attributes,o=jans",
                                    "inum=BE64,ou=attributes,o=jans",
                                    "inum=6493,ou=attributes,o=jans",
                                    "inum=4CF1,ou=attributes,o=jans",
                                    "inum=29DA,ou=attributes,o=jans"
                                ],
                                "defaultScope": true,
                                "attributes": {
                                    "showInConfigurationEndpoint": true
                                },
                                "creationDate": "2022-10-27T20:51:17",
                                "umaType": false,
                                "baseDn": "inum=43F1,ou=scopes,o=jans"
                            }
                        ]
                    }
        "401":
          description: Unauthorized
        "500":
          description: InternalServerError
      security:
      - oauth2:
        - https://jans.io/oauth/config/scopes.readonly
    put:
      tags:
      - OAuth - Scopes
      summary: Update Scope
      description: Update Scope
      operationId: put-oauth-scopes
      requestBody:
        description: Scope object
        content:
          application/json:
            schema:
              $ref: '#/components/schemas/Scope'
            examples:
              Request json example:
                description: Request json example
                value: |
                  {
                      "dn": "inum=9c4c6027-86b8-4afc-a68f-6b50579e6d21,ou=scopes,o=jans",
                      "inum": "9c4c6027-86b8-4afc-a68f-6b50579e6d21",
                      "displayName": "Test Display Scope 5",
                      "id": "Scope5",
                      "iconUrl": "http://google.com",
                      "description": "TEST Description for Scope 5",
                      "scopeType": "spontaneous",
                      "defaultScope": false,
                      "umaAuthorizationPolicies": [
                          "inum=2DAF-F9A5,ou=scripts,o=jans",
                          "inum=2DAF-F995,ou=scripts,o=jans"
                      ],
                      "attributes": {
                          "showInConfigurationEndpoint": true
                      },
                      "creatorId": "2000.99b53b02-dfa1-42cd-aaef-b940d58bb03f",
                      "creatorType": "user",
                      "creationDate": "2022-10-27T21:09:45",
                      "umaType": false,
                      "baseDn": "inum=9c4c6027-86b8-4afc-a68f-6b50579e6d21,ou=scopes,o=jans"
                  }
      responses:
        "200":
          description: Ok
          content:
            application/json:
              schema:
                $ref: '#/components/schemas/Scope'
              examples:
                Response json example:
                  description: Response json example
                  value: |
                    {
                        "dn": "inum=9c4c6027-86b8-4afc-a68f-6b50579e6d21,ou=scopes,o=jans",
                        "inum": "9c4c6027-86b8-4afc-a68f-6b50579e6d21",
                        "displayName": "Test Display Scope 5",
                        "id": "Scope5",
                        "iconUrl": "http://google.com",
                        "description": "TEST Description for Scope 5",
                        "scopeType": "spontaneous",
                        "defaultScope": false,
                        "umaAuthorizationPolicies": [
                            "inum=2DAF-F9A5,ou=scripts,o=jans",
                            "inum=2DAF-F995,ou=scripts,o=jans"
                        ],
                        "attributes": {
                            "showInConfigurationEndpoint": true
                        },
                        "creatorId": "2000.99b53b02-dfa1-42cd-aaef-b940d58bb03f",
                        "creatorType": "user",
                        "creationDate": "2022-10-27T21:09:45",
                        "umaType": false,
                        "baseDn": "inum=9c4c6027-86b8-4afc-a68f-6b50579e6d21,ou=scopes,o=jans"
                    }
        "401":
          description: Unauthorized
        "404":
          description: Not Found
        "500":
          description: InternalServerError
      security:
      - oauth2:
        - https://jans.io/oauth/config/scopes.write
    post:
      tags:
      - OAuth - Scopes
      summary: Create Scope
      description: Create Scope
      operationId: post-oauth-scopes
      requestBody:
        description: Scope object
        content:
          application/json:
            schema:
              $ref: '#/components/schemas/Scope'
            examples:
              Request json example:
                description: Request json example
                value: |
                  {
                      "claims": [],
                      "dynamicScopeScripts": [],
                      "defaultScope": false,
                      "attributes": {
                          "spontaneousClientScopes": [],
                          "showInConfigurationEndpoint": true
                      },
                      "id": "Scope5",
                      "displayName": "Test Display Scope 5",
                      "description": "TEST Description for Scope 5",
                      "scopeType": "spontaneous",
                      "iconUrl": "http://google.com",
                      "umaAuthorizationPolicies": [
                          "inum=2DAF-F9A5,ou=scripts,o=jans",
                          "inum=2DAF-F995,ou=scripts,o=jans"
                      ],
                      "creatorType": "user",
                      "creatorId": "2000.99b53b02-dfa1-42cd-aaef-b940d58bb03f"
                  }
      responses:
        "201":
          description: Created
          content:
            application/json:
              schema:
                $ref: '#/components/schemas/Scope'
              examples:
                Response json example:
                  description: Response json example
                  value: |
                    {
                        "dn": "inum=9c4c6027-86b8-4afc-a68f-6b50579e6d21,ou=scopes,o=jans",
                        "inum": "9c4c6027-86b8-4afc-a68f-6b50579e6d21",
                        "displayName": "Test Display Scope 5",
                        "id": "Scope5",
                        "iconUrl": "http://google.com",
                        "description": "TEST Description for Scope 5",
                        "scopeType": "spontaneous",
                        "defaultScope": false,
                        "umaAuthorizationPolicies": [
                            "inum=2DAF-F9A5,ou=scripts,o=jans",
                            "inum=2DAF-F995,ou=scripts,o=jans"
                        ],
                        "attributes": {
                            "showInConfigurationEndpoint": true
                        },
                        "creatorId": "2000.99b53b02-dfa1-42cd-aaef-b940d58bb03f",
                        "creatorType": "user",
                        "creationDate": "2022-10-27T21:09:45",
                        "umaType": false,
                        "baseDn": "inum=9c4c6027-86b8-4afc-a68f-6b50579e6d21,ou=scopes,o=jans"
                    }
        "401":
          description: Unauthorized
        "500":
          description: InternalServerError
      security:
      - oauth2:
        - https://jans.io/oauth/config/scopes.write
  /api/v1/scopes/{inum}:
    get:
      tags:
      - OAuth - Scopes
      summary: Get Scope by Inum
      description: Get Scope by Inum
      operationId: get-oauth-scopes-by-inum
      parameters:
      - name: inum
        in: path
        description: Scope identifier
        required: true
        schema:
          type: string
      - name: withAssociatedClients
        in: query
        schema:
          type: boolean
          default: false
      responses:
        "200":
          description: Ok
          content:
            application/json:
              schema:
                $ref: '#/components/schemas/CustomScope'
              examples:
                Response json example:
                  description: Response json example
                  value: |
                    {
                        "dn": "inum=764C,ou=scopes,o=jans",
                        "inum": "764C",
                        "displayName": "view_email_address",
                        "id": "email",
                        "description": "View your email address.",
                        "scopeType": "openid",
                        "claims": [
                            "inum=8F88,ou=attributes,o=jans",
                            "inum=CAE3,ou=attributes,o=jans"
                        ],
                        "defaultScope": true,
                        "attributes": {
                            "showInConfigurationEndpoint": true
                        },
                        "creationDate": "2022-10-27T20:58:29",
                        "clients": [
                            {
                                "dn": "inum=2000.7810d591-69d3-458c-9309-4268085fe71c,ou=clients,o=jans",
                                "deletable": false,
                                "clientSecret": "ec0mQbx1udmSEs6flUXquA==",
                                "frontChannelLogoutUri": "http://localhost:4100/logout",
                                "frontChannelLogoutSessionRequired": false,
                                "redirectUris": [
                                    "https://jans.server2/admin",
                                    "http://localhost:4100"
                                ],
                                "responseTypes": [
                                    "code"
                                ],
                                "grantTypes": [
                                    "authorization_code",
                                    "refresh_token",
                                    "client_credentials",
                                    "urn:ietf:params:oauth:grant-type:device_code"
                                ],
                                "applicationType": "web",
                                "clientName": {
                                    "values": {
                                        "": "Jans Role Based Client"
                                    },
                                    "value": "Jans Role Based Client",
                                    "languageTags": [
                                        ""
                                    ]
                                },
                                "logoUri": {},
                                "clientUri": {},
                                "policyUri": {},
                                "tosUri": {},
                                "subjectType": "pairwise",
                                "idTokenSignedResponseAlg": "RS256",
                                "userInfoSignedResponseAlg": "RS256",
                                "tokenEndpointAuthMethod": "client_secret_basic",
                                "postLogoutRedirectUris": [
                                    "http://localhost:4100",
                                    "https://jans.server2/admin"
                                ],
                                "scopes": [
                                    "inum=C4F7,ou=scopes,o=jans",
                                    "inum=C4F6,ou=scopes,o=jans",
                                    "inum=43F1,ou=scopes,o=jans",
                                    "inum=764C,ou=scopes,o=jans",
                                    "inum=F0C4,ou=scopes,o=jans"
                                ],
                                "trustedClient": false,
                                "persistClientAuthorizations": true,
                                "includeClaimsInIdToken": false,
                                "accessTokenLifetime": 2592000,
                                "customAttributes": [
                                    {
                                        "name": "displayName",
                                        "multiValued": false,
                                        "values": [
                                            "Jans Role Based Client"
                                        ],
                                        "value": "Jans Role Based Client",
                                        "displayValue": "Jans Role Based Client"
                                    }
                                ],
                                "customObjectClasses": [
                                    "top"
                                ],
                                "rptAsJwt": false,
                                "accessTokenAsJwt": true,
                                "accessTokenSigningAlg": "RS256",
                                "disabled": false,
                                "attributes": {
                                    "runIntrospectionScriptBeforeJwtCreation": true,
                                    "keepClientAuthorizationAfterExpiration": false,
                                    "allowSpontaneousScopes": false,
                                    "backchannelLogoutSessionRequired": false,
                                    "introspectionScripts": [
                                        "inum=A44E-4F3D,ou=scripts,o=jans"
                                    ],
                                    "parLifetime": 600,
                                    "requirePar": false,
                                    "jansDefaultPromptLogin": false
                                },
                                "tokenBindingSupported": false,
                                "authenticationMethod": "client_secret_basic",
                                "displayName": "Jans Role Based Client",
                                "baseDn": "inum=2000.7810d591-69d3-458c-9309-4268085fe71c,ou=clients,o=jans",
                                "inum": "2000.7810d591-69d3-458c-9309-4268085fe71c"
                            },
                            {
                                "dn": "inum=FF81-2D39,ou=clients,o=jans",
                                "clientSecret": "n7/ZG1jOL6RMR/USOmTAsg==",
                                "frontChannelLogoutSessionRequired": false,
                                "redirectUris": [
                                    "https://jans.server2/jans-auth-rp/home.htm",
                                    "https://client.example.com/cb",
                                    "https://client.example.com/cb1",
                                    "https://client.example.com/cb2"
                                ],
                                "claimRedirectUris": [
                                    "https://jans.server2/jans-auth/restv1/uma/gather_claims"
                                ],
                                "responseTypes": [
                                    "token",
                                    "code",
                                    "id_token"
                                ],
                                "grantTypes": [
                                    "authorization_code",
                                    "implicit",
                                    "refresh_token",
                                    "client_credentials"
                                ],
                                "applicationType": "web",
                                "clientName": {
                                    "values": {
                                        "": "Jans Test Client (don't remove)"
                                    },
                                    "value": "Jans Test Client (don't remove)",
                                    "languageTags": [
                                        ""
                                    ]
                                },
                                "logoUri": {},
                                "clientUri": {},
                                "policyUri": {},
                                "tosUri": {},
                                "subjectType": "public",
                                "idTokenSignedResponseAlg": "RS256",
                                "tokenEndpointAuthMethod": "client_secret_basic",
                                "scopes": [
                                    "inum=F0C4,ou=scopes,o=jans",
                                    "inum=10B2,ou=scopes,o=jans",
                                    "inum=764C,ou=scopes,o=jans",
                                    "inum=43F1,ou=scopes,o=jans",
                                    "inum=341A,ou=scopes,o=jans",
                                    "inum=6D99,ou=scopes,o=jans"
                                ],
                                "trustedClient": true,
                                "persistClientAuthorizations": false,
                                "includeClaimsInIdToken": false,
                                "customAttributes": [
                                    {
                                        "name": "displayName",
                                        "multiValued": false,
                                        "values": [
                                            "Jans Test Client (don't remove)"
                                        ],
                                        "value": "Jans Test Client (don't remove)",
                                        "displayValue": "Jans Test Client (don't remove)"
                                    }
                                ],
                                "customObjectClasses": [
                                    "top"
                                ],
                                "rptAsJwt": false,
                                "accessTokenAsJwt": false,
                                "disabled": false,
                                "attributes": {
                                    "runIntrospectionScriptBeforeJwtCreation": false,
                                    "keepClientAuthorizationAfterExpiration": false,
                                    "allowSpontaneousScopes": false,
                                    "backchannelLogoutSessionRequired": false,
                                    "parLifetime": 600,
                                    "requirePar": false,
                                    "jansDefaultPromptLogin": false
                                },
                                "tokenBindingSupported": false,
                                "authenticationMethod": "client_secret_basic",
                                "displayName": "Jans Test Client (don't remove)",
                                "baseDn": "inum=FF81-2D39,ou=clients,o=jans",
                                "inum": "FF81-2D39"
                            },
                            {
                                "dn": "inum=b3c1d295-42e5-425e-b021-7b2fd3206437,ou=clients,o=jans",
                                "deletable": false,
                                "clientSecret": "5LIyGKo7kTLfWxBi0wSVAbxpB98Q70/Fr2NWMHnpEOiWHLFAQXwqNQ==",
                                "frontChannelLogoutSessionRequired": false,
                                "redirectUris": [
                                    "https://abc,com"
                                ],
                                "responseTypes": [
                                    "code"
                                ],
                                "grantTypes": [
                                    "refresh_token",
                                    "authorization_code"
                                ],
                                "applicationType": "web",
                                "clientName": {
                                    "values": {
                                        "": "test1234"
                                    },
                                    "value": "test1234",
                                    "languageTags": [
                                        ""
                                    ]
                                },
                                "logoUri": {},
                                "clientUri": {},
                                "policyUri": {},
                                "tosUri": {},
                                "subjectType": "public",
                                "tokenEndpointAuthMethod": "client_secret_basic",
                                "scopes": [
                                    "inum=764C,ou=scopes,o=jans",
                                    "inum=43F1,ou=scopes,o=jans",
                                    "inum=C17A,ou=scopes,o=jans"
                                ],
                                "trustedClient": false,
                                "persistClientAuthorizations": false,
                                "includeClaimsInIdToken": false,
                                "customAttributes": [
                                    {
                                        "name": "displayName",
                                        "multiValued": false,
                                        "values": [
                                            "test1234"
                                        ],
                                        "value": "test1234",
                                        "displayValue": "test1234"
                                    }
                                ],
                                "customObjectClasses": [
                                    "top",
                                    "jansClntCustomAttributes"
                                ],
                                "rptAsJwt": false,
                                "accessTokenAsJwt": false,
                                "disabled": false,
                                "attributes": {
                                    "runIntrospectionScriptBeforeJwtCreation": false,
                                    "keepClientAuthorizationAfterExpiration": false,
                                    "allowSpontaneousScopes": false,
                                    "backchannelLogoutSessionRequired": false,
                                    "parLifetime": 600,
                                    "requirePar": false,
                                    "jansDefaultPromptLogin": false
                                },
                                "backchannelUserCodeParameter": false,
                                "description": "test1234",
                                "tokenBindingSupported": false,
                                "authenticationMethod": "client_secret_basic",
                                "displayName": "test1234",
                                "baseDn": "inum=b3c1d295-42e5-425e-b021-7b2fd3206437,ou=clients,o=jans",
                                "inum": "b3c1d295-42e5-425e-b021-7b2fd3206437"
                            },
                            {
                                "dn": "inum=1bb91a73-6899-440f-ac27-c04429671522,ou=clients,o=jans",
                                "deletable": false,
                                "clientSecret": "Xi1+z0Ey8UDbtxsRYL3HAeneTCIEndWVeWEzS4dB2Is0iyupSjXr1w==",
                                "frontChannelLogoutSessionRequired": false,
                                "redirectUris": [
                                    "https://abc,com"
                                ],
                                "responseTypes": [
                                    "code"
                                ],
                                "grantTypes": [
                                    "refresh_token",
                                    "authorization_code"
                                ],
                                "applicationType": "web",
                                "clientName": {
                                    "values": {
                                        "": "test12345"
                                    },
                                    "value": "test12345",
                                    "languageTags": [
                                        ""
                                    ]
                                },
                                "logoUri": {},
                                "clientUri": {},
                                "policyUri": {},
                                "tosUri": {},
                                "subjectType": "public",
                                "tokenEndpointAuthMethod": "client_secret_basic",
                                "scopes": [
                                    "inum=764C,ou=scopes,o=jans",
                                    "inum=43F1,ou=scopes,o=jans",
                                    "inum=C17A,ou=scopes,o=jans"
                                ],
                                "trustedClient": false,
                                "persistClientAuthorizations": false,
                                "includeClaimsInIdToken": false,
                                "customAttributes": [
                                    {
                                        "name": "displayName",
                                        "multiValued": false,
                                        "values": [
                                            "test12345"
                                        ],
                                        "value": "test12345",
                                        "displayValue": "test12345"
                                    }
                                ],
                                "customObjectClasses": [
                                    "top",
                                    "jansClntCustomAttributes"
                                ],
                                "rptAsJwt": false,
                                "accessTokenAsJwt": false,
                                "disabled": false,
                                "attributes": {
                                    "runIntrospectionScriptBeforeJwtCreation": false,
                                    "keepClientAuthorizationAfterExpiration": false,
                                    "allowSpontaneousScopes": false,
                                    "backchannelLogoutSessionRequired": false,
                                    "parLifetime": 600,
                                    "requirePar": false,
                                    "jansDefaultPromptLogin": false
                                },
                                "backchannelUserCodeParameter": false,
                                "description": "test12345",
                                "tokenBindingSupported": false,
                                "authenticationMethod": "client_secret_basic",
                                "displayName": "test12345",
                                "baseDn": "inum=1bb91a73-6899-440f-ac27-c04429671522,ou=clients,o=jans",
                                "inum": "1bb91a73-6899-440f-ac27-c04429671522"
                            }
                        ],
                        "umaType": false,
                        "baseDn": "inum=764C,ou=scopes,o=jans"
                    }
        "401":
          description: Unauthorized
        "404":
          description: Not Found
        "500":
          description: InternalServerError
      security:
      - oauth2:
        - https://jans.io/oauth/config/scopes.readonly
    delete:
      tags:
      - OAuth - Scopes
      summary: Delete Scope
      description: Delete Scope
      operationId: delete-oauth-scopes-by-inum
      parameters:
      - name: inum
        in: path
        description: Scope identifier
        required: true
        schema:
          type: string
      responses:
        "204":
          description: No Content
        "401":
          description: Unauthorized
        "404":
          description: Not Found
        "500":
          description: InternalServerError
      security:
      - oauth2:
        - https://jans.io/oauth/config/scopes.delete
    patch:
      tags:
      - OAuth - Scopes
      summary: Patch Scope
      description: Patch Scope
      operationId: patch-oauth-scopes-by-id
      parameters:
      - name: inum
        in: path
        description: Scope identifier
        required: true
        schema:
          type: string
      requestBody:
        description: String representing patch-document.
        content:
          application/json-patch+json:
            schema:
              type: array
              items:
                $ref: '#/components/schemas/JsonPatch'
            examples:
              Request json example:
                description: Request json example
                value: |2

                  [{ "op": "replace", "path": "/umaAuthorizationPolicies", "value": ["inum=2DAF-F995,ou=scripts,o=jans"] }]
      responses:
        "200":
          description: Ok
          content:
            application/json:
              schema:
                $ref: '#/components/schemas/Scope'
              examples:
                Response json example:
                  description: Response json example
                  value: |
                    {
                        "dn": "inum=9c4c6027-86b8-4afc-a68f-6b50579e6d21,ou=scopes,o=jans",
                        "inum": "9c4c6027-86b8-4afc-a68f-6b50579e6d21",
                        "displayName": "Test Display Scope 5",
                        "id": "Scope5",
                        "iconUrl": "http://google.com",
                        "description": "TEST Description for Scope 5",
                        "scopeType": "spontaneous",
                        "defaultScope": false,
                        "umaAuthorizationPolicies": [
                            "inum=2DAF-F9A5,ou=scripts,o=jans",
                            "inum=2DAF-F995,ou=scripts,o=jans"
                        ],
                        "attributes": {
                            "showInConfigurationEndpoint": true
                        },
                        "creatorId": "2000.99b53b02-dfa1-42cd-aaef-b940d58bb03f",
                        "creatorType": "user",
                        "creationDate": "2022-10-27T21:09:45",
                        "umaType": false,
                        "baseDn": "inum=9c4c6027-86b8-4afc-a68f-6b50579e6d21,ou=scopes,o=jans"
                    }
        "401":
          description: Unauthorized
        "404":
          description: Not Found
        "500":
          description: InternalServerError
      security:
      - oauth2:
        - https://jans.io/oauth/config/scopes.write
  /api/v1/scopes/creator/{creatorId}:
    get:
      tags:
      - OAuth - Scopes
      summary: Get Scope by creatorId
      description: Get Scope by creatorId
      operationId: get-scope-by-creator
      parameters:
      - name: creatorId
        in: path
        description: Id of the scope creator. If creator is client then client_id
          if user then user_id
        required: true
        schema:
          type: string
      responses:
        "200":
          description: Ok
          content:
            application/json:
              schema:
                type: array
                items:
                  $ref: '#/components/schemas/CustomScope'
              examples:
                Response json example:
                  description: Response json example
                  value: |
                    {
                        "dn": "inum=764C,ou=scopes,o=jans",
                        "inum": "764C",
                        "displayName": "view_email_address",
                        "id": "email",
                        "description": "View your email address.",
                        "scopeType": "openid",
                        "claims": [
                            "inum=8F88,ou=attributes,o=jans",
                            "inum=CAE3,ou=attributes,o=jans"
                        ],
                        "defaultScope": true,
                        "attributes": {
                            "showInConfigurationEndpoint": true
                        },
                        "creationDate": "2022-10-27T20:58:29",
                        "clients": [
                            {
                                "dn": "inum=2000.7810d591-69d3-458c-9309-4268085fe71c,ou=clients,o=jans",
                                "deletable": false,
                                "clientSecret": "ec0mQbx1udmSEs6flUXquA==",
                                "frontChannelLogoutUri": "http://localhost:4100/logout",
                                "frontChannelLogoutSessionRequired": false,
                                "redirectUris": [
                                    "https://jans.server2/admin",
                                    "http://localhost:4100"
                                ],
                                "responseTypes": [
                                    "code"
                                ],
                                "grantTypes": [
                                    "authorization_code",
                                    "refresh_token",
                                    "client_credentials",
                                    "urn:ietf:params:oauth:grant-type:device_code"
                                ],
                                "applicationType": "web",
                                "clientName": {
                                    "values": {
                                        "": "Jans Role Based Client"
                                    },
                                    "value": "Jans Role Based Client",
                                    "languageTags": [
                                        ""
                                    ]
                                },
                                "logoUri": {},
                                "clientUri": {},
                                "policyUri": {},
                                "tosUri": {},
                                "subjectType": "pairwise",
                                "idTokenSignedResponseAlg": "RS256",
                                "userInfoSignedResponseAlg": "RS256",
                                "tokenEndpointAuthMethod": "client_secret_basic",
                                "postLogoutRedirectUris": [
                                    "http://localhost:4100",
                                    "https://jans.server2/admin"
                                ],
                                "scopes": [
                                    "inum=C4F7,ou=scopes,o=jans",
                                    "inum=C4F6,ou=scopes,o=jans",
                                    "inum=43F1,ou=scopes,o=jans",
                                    "inum=764C,ou=scopes,o=jans",
                                    "inum=F0C4,ou=scopes,o=jans"
                                ],
                                "trustedClient": false,
                                "persistClientAuthorizations": true,
                                "includeClaimsInIdToken": false,
                                "accessTokenLifetime": 2592000,
                                "customAttributes": [
                                    {
                                        "name": "displayName",
                                        "multiValued": false,
                                        "values": [
                                            "Jans Role Based Client"
                                        ],
                                        "value": "Jans Role Based Client",
                                        "displayValue": "Jans Role Based Client"
                                    }
                                ],
                                "customObjectClasses": [
                                    "top"
                                ],
                                "rptAsJwt": false,
                                "accessTokenAsJwt": true,
                                "accessTokenSigningAlg": "RS256",
                                "disabled": false,
                                "attributes": {
                                    "runIntrospectionScriptBeforeJwtCreation": true,
                                    "keepClientAuthorizationAfterExpiration": false,
                                    "allowSpontaneousScopes": false,
                                    "backchannelLogoutSessionRequired": false,
                                    "introspectionScripts": [
                                        "inum=A44E-4F3D,ou=scripts,o=jans"
                                    ],
                                    "parLifetime": 600,
                                    "requirePar": false,
                                    "jansDefaultPromptLogin": false
                                },
                                "tokenBindingSupported": false,
                                "authenticationMethod": "client_secret_basic",
                                "displayName": "Jans Role Based Client",
                                "baseDn": "inum=2000.7810d591-69d3-458c-9309-4268085fe71c,ou=clients,o=jans",
                                "inum": "2000.7810d591-69d3-458c-9309-4268085fe71c"
                            },
                            {
                                "dn": "inum=FF81-2D39,ou=clients,o=jans",
                                "clientSecret": "n7/ZG1jOL6RMR/USOmTAsg==",
                                "frontChannelLogoutSessionRequired": false,
                                "redirectUris": [
                                    "https://jans.server2/jans-auth-rp/home.htm",
                                    "https://client.example.com/cb",
                                    "https://client.example.com/cb1",
                                    "https://client.example.com/cb2"
                                ],
                                "claimRedirectUris": [
                                    "https://jans.server2/jans-auth/restv1/uma/gather_claims"
                                ],
                                "responseTypes": [
                                    "token",
                                    "code",
                                    "id_token"
                                ],
                                "grantTypes": [
                                    "authorization_code",
                                    "implicit",
                                    "refresh_token",
                                    "client_credentials"
                                ],
                                "applicationType": "web",
                                "clientName": {
                                    "values": {
                                        "": "Jans Test Client (don't remove)"
                                    },
                                    "value": "Jans Test Client (don't remove)",
                                    "languageTags": [
                                        ""
                                    ]
                                },
                                "logoUri": {},
                                "clientUri": {},
                                "policyUri": {},
                                "tosUri": {},
                                "subjectType": "public",
                                "idTokenSignedResponseAlg": "RS256",
                                "tokenEndpointAuthMethod": "client_secret_basic",
                                "scopes": [
                                    "inum=F0C4,ou=scopes,o=jans",
                                    "inum=10B2,ou=scopes,o=jans",
                                    "inum=764C,ou=scopes,o=jans",
                                    "inum=43F1,ou=scopes,o=jans",
                                    "inum=341A,ou=scopes,o=jans",
                                    "inum=6D99,ou=scopes,o=jans"
                                ],
                                "trustedClient": true,
                                "persistClientAuthorizations": false,
                                "includeClaimsInIdToken": false,
                                "customAttributes": [
                                    {
                                        "name": "displayName",
                                        "multiValued": false,
                                        "values": [
                                            "Jans Test Client (don't remove)"
                                        ],
                                        "value": "Jans Test Client (don't remove)",
                                        "displayValue": "Jans Test Client (don't remove)"
                                    }
                                ],
                                "customObjectClasses": [
                                    "top"
                                ],
                                "rptAsJwt": false,
                                "accessTokenAsJwt": false,
                                "disabled": false,
                                "attributes": {
                                    "runIntrospectionScriptBeforeJwtCreation": false,
                                    "keepClientAuthorizationAfterExpiration": false,
                                    "allowSpontaneousScopes": false,
                                    "backchannelLogoutSessionRequired": false,
                                    "parLifetime": 600,
                                    "requirePar": false,
                                    "jansDefaultPromptLogin": false
                                },
                                "tokenBindingSupported": false,
                                "authenticationMethod": "client_secret_basic",
                                "displayName": "Jans Test Client (don't remove)",
                                "baseDn": "inum=FF81-2D39,ou=clients,o=jans",
                                "inum": "FF81-2D39"
                            },
                            {
                                "dn": "inum=b3c1d295-42e5-425e-b021-7b2fd3206437,ou=clients,o=jans",
                                "deletable": false,
                                "clientSecret": "5LIyGKo7kTLfWxBi0wSVAbxpB98Q70/Fr2NWMHnpEOiWHLFAQXwqNQ==",
                                "frontChannelLogoutSessionRequired": false,
                                "redirectUris": [
                                    "https://abc,com"
                                ],
                                "responseTypes": [
                                    "code"
                                ],
                                "grantTypes": [
                                    "refresh_token",
                                    "authorization_code"
                                ],
                                "applicationType": "web",
                                "clientName": {
                                    "values": {
                                        "": "test1234"
                                    },
                                    "value": "test1234",
                                    "languageTags": [
                                        ""
                                    ]
                                },
                                "logoUri": {},
                                "clientUri": {},
                                "policyUri": {},
                                "tosUri": {},
                                "subjectType": "public",
                                "tokenEndpointAuthMethod": "client_secret_basic",
                                "scopes": [
                                    "inum=764C,ou=scopes,o=jans",
                                    "inum=43F1,ou=scopes,o=jans",
                                    "inum=C17A,ou=scopes,o=jans"
                                ],
                                "trustedClient": false,
                                "persistClientAuthorizations": false,
                                "includeClaimsInIdToken": false,
                                "customAttributes": [
                                    {
                                        "name": "displayName",
                                        "multiValued": false,
                                        "values": [
                                            "test1234"
                                        ],
                                        "value": "test1234",
                                        "displayValue": "test1234"
                                    }
                                ],
                                "customObjectClasses": [
                                    "top",
                                    "jansClntCustomAttributes"
                                ],
                                "rptAsJwt": false,
                                "accessTokenAsJwt": false,
                                "disabled": false,
                                "attributes": {
                                    "runIntrospectionScriptBeforeJwtCreation": false,
                                    "keepClientAuthorizationAfterExpiration": false,
                                    "allowSpontaneousScopes": false,
                                    "backchannelLogoutSessionRequired": false,
                                    "parLifetime": 600,
                                    "requirePar": false,
                                    "jansDefaultPromptLogin": false
                                },
                                "backchannelUserCodeParameter": false,
                                "description": "test1234",
                                "tokenBindingSupported": false,
                                "authenticationMethod": "client_secret_basic",
                                "displayName": "test1234",
                                "baseDn": "inum=b3c1d295-42e5-425e-b021-7b2fd3206437,ou=clients,o=jans",
                                "inum": "b3c1d295-42e5-425e-b021-7b2fd3206437"
                            },
                            {
                                "dn": "inum=1bb91a73-6899-440f-ac27-c04429671522,ou=clients,o=jans",
                                "deletable": false,
                                "clientSecret": "Xi1+z0Ey8UDbtxsRYL3HAeneTCIEndWVeWEzS4dB2Is0iyupSjXr1w==",
                                "frontChannelLogoutSessionRequired": false,
                                "redirectUris": [
                                    "https://abc,com"
                                ],
                                "responseTypes": [
                                    "code"
                                ],
                                "grantTypes": [
                                    "refresh_token",
                                    "authorization_code"
                                ],
                                "applicationType": "web",
                                "clientName": {
                                    "values": {
                                        "": "test12345"
                                    },
                                    "value": "test12345",
                                    "languageTags": [
                                        ""
                                    ]
                                },
                                "logoUri": {},
                                "clientUri": {},
                                "policyUri": {},
                                "tosUri": {},
                                "subjectType": "public",
                                "tokenEndpointAuthMethod": "client_secret_basic",
                                "scopes": [
                                    "inum=764C,ou=scopes,o=jans",
                                    "inum=43F1,ou=scopes,o=jans",
                                    "inum=C17A,ou=scopes,o=jans"
                                ],
                                "trustedClient": false,
                                "persistClientAuthorizations": false,
                                "includeClaimsInIdToken": false,
                                "customAttributes": [
                                    {
                                        "name": "displayName",
                                        "multiValued": false,
                                        "values": [
                                            "test12345"
                                        ],
                                        "value": "test12345",
                                        "displayValue": "test12345"
                                    }
                                ],
                                "customObjectClasses": [
                                    "top",
                                    "jansClntCustomAttributes"
                                ],
                                "rptAsJwt": false,
                                "accessTokenAsJwt": false,
                                "disabled": false,
                                "attributes": {
                                    "runIntrospectionScriptBeforeJwtCreation": false,
                                    "keepClientAuthorizationAfterExpiration": false,
                                    "allowSpontaneousScopes": false,
                                    "backchannelLogoutSessionRequired": false,
                                    "parLifetime": 600,
                                    "requirePar": false,
                                    "jansDefaultPromptLogin": false
                                },
                                "backchannelUserCodeParameter": false,
                                "description": "test12345",
                                "tokenBindingSupported": false,
                                "authenticationMethod": "client_secret_basic",
                                "displayName": "test12345",
                                "baseDn": "inum=1bb91a73-6899-440f-ac27-c04429671522,ou=clients,o=jans",
                                "inum": "1bb91a73-6899-440f-ac27-c04429671522"
                            }
                        ],
                        "umaType": false,
                        "baseDn": "inum=764C,ou=scopes,o=jans"
                    }
        "401":
          description: Unauthorized
        "500":
          description: InternalServerError
      security:
      - oauth2:
        - https://jans.io/oauth/config/scopes.readonly
  /api/v1/scopes/type/{type}:
    get:
      tags:
      - OAuth - Scopes
      summary: Get Scope by type
      description: Get Scope by type
      operationId: get-scope-by-type
      parameters:
      - name: type
        in: path
        description: Type of the scope
        required: true
        schema:
          type: string
      responses:
        "200":
          description: Ok
          content:
            application/json:
              schema:
                type: array
                items:
                  $ref: '#/components/schemas/CustomScope'
              examples:
                Response json example:
                  description: Response json example
                  value: |
                    {
                        "dn": "inum=764C,ou=scopes,o=jans",
                        "inum": "764C",
                        "displayName": "view_email_address",
                        "id": "email",
                        "description": "View your email address.",
                        "scopeType": "openid",
                        "claims": [
                            "inum=8F88,ou=attributes,o=jans",
                            "inum=CAE3,ou=attributes,o=jans"
                        ],
                        "defaultScope": true,
                        "attributes": {
                            "showInConfigurationEndpoint": true
                        },
                        "creationDate": "2022-10-27T20:58:29",
                        "clients": [
                            {
                                "dn": "inum=2000.7810d591-69d3-458c-9309-4268085fe71c,ou=clients,o=jans",
                                "deletable": false,
                                "clientSecret": "ec0mQbx1udmSEs6flUXquA==",
                                "frontChannelLogoutUri": "http://localhost:4100/logout",
                                "frontChannelLogoutSessionRequired": false,
                                "redirectUris": [
                                    "https://jans.server2/admin",
                                    "http://localhost:4100"
                                ],
                                "responseTypes": [
                                    "code"
                                ],
                                "grantTypes": [
                                    "authorization_code",
                                    "refresh_token",
                                    "client_credentials",
                                    "urn:ietf:params:oauth:grant-type:device_code"
                                ],
                                "applicationType": "web",
                                "clientName": {
                                    "values": {
                                        "": "Jans Role Based Client"
                                    },
                                    "value": "Jans Role Based Client",
                                    "languageTags": [
                                        ""
                                    ]
                                },
                                "logoUri": {},
                                "clientUri": {},
                                "policyUri": {},
                                "tosUri": {},
                                "subjectType": "pairwise",
                                "idTokenSignedResponseAlg": "RS256",
                                "userInfoSignedResponseAlg": "RS256",
                                "tokenEndpointAuthMethod": "client_secret_basic",
                                "postLogoutRedirectUris": [
                                    "http://localhost:4100",
                                    "https://jans.server2/admin"
                                ],
                                "scopes": [
                                    "inum=C4F7,ou=scopes,o=jans",
                                    "inum=C4F6,ou=scopes,o=jans",
                                    "inum=43F1,ou=scopes,o=jans",
                                    "inum=764C,ou=scopes,o=jans",
                                    "inum=F0C4,ou=scopes,o=jans"
                                ],
                                "trustedClient": false,
                                "persistClientAuthorizations": true,
                                "includeClaimsInIdToken": false,
                                "accessTokenLifetime": 2592000,
                                "customAttributes": [
                                    {
                                        "name": "displayName",
                                        "multiValued": false,
                                        "values": [
                                            "Jans Role Based Client"
                                        ],
                                        "value": "Jans Role Based Client",
                                        "displayValue": "Jans Role Based Client"
                                    }
                                ],
                                "customObjectClasses": [
                                    "top"
                                ],
                                "rptAsJwt": false,
                                "accessTokenAsJwt": true,
                                "accessTokenSigningAlg": "RS256",
                                "disabled": false,
                                "attributes": {
                                    "runIntrospectionScriptBeforeJwtCreation": true,
                                    "keepClientAuthorizationAfterExpiration": false,
                                    "allowSpontaneousScopes": false,
                                    "backchannelLogoutSessionRequired": false,
                                    "introspectionScripts": [
                                        "inum=A44E-4F3D,ou=scripts,o=jans"
                                    ],
                                    "parLifetime": 600,
                                    "requirePar": false,
                                    "jansDefaultPromptLogin": false
                                },
                                "tokenBindingSupported": false,
                                "authenticationMethod": "client_secret_basic",
                                "displayName": "Jans Role Based Client",
                                "baseDn": "inum=2000.7810d591-69d3-458c-9309-4268085fe71c,ou=clients,o=jans",
                                "inum": "2000.7810d591-69d3-458c-9309-4268085fe71c"
                            },
                            {
                                "dn": "inum=FF81-2D39,ou=clients,o=jans",
                                "clientSecret": "n7/ZG1jOL6RMR/USOmTAsg==",
                                "frontChannelLogoutSessionRequired": false,
                                "redirectUris": [
                                    "https://jans.server2/jans-auth-rp/home.htm",
                                    "https://client.example.com/cb",
                                    "https://client.example.com/cb1",
                                    "https://client.example.com/cb2"
                                ],
                                "claimRedirectUris": [
                                    "https://jans.server2/jans-auth/restv1/uma/gather_claims"
                                ],
                                "responseTypes": [
                                    "token",
                                    "code",
                                    "id_token"
                                ],
                                "grantTypes": [
                                    "authorization_code",
                                    "implicit",
                                    "refresh_token",
                                    "client_credentials"
                                ],
                                "applicationType": "web",
                                "clientName": {
                                    "values": {
                                        "": "Jans Test Client (don't remove)"
                                    },
                                    "value": "Jans Test Client (don't remove)",
                                    "languageTags": [
                                        ""
                                    ]
                                },
                                "logoUri": {},
                                "clientUri": {},
                                "policyUri": {},
                                "tosUri": {},
                                "subjectType": "public",
                                "idTokenSignedResponseAlg": "RS256",
                                "tokenEndpointAuthMethod": "client_secret_basic",
                                "scopes": [
                                    "inum=F0C4,ou=scopes,o=jans",
                                    "inum=10B2,ou=scopes,o=jans",
                                    "inum=764C,ou=scopes,o=jans",
                                    "inum=43F1,ou=scopes,o=jans",
                                    "inum=341A,ou=scopes,o=jans",
                                    "inum=6D99,ou=scopes,o=jans"
                                ],
                                "trustedClient": true,
                                "persistClientAuthorizations": false,
                                "includeClaimsInIdToken": false,
                                "customAttributes": [
                                    {
                                        "name": "displayName",
                                        "multiValued": false,
                                        "values": [
                                            "Jans Test Client (don't remove)"
                                        ],
                                        "value": "Jans Test Client (don't remove)",
                                        "displayValue": "Jans Test Client (don't remove)"
                                    }
                                ],
                                "customObjectClasses": [
                                    "top"
                                ],
                                "rptAsJwt": false,
                                "accessTokenAsJwt": false,
                                "disabled": false,
                                "attributes": {
                                    "runIntrospectionScriptBeforeJwtCreation": false,
                                    "keepClientAuthorizationAfterExpiration": false,
                                    "allowSpontaneousScopes": false,
                                    "backchannelLogoutSessionRequired": false,
                                    "parLifetime": 600,
                                    "requirePar": false,
                                    "jansDefaultPromptLogin": false
                                },
                                "tokenBindingSupported": false,
                                "authenticationMethod": "client_secret_basic",
                                "displayName": "Jans Test Client (don't remove)",
                                "baseDn": "inum=FF81-2D39,ou=clients,o=jans",
                                "inum": "FF81-2D39"
                            },
                            {
                                "dn": "inum=b3c1d295-42e5-425e-b021-7b2fd3206437,ou=clients,o=jans",
                                "deletable": false,
                                "clientSecret": "5LIyGKo7kTLfWxBi0wSVAbxpB98Q70/Fr2NWMHnpEOiWHLFAQXwqNQ==",
                                "frontChannelLogoutSessionRequired": false,
                                "redirectUris": [
                                    "https://abc,com"
                                ],
                                "responseTypes": [
                                    "code"
                                ],
                                "grantTypes": [
                                    "refresh_token",
                                    "authorization_code"
                                ],
                                "applicationType": "web",
                                "clientName": {
                                    "values": {
                                        "": "test1234"
                                    },
                                    "value": "test1234",
                                    "languageTags": [
                                        ""
                                    ]
                                },
                                "logoUri": {},
                                "clientUri": {},
                                "policyUri": {},
                                "tosUri": {},
                                "subjectType": "public",
                                "tokenEndpointAuthMethod": "client_secret_basic",
                                "scopes": [
                                    "inum=764C,ou=scopes,o=jans",
                                    "inum=43F1,ou=scopes,o=jans",
                                    "inum=C17A,ou=scopes,o=jans"
                                ],
                                "trustedClient": false,
                                "persistClientAuthorizations": false,
                                "includeClaimsInIdToken": false,
                                "customAttributes": [
                                    {
                                        "name": "displayName",
                                        "multiValued": false,
                                        "values": [
                                            "test1234"
                                        ],
                                        "value": "test1234",
                                        "displayValue": "test1234"
                                    }
                                ],
                                "customObjectClasses": [
                                    "top",
                                    "jansClntCustomAttributes"
                                ],
                                "rptAsJwt": false,
                                "accessTokenAsJwt": false,
                                "disabled": false,
                                "attributes": {
                                    "runIntrospectionScriptBeforeJwtCreation": false,
                                    "keepClientAuthorizationAfterExpiration": false,
                                    "allowSpontaneousScopes": false,
                                    "backchannelLogoutSessionRequired": false,
                                    "parLifetime": 600,
                                    "requirePar": false,
                                    "jansDefaultPromptLogin": false
                                },
                                "backchannelUserCodeParameter": false,
                                "description": "test1234",
                                "tokenBindingSupported": false,
                                "authenticationMethod": "client_secret_basic",
                                "displayName": "test1234",
                                "baseDn": "inum=b3c1d295-42e5-425e-b021-7b2fd3206437,ou=clients,o=jans",
                                "inum": "b3c1d295-42e5-425e-b021-7b2fd3206437"
                            },
                            {
                                "dn": "inum=1bb91a73-6899-440f-ac27-c04429671522,ou=clients,o=jans",
                                "deletable": false,
                                "clientSecret": "Xi1+z0Ey8UDbtxsRYL3HAeneTCIEndWVeWEzS4dB2Is0iyupSjXr1w==",
                                "frontChannelLogoutSessionRequired": false,
                                "redirectUris": [
                                    "https://abc,com"
                                ],
                                "responseTypes": [
                                    "code"
                                ],
                                "grantTypes": [
                                    "refresh_token",
                                    "authorization_code"
                                ],
                                "applicationType": "web",
                                "clientName": {
                                    "values": {
                                        "": "test12345"
                                    },
                                    "value": "test12345",
                                    "languageTags": [
                                        ""
                                    ]
                                },
                                "logoUri": {},
                                "clientUri": {},
                                "policyUri": {},
                                "tosUri": {},
                                "subjectType": "public",
                                "tokenEndpointAuthMethod": "client_secret_basic",
                                "scopes": [
                                    "inum=764C,ou=scopes,o=jans",
                                    "inum=43F1,ou=scopes,o=jans",
                                    "inum=C17A,ou=scopes,o=jans"
                                ],
                                "trustedClient": false,
                                "persistClientAuthorizations": false,
                                "includeClaimsInIdToken": false,
                                "customAttributes": [
                                    {
                                        "name": "displayName",
                                        "multiValued": false,
                                        "values": [
                                            "test12345"
                                        ],
                                        "value": "test12345",
                                        "displayValue": "test12345"
                                    }
                                ],
                                "customObjectClasses": [
                                    "top",
                                    "jansClntCustomAttributes"
                                ],
                                "rptAsJwt": false,
                                "accessTokenAsJwt": false,
                                "disabled": false,
                                "attributes": {
                                    "runIntrospectionScriptBeforeJwtCreation": false,
                                    "keepClientAuthorizationAfterExpiration": false,
                                    "allowSpontaneousScopes": false,
                                    "backchannelLogoutSessionRequired": false,
                                    "parLifetime": 600,
                                    "requirePar": false,
                                    "jansDefaultPromptLogin": false
                                },
                                "backchannelUserCodeParameter": false,
                                "description": "test12345",
                                "tokenBindingSupported": false,
                                "authenticationMethod": "client_secret_basic",
                                "displayName": "test12345",
                                "baseDn": "inum=1bb91a73-6899-440f-ac27-c04429671522,ou=clients,o=jans",
                                "inum": "1bb91a73-6899-440f-ac27-c04429671522"
                            }
                        ],
                        "umaType": false,
                        "baseDn": "inum=764C,ou=scopes,o=jans"
                    }
        "401":
          description: Unauthorized
        "404":
          description: Not Found
        "500":
          description: InternalServerError
      security:
      - oauth2:
        - https://jans.io/oauth/config/scopes.readonly
  /api/v1/jans-auth-server/session:
    get:
      tags:
      - Auth - Session Management
      summary: Returns current session
      description: Returns current session
      operationId: get-sessions
      responses:
        "200":
          description: Ok
          content:
            application/json:
              schema:
                type: array
                items:
                  $ref: '#/components/schemas/SessionId'
        "401":
          description: Unauthorized
        "500":
          description: InternalServerError
      security:
      - oauth2:
        - https://jans.io/oauth/jans-auth-server/session.readonly
        - revoke_session
  /api/v1/jans-auth-server/session/{userDn}:
    post:
      tags:
      - Auth - Session Management
      summary: Revoke all sessions by userDn
      description: Revoke all sessions by userDn
      operationId: revoke-user-session
      parameters:
      - name: userDn
        in: path
        description: User domain name
        required: true
        schema:
          type: string
      responses:
        "200":
          description: Ok
        "401":
          description: Unauthorized
        "404":
          description: Not Found
        "500":
          description: InternalServerError
      security:
      - oauth2:
        - https://jans.io/oauth/jans-auth-server/session.delete
        - revoke_session
  /api/v1/stat:
    get:
      tags:
      - Statistics - User
      summary: Provides server with basic statistic
      description: Provides server with basic statistic
      operationId: get-stat
      parameters:
      - name: Authorization
        in: header
        description: Authorization code
        schema:
          type: string
      - name: month
        in: query
        description: Month for which the stat report is to be fetched. The parameter
          is mandatory if start_month and end_month parameters are not present.
        schema:
          type: string
        example: 202012
      - name: start_month
        in: query
        description: Start-Month for which the stat report is to be fetched
        schema:
          type: string
      - name: end_month
        in: query
        description: End-Month for which the stat report is to be fetched
        schema:
          type: string
      - name: format
        in: query
        description: Report format
        schema:
          type: string
      responses:
        "200":
          description: Stats
          content:
            application/json:
              schema:
                type: array
                items:
                  $ref: '#/components/schemas/JsonNode'
        "401":
          description: Unauthorized
        "500":
          description: InternalServerError
      security:
      - oauth2:
        - https://jans.io/oauth/config/stats.readonly
        - jans_stat
  /api/v1/uma/resources:
    get:
      tags:
      - OAuth - UMA Resources
      summary: Gets list of UMA resources
      description: Gets list of UMA resources
      operationId: get-oauth-uma-resources
      parameters:
      - name: limit
        in: query
        description: Search size - max size of the results to return
        schema:
          type: integer
          format: int32
          default: 50
      - name: pattern
        in: query
        description: Search pattern
        schema:
          type: string
          default: ""
      - name: startIndex
        in: query
        description: The 1-based index of the first query result
        schema:
          type: integer
          format: int32
          default: 0
      - name: sortBy
        in: query
        description: Attribute whose value will be used to order the returned response
        schema:
          type: string
          default: inum
      - name: sortOrder
        in: query
        description: Order in which the sortBy param is applied. Allowed values are
          "ascending" and "descending"
        schema:
          type: string
          default: ascending
      - name: fieldValuePair
        in: query
        description: Field and value pair for seraching
        schema:
          type: string
          default: ""
        examples:
          Field value example:
            description: Field value example
            value: deletable=true
      responses:
        "200":
          description: Ok
          content:
            application/json:
              schema:
                $ref: '#/components/schemas/PagedResult'
              examples:
                Response json example:
                  description: Response json example
                  value: |
                    {
                        "start": 0,
                        "totalEntriesCount": 3,
                        "entriesCount": 3,
                        "entries": [
                            {
                                "dn": "jansId=55d70ecd-8572-43dd-895f-ecfaf09bf513,ou=resources,ou=uma,o=jans",
                                "id": "55d70ecd-8572-43dd-895f-ecfaf09bf513",
                                "name": "config-api-resource",
                                "iconUri": "https://config-api.com",
                                "scopes": [
                                    "inum=ab47c599-d188-44b6-a32a-91e6b173856a,ou=scopes,o=jans"
                                ],
                                "clients": [
                                    "inum=1800.e9131b86-f39f-421c-9dde-b7f90c21a2fe,ou=clients,o=jans"
                                ],
                                "description": "Uma resource config api",
                                "deletable": false
                            },
                            {
                                "dn": "jansId=4754f784-e80f-4a36-a014-173bd3e6fb6f,ou=resources,ou=uma,o=jans",
                                "id": "4754f784-e80f-4a36-a014-173bd3e6fb6f",
                                "name": "uma-resource-1",
                                "iconUri": "https://config-api.com",
                                "scopes": [
                                    "inum=ab47c599-d188-44b6-a32a-91e6b173856a,ou=scopes,o=jans"
                                ],
                                "clients": [
                                    "inum=1800.768b3d38-a6e8-4be4-93d1-72df33d34fd6,ou=clients,o=jans",
                                    "inum=1201.1d010784-b5bf-4813-8f49-cfea00f50498,ou=clients,o=jans"
                                ],
                                "description": "Uma resource one",
                                "deletable": false
                            },
                            {
                                "dn": "jansId=b0e7e1d7-ab67-45ec-be16-4466da70e63b,ou=resources,ou=uma,o=jans",
                                "id": "b0e7e1d7-ab67-45ec-be16-4466da70e63b",
                                "name": "uma-resource-2",
                                "iconUri": "https://config-api.com",
                                "scopes": [
                                    "inum=ab47c599-d188-44b6-a32a-91e6b173856a,ou=scopes,o=jans"
                                ],
                                "clients": [
                                    "inum=1800.768b3d38-a6e8-4be4-93d1-72df33d34fd6,ou=clients,o=jans",
                                    "inum=1201.1d010784-b5bf-4813-8f49-cfea00f50498,ou=clients,o=jans"
                                ],
                                "description": "Uma resource two",
                                "deletable": false
                            }
                        ]
                    }
        "401":
          description: Unauthorized
        "500":
          description: InternalServerError
      security:
      - oauth2:
        - https://jans.io/oauth/config/uma/resources.readonly
    put:
      tags:
      - OAuth - UMA Resources
      summary: Updates an UMA resource
      description: Updates an UMA resource
      operationId: put-oauth-uma-resources
      requestBody:
        description: UmaResource object
        content:
          application/json:
            schema:
              $ref: '#/components/schemas/UmaResource'
            examples:
              Request json example:
                description: Request json example
                value: |
                  {
                      "dn": "jansId=55d70ecd-8572-43dd-895f-ecfaf09bf513,ou=resources,ou=uma,o=jans",
                      "id": "55d70ecd-8572-43dd-895f-ecfaf09bf513",
                      "name": "config-api-resource",
                      "iconUri": "https://config-api.com",
                      "scopes": [
                          "inum=ab47c599-d188-44b6-a32a-91e6b173856a,ou=scopes,o=jans"
                      ],
                      "clients": [
                          "inum=1800.e9131b86-f39f-421c-9dde-b7f90c21a2fe,ou=clients,o=jans"
                      ],
                      "description": "Uma resource config api",
                      "deletable": false
                  }
      responses:
        "200":
          description: UmaResource
          content:
            application/json:
              schema:
                $ref: '#/components/schemas/UmaResource'
              examples:
                Response json example:
                  description: Response json example
                  value: |
                    {
                        "dn": "jansId=55d70ecd-8572-43dd-895f-ecfaf09bf513,ou=resources,ou=uma,o=jans",
                        "id": "55d70ecd-8572-43dd-895f-ecfaf09bf513",
                        "name": "config-api-resource",
                        "iconUri": "https://config-api.com",
                        "scopes": [
                            "inum=ab47c599-d188-44b6-a32a-91e6b173856a,ou=scopes,o=jans"
                        ],
                        "clients": [
                            "inum=1800.e9131b86-f39f-421c-9dde-b7f90c21a2fe,ou=clients,o=jans"
                        ],
                        "description": "Uma resource config api",
                        "deletable": false
                    }
        "401":
          description: Unauthorized
        "404":
          description: Not Found
        "500":
          description: InternalServerError
      security:
      - oauth2:
        - https://jans.io/oauth/config/uma/resources.write
    post:
      tags:
      - OAuth - UMA Resources
      summary: Creates an UMA resource
      description: Creates an UMA resource
      operationId: post-oauth-uma-resources
      requestBody:
        description: UmaResource object
        content:
          application/json:
            schema:
              $ref: '#/components/schemas/UmaResource'
            examples:
              Request json example:
                description: Request json example
                value: |2
                   {
                          "name": "config-api-resource",
                          "iconUri": "https://config-api.com",
                          "clients": [
                              "inum=1800.e9131b86-f39f-421c-9dde-b7f90c21a2fe,ou=clients,o=jans"
                          ],
                          "scopes":[
                              "inum=ab47c599-d188-44b6-a32a-91e6b173856a,ou=scopes,o=jans"
                          ],
                          "description": "Uma resource config api",
                          "deletable": false
                      }
      responses:
        "201":
          description: Created
          content:
            application/json:
              schema:
                $ref: '#/components/schemas/UmaResource'
              examples:
                Response json example:
                  description: Response json example
                  value: |
                    {
                        "dn": "jansId=55d70ecd-8572-43dd-895f-ecfaf09bf513,ou=resources,ou=uma,o=jans",
                        "id": "55d70ecd-8572-43dd-895f-ecfaf09bf513",
                        "name": "config-api-resource",
                        "iconUri": "https://config-api.com",
                        "scopes": [
                            "inum=ab47c599-d188-44b6-a32a-91e6b173856a,ou=scopes,o=jans"
                        ],
                        "clients": [
                            "inum=1800.e9131b86-f39f-421c-9dde-b7f90c21a2fe,ou=clients,o=jans"
                        ],
                        "description": "Uma resource config api",
                        "deletable": false
                    }
        "401":
          description: Unauthorized
        "500":
          description: InternalServerError
      security:
      - oauth2:
        - https://jans.io/oauth/config/uma/resources.write
  /api/v1/uma/resources/{id}:
    get:
      tags:
      - OAuth - UMA Resources
      summary: Gets an UMA resource by ID
      description: Gets an UMA resource by ID
      operationId: get-oauth-uma-resources-by-id
      parameters:
      - name: id
        in: path
        description: Resource description ID
        required: true
        schema:
          type: string
      responses:
        "200":
          description: Ok
          content:
            application/json:
              schema:
                $ref: '#/components/schemas/UmaResource'
              examples:
                Response json example:
                  description: Response json example
                  value: |
                    {
                        "dn": "jansId=55d70ecd-8572-43dd-895f-ecfaf09bf513,ou=resources,ou=uma,o=jans",
                        "id": "55d70ecd-8572-43dd-895f-ecfaf09bf513",
                        "name": "config-api-resource",
                        "iconUri": "https://config-api.com",
                        "scopes": [
                            "inum=ab47c599-d188-44b6-a32a-91e6b173856a,ou=scopes,o=jans"
                        ],
                        "clients": [
                            "inum=1800.e9131b86-f39f-421c-9dde-b7f90c21a2fe,ou=clients,o=jans"
                        ],
                        "description": "Uma resource config api",
                        "deletable": false
                    }
        "401":
          description: Unauthorized
        "404":
          description: Not Found
        "500":
          description: InternalServerError
      security:
      - oauth2:
        - https://jans.io/oauth/config/uma/resources.readonly
    delete:
      tags:
      - OAuth - UMA Resources
      summary: Deletes an UMA resource
      description: Deletes an UMA resource
      operationId: delete-oauth-uma-resources-by-id
      parameters:
      - name: id
        in: path
        description: Resource description ID
        required: true
        schema:
          type: string
      responses:
        "204":
          description: No Content
        "401":
          description: Unauthorized
        "404":
          description: Not Found
        "500":
          description: InternalServerError
      security:
      - oauth2:
        - https://jans.io/oauth/config/uma/resources.delete
    patch:
      tags:
      - OAuth - UMA Resources
      summary: Patch UMA resource
      description: Patch UMA resource
      operationId: patch-oauth-uma-resources-by-id
      parameters:
      - name: id
        in: path
        description: Resource description ID
        required: true
        schema:
          type: string
      requestBody:
        description: String representing patch-document.
        content:
          application/json-patch+json:
            schema:
              type: array
              items:
                $ref: '#/components/schemas/JsonPatch'
            examples:
              Request json example:
                description: Request json example
                value: example/uma/resources/uma-resources-patch
      responses:
        "200":
          description: Ok
          content:
            application/json:
              schema:
                $ref: '#/components/schemas/UmaResource'
              examples:
                Response json example:
                  description: Response json example
                  value: |
                    {
                        "dn": "jansId=55d70ecd-8572-43dd-895f-ecfaf09bf513,ou=resources,ou=uma,o=jans",
                        "id": "55d70ecd-8572-43dd-895f-ecfaf09bf513",
                        "name": "config-api-resource",
                        "iconUri": "https://config-api.com",
                        "scopes": [
                            "inum=ab47c599-d188-44b6-a32a-91e6b173856a,ou=scopes,o=jans"
                        ],
                        "clients": [
                            "inum=1800.e9131b86-f39f-421c-9dde-b7f90c21a2fe,ou=clients,o=jans"
                        ],
                        "description": "Uma resource config api",
                        "deletable": false
                    }
        "401":
          description: Unauthorized
        "404":
          description: Not Found
        "500":
          description: InternalServerError
      security:
      - oauth2:
        - https://jans.io/oauth/config/uma/resources.write
  /api/v1/uma/resources/clientId/{clientId}:
    get:
      tags:
      - OAuth - UMA Resources
      summary: Fetch uma resources by client id
      description: Fetch uma resources by client id
      operationId: get-oauth-uma-resources-by-clientid
      parameters:
      - name: clientId
        in: path
        description: Client ID
        required: true
        schema:
          type: string
      responses:
        "200":
          description: Ok
          content:
            application/json:
              schema:
                type: array
                items:
                  $ref: '#/components/schemas/UmaResource'
              examples:
                Response json example:
                  description: Response json example
                  value: |
                    [
                        {
                            "dn": "jansId=b0e7e1d7-ab67-45ec-be16-4466da70e63b,ou=resources,ou=uma,o=jans",
                            "id": "b0e7e1d7-ab67-45ec-be16-4466da70e63b",
                            "name": "uma-resource-2",
                            "iconUri": "https://config-api.com",
                            "scopes": [
                                "inum=ab47c599-d188-44b6-a32a-91e6b173856a,ou=scopes,o=jans"
                            ],
                            "clients": [
                                "inum=1800.768b3d38-a6e8-4be4-93d1-72df33d34fd6,ou=clients,o=jans",
                                "inum=1201.1d010784-b5bf-4813-8f49-cfea00f50498,ou=clients,o=jans"
                            ],
                            "description": "Uma resource two",
                            "deletable": false
                        },
                        {
                            "dn": "jansId=4754f784-e80f-4a36-a014-173bd3e6fb6f,ou=resources,ou=uma,o=jans",
                            "id": "4754f784-e80f-4a36-a014-173bd3e6fb6f",
                            "name": "uma-resource-1",
                            "iconUri": "https://config-api.com",
                            "scopes": [
                                "inum=ab47c599-d188-44b6-a32a-91e6b173856a,ou=scopes,o=jans"
                            ],
                            "clients": [
                                "inum=1800.768b3d38-a6e8-4be4-93d1-72df33d34fd6,ou=clients,o=jans",
                                "inum=1201.1d010784-b5bf-4813-8f49-cfea00f50498,ou=clients,o=jans"
                            ],
                            "description": "Uma resource one",
                            "deletable": false
                        }
                    ]
        "401":
          description: Unauthorized
        "500":
          description: InternalServerError
      security:
      - oauth2:
        - https://jans.io/oauth/config/uma/resources.readonly
components:
  schemas:
    HealthStatus:
      type: object
      properties:
        status:
          type: string
        checks:
          type: array
          items:
            $ref: '#/components/schemas/Status'
        clientAuthMapSchema:
          type: object
          additionalProperties:
            type: array
            items:
              $ref: '#/components/schemas/Scope'
          description: clientAuthMapSchema
    Status:
      type: object
      properties:
        name:
          type: string
        status:
          type: string
        error:
          type: string
        clientAuthMapSchema:
          type: object
          additionalProperties:
            type: array
            items:
              $ref: '#/components/schemas/Scope'
          description: clientAuthMapSchema
    FacterData:
      type: object
      properties:
        memoryfree:
          type: string
        swapfree:
          type: string
        hostname:
          type: string
        ipaddress:
          type: string
        uptime:
          type: string
        free_disk_space:
          type: string
        load_average:
          type: string
        clientAuthMapSchema:
          type: object
          additionalProperties:
            type: array
            items:
              $ref: '#/components/schemas/Scope'
          description: clientAuthMapSchema
    StatsData:
      type: object
      properties:
        dbType:
          type: string
        lastUpdate:
          type: string
          format: date-time
        facterData:
          $ref: '#/components/schemas/FacterData'
        clientAuthMapSchema:
          type: object
          additionalProperties:
            type: array
            items:
              $ref: '#/components/schemas/Scope'
          description: clientAuthMapSchema
    AuthenticationMethod:
      type: object
      properties:
        defaultAcr:
          type: string
        clientAuthMapSchema:
          type: object
          additionalProperties:
            type: array
            items:
              $ref: '#/components/schemas/Scope'
          description: clientAuthMapSchema
    Deployment:
      type: object
      properties:
        dn:
          type: string
        id:
          type: string
        createdAt:
          type: string
          format: date-time
        taskActive:
          type: boolean
        finishedAt:
          type: string
          format: date-time
        assets:
          type: string
        details:
          $ref: '#/components/schemas/DeploymentDetails'
        baseDn:
          type: string
        clientAuthMapSchema:
          type: object
          additionalProperties:
            type: array
            items:
              $ref: '#/components/schemas/Scope'
          description: clientAuthMapSchema
    DeploymentDetails:
      type: object
      properties:
        folders:
          type: array
          items:
            type: string
        libs:
          type: array
          items:
            type: string
        flowsError:
          type: object
          additionalProperties:
            type: string
        error:
          type: string
        projectMetadata:
          $ref: '#/components/schemas/ProjectMetadata'
        clientAuthMapSchema:
          type: object
          additionalProperties:
            type: array
            items:
              $ref: '#/components/schemas/Scope'
          description: clientAuthMapSchema
    ProjectMetadata:
      type: object
      properties:
        projectName:
          type: string
        author:
          type: string
        type:
          type: string
        description:
          type: string
        version:
          type: string
        configs:
          type: object
          additionalProperties:
            type: object
        clientAuthMapSchema:
          type: object
          additionalProperties:
            type: array
            items:
              $ref: '#/components/schemas/Scope'
          description: clientAuthMapSchema
    PagedResult:
      type: object
      properties:
        start:
          type: integer
          format: int32
        totalEntriesCount:
          type: integer
          format: int32
        entriesCount:
          type: integer
          format: int32
        entries:
          type: array
          items:
            type: object
        clientAuthMapSchema:
          type: object
          additionalProperties:
            type: array
            items:
              $ref: '#/components/schemas/Scope'
          description: clientAuthMapSchema
    Flow:
      type: object
      properties:
        dn:
          type: string
        qname:
          type: string
        transHash:
          type: string
        revision:
          type: integer
          format: int32
        enabled:
          type: boolean
        metadata:
          $ref: '#/components/schemas/FlowMetadata'
        source:
          type: string
        transpiled:
          type: string
        codeError:
          type: string
        baseDn:
          type: string
        clientAuthMapSchema:
          type: object
          additionalProperties:
            type: array
            items:
              $ref: '#/components/schemas/Scope'
          description: clientAuthMapSchema
    FlowMetadata:
      type: object
      properties:
        funcName:
          type: string
        inputs:
          type: array
          items:
            type: string
        timeout:
          type: integer
          format: int32
        displayName:
          type: string
        author:
          type: string
        timestamp:
          type: integer
          format: int64
        description:
          type: string
        properties:
          type: object
          additionalProperties:
            type: object
        clientAuthMapSchema:
          type: object
          additionalProperties:
            type: array
            items:
              $ref: '#/components/schemas/Scope'
          description: clientAuthMapSchema
    JsonPatch:
      type: object
      properties:
        clientAuthMapSchema:
          type: object
          additionalProperties:
            type: array
            items:
              $ref: '#/components/schemas/Scope'
          description: clientAuthMapSchema
    AttributeValidation:
      type: object
      properties:
        minLength:
          type: integer
          format: int32
        maxLength:
          type: integer
          format: int32
        regexp:
          type: string
        clientAuthMapSchema:
          type: object
          additionalProperties:
            type: array
            items:
              $ref: '#/components/schemas/Scope'
          description: clientAuthMapSchema
    GluuAttribute:
      required:
      - dataType
      - description
      - displayName
      - editType
      - name
      - viewType
      type: object
      properties:
        dn:
          type: string
        selected:
          type: boolean
        inum:
          type: string
        sourceAttribute:
          type: string
        nameIdType:
          type: string
        name:
          maxLength: 30
          minLength: 1
          pattern: "^[a-zA-Z0-9_]+$"
          type: string
        displayName:
          maxLength: 60
          minLength: 0
          type: string
        description:
          maxLength: 4000
          minLength: 0
          type: string
        origin:
          type: string
        dataType:
          type: string
          enum:
          - string
          - numeric
          - boolean
          - binary
          - certificate
          - generalizedTime
          - json
        editType:
          type: array
          items:
            type: string
            enum:
            - admin
            - owner
            - manager
            - user
            - whitePages
        viewType:
          type: array
          items:
            type: string
            enum:
            - admin
            - owner
            - manager
            - user
            - whitePages
        usageType:
          type: array
          items:
            type: string
            enum:
            - openid
        claimName:
          type: string
        seeAlso:
          type: string
        status:
          type: string
          enum:
          - active
          - inactive
          - expired
          - register
        saml1Uri:
          type: string
        saml2Uri:
          type: string
        urn:
          type: string
        scimCustomAttr:
          type: boolean
        oxMultiValuedAttribute:
          type: boolean
        jansHideOnDiscovery:
          type: boolean
        custom:
          type: boolean
        requred:
          type: boolean
        attributeValidation:
          $ref: '#/components/schemas/AttributeValidation'
        tooltip:
          type: string
<<<<<<< HEAD
        whitePagesCanView:
          type: boolean
        userCanEdit:
          type: boolean
        adminCanView:
          type: boolean
=======
        adminCanView:
          type: boolean
>>>>>>> 601537ed
        userCanAccess:
          type: boolean
        adminCanAccess:
          type: boolean
<<<<<<< HEAD
        adminCanAccess:
=======
        adminCanEdit:
          type: boolean
        userCanView:
>>>>>>> 601537ed
          type: boolean
        adminCanEdit:
          type: boolean
        whitePagesCanView:
          type: boolean
        baseDn:
          type: string
        clientAuthMapSchema:
          type: object
          additionalProperties:
            type: array
            items:
              $ref: '#/components/schemas/Scope'
          description: clientAuthMapSchema
    PatchRequest:
      type: object
      properties:
        op:
          type: string
        path:
          type: string
        value:
          type: string
        clientAuthMapSchema:
          type: object
          additionalProperties:
            type: array
            items:
              $ref: '#/components/schemas/Scope'
          description: clientAuthMapSchema
    AppConfiguration:
      type: object
      properties:
        issuer:
          type: string
        baseEndpoint:
          type: string
        authorizationEndpoint:
          type: string
        tokenEndpoint:
          type: string
        tokenRevocationEndpoint:
          type: string
        userInfoEndpoint:
          type: string
        clientInfoEndpoint:
          type: string
        checkSessionIFrame:
          type: string
        endSessionEndpoint:
          type: string
        jwksUri:
          type: string
        registrationEndpoint:
          type: string
        openIdDiscoveryEndpoint:
          type: string
        openIdConfigurationEndpoint:
          type: string
        idGenerationEndpoint:
          type: string
        introspectionEndpoint:
          type: string
        parEndpoint:
          type: string
        requirePar:
          type: boolean
        deviceAuthzEndpoint:
          type: string
        mtlsAuthorizationEndpoint:
          type: string
        mtlsTokenEndpoint:
          type: string
        mtlsTokenRevocationEndpoint:
          type: string
        mtlsUserInfoEndpoint:
          type: string
        mtlsClientInfoEndpoint:
          type: string
        mtlsCheckSessionIFrame:
          type: string
        mtlsEndSessionEndpoint:
          type: string
        mtlsJwksUri:
          type: string
        mtlsRegistrationEndpoint:
          type: string
        mtlsIdGenerationEndpoint:
          type: string
        mtlsIntrospectionEndpoint:
          type: string
        mtlsParEndpoint:
          type: string
        mtlsDeviceAuthzEndpoint:
          type: string
        requireRequestObjectEncryption:
          type: boolean
        requirePkce:
          type: boolean
        allowAllValueForRevokeEndpoint:
          type: boolean
        sectorIdentifierCacheLifetimeInMinutes:
          type: integer
          format: int32
        umaConfigurationEndpoint:
          type: string
        umaRptAsJwt:
          type: boolean
        umaRptLifetime:
          type: integer
          format: int32
        umaTicketLifetime:
          type: integer
          format: int32
        umaPctLifetime:
          type: integer
          format: int32
        umaResourceLifetime:
          type: integer
          format: int32
        umaAddScopesAutomatically:
          type: boolean
        umaValidateClaimToken:
          type: boolean
        umaGrantAccessIfNoPolicies:
          type: boolean
        umaRestrictResourceToAssociatedClient:
          type: boolean
        statTimerIntervalInSeconds:
          type: integer
          format: int32
        statAuthorizationScope:
          type: string
        allowSpontaneousScopes:
          type: boolean
        spontaneousScopeLifetime:
          type: integer
          format: int32
        openidSubAttribute:
          type: string
        publicSubjectIdentifierPerClientEnabled:
          type: boolean
        subjectIdentifiersPerClientSupported:
          type: array
          items:
            type: string
        responseTypesSupported:
          uniqueItems: true
          type: array
          items:
            uniqueItems: true
            type: array
            items:
              type: string
              enum:
              - code
              - token
              - id_token
        responseModesSupported:
          uniqueItems: true
          type: array
          items:
            type: string
            enum:
            - query
            - fragment
            - form_post
            - query.jwt
            - fragment.jwt
            - form_post.jwt
            - jwt
        grantTypesSupported:
          uniqueItems: true
          type: array
          items:
            type: string
            enum:
            - none
            - authorization_code
            - implicit
            - password
            - client_credentials
            - refresh_token
            - urn:ietf:params:oauth:grant-type:uma-ticket
            - urn:ietf:params:oauth:grant-type:token-exchange
            - urn:openid:params:grant-type:ciba
            - urn:ietf:params:oauth:grant-type:device_code
        subjectTypesSupported:
          type: array
          items:
            type: string
        defaultSubjectType:
          type: string
        authorizationSigningAlgValuesSupported:
          type: array
          items:
            type: string
        authorizationEncryptionAlgValuesSupported:
          type: array
          items:
            type: string
        authorizationEncryptionEncValuesSupported:
          type: array
          items:
            type: string
        userInfoSigningAlgValuesSupported:
          type: array
          items:
            type: string
        userInfoEncryptionAlgValuesSupported:
          type: array
          items:
            type: string
        userInfoEncryptionEncValuesSupported:
          type: array
          items:
            type: string
        idTokenSigningAlgValuesSupported:
          type: array
          items:
            type: string
        idTokenEncryptionAlgValuesSupported:
          type: array
          items:
            type: string
        idTokenEncryptionEncValuesSupported:
          type: array
          items:
            type: string
        accessTokenSigningAlgValuesSupported:
          type: array
          items:
            type: string
        forceSignedRequestObject:
          type: boolean
        requestObjectSigningAlgValuesSupported:
          type: array
          items:
            type: string
        requestObjectEncryptionAlgValuesSupported:
          type: array
          items:
            type: string
        requestObjectEncryptionEncValuesSupported:
          type: array
          items:
            type: string
        tokenEndpointAuthMethodsSupported:
          type: array
          items:
            type: string
        tokenEndpointAuthSigningAlgValuesSupported:
          type: array
          items:
            type: string
        dynamicRegistrationCustomAttributes:
          type: array
          items:
            type: string
        dynamicRegistrationDefaultCustomAttributes:
          $ref: '#/components/schemas/JsonNode'
        displayValuesSupported:
          type: array
          items:
            type: string
        claimTypesSupported:
          type: array
          items:
            type: string
        jwksAlgorithmsSupported:
          type: array
          items:
            type: string
        serviceDocumentation:
          type: string
        claimsLocalesSupported:
          type: array
          items:
            type: string
        idTokenTokenBindingCnfValuesSupported:
          type: array
          items:
            type: string
        uiLocalesSupported:
          type: array
          items:
            type: string
        claimsParameterSupported:
          type: boolean
        requestParameterSupported:
          type: boolean
        requestUriParameterSupported:
          type: boolean
        requestUriHashVerificationEnabled:
          type: boolean
        requireRequestUriRegistration:
          type: boolean
        requestUriBlockList:
          type: array
          items:
            type: string
        opPolicyUri:
          type: string
        opTosUri:
          type: string
        authorizationCodeLifetime:
          type: integer
          format: int32
        refreshTokenLifetime:
          type: integer
          format: int32
        idTokenLifetime:
          type: integer
          format: int32
        idTokenFilterClaimsBasedOnAccessToken:
          type: boolean
        accessTokenLifetime:
          type: integer
          format: int32
        cleanServiceInterval:
          type: integer
          format: int32
        cleanServiceBatchChunkSize:
          type: integer
          format: int32
        keyRegenerationEnabled:
          type: boolean
        keyRegenerationInterval:
          type: integer
          format: int32
        defaultSignatureAlgorithm:
          type: string
        jansOpenIdConnectVersion:
          type: string
        jansId:
          type: string
        dynamicRegistrationExpirationTime:
          type: integer
          format: int32
        dynamicRegistrationPersistClientAuthorizations:
          type: boolean
        trustedClientEnabled:
          type: boolean
        skipAuthorizationForOpenIdScopeAndPairwiseId:
          type: boolean
        dynamicRegistrationScopesParamEnabled:
          type: boolean
        dynamicRegistrationPasswordGrantTypeEnabled:
          type: boolean
        dynamicRegistrationAllowedPasswordGrantScopes:
          type: array
          items:
            type: string
        dynamicRegistrationCustomObjectClass:
          type: string
        personCustomObjectClassList:
          type: array
          items:
            type: string
        persistIdToken:
          type: boolean
        persistRefreshToken:
          type: boolean
        allowPostLogoutRedirectWithoutValidation:
          type: boolean
        invalidateSessionCookiesAfterAuthorizationFlow:
          type: boolean
        returnClientSecretOnRead:
          type: boolean
        rotateClientRegistrationAccessTokenOnUsage:
          type: boolean
        rejectJwtWithNoneAlg:
          type: boolean
        expirationNotificatorEnabled:
          type: boolean
        useNestedJwtDuringEncryption:
          type: boolean
        expirationNotificatorMapSizeLimit:
          type: integer
          format: int32
        expirationNotificatorIntervalInSeconds:
          type: integer
          format: int32
        redirectUrisRegexEnabled:
          type: boolean
        useHighestLevelScriptIfAcrScriptNotFound:
          type: boolean
        authenticationFiltersEnabled:
          type: boolean
        clientAuthenticationFiltersEnabled:
          type: boolean
        clientRegDefaultToCodeFlowWithRefresh:
          type: boolean
        grantTypesAndResponseTypesAutofixEnabled:
          type: boolean
        authenticationFilters:
          type: array
          items:
            $ref: '#/components/schemas/AuthenticationFilter'
        clientAuthenticationFilters:
          type: array
          items:
            $ref: '#/components/schemas/ClientAuthenticationFilter'
        corsConfigurationFilters:
          type: array
          items:
            $ref: '#/components/schemas/CorsConfigurationFilter'
        sessionIdUnusedLifetime:
          type: integer
          format: int32
        sessionIdUnauthenticatedUnusedLifetime:
          type: integer
          format: int32
        sessionIdPersistOnPromptNone:
          type: boolean
        sessionIdRequestParameterEnabled:
          type: boolean
        changeSessionIdOnAuthentication:
          type: boolean
        sessionIdPersistInCache:
          type: boolean
        includeSidInResponse:
          type: boolean
        disablePromptLogin:
          type: boolean
        disablePromptConsent:
          type: boolean
        sessionIdLifetime:
          type: integer
          format: int32
        serverSessionIdLifetime:
          type: integer
          format: int32
        activeSessionAuthorizationScope:
          type: string
        configurationUpdateInterval:
          type: integer
          format: int32
        enableClientGrantTypeUpdate:
          type: boolean
        dynamicGrantTypeDefault:
          uniqueItems: true
          type: array
          items:
            type: string
            enum:
            - none
            - authorization_code
            - implicit
            - password
            - client_credentials
            - refresh_token
            - urn:ietf:params:oauth:grant-type:uma-ticket
            - urn:ietf:params:oauth:grant-type:token-exchange
            - urn:openid:params:grant-type:ciba
            - urn:ietf:params:oauth:grant-type:device_code
        cssLocation:
          type: string
        jsLocation:
          type: string
        imgLocation:
          type: string
        metricReporterInterval:
          type: integer
          format: int32
        metricReporterKeepDataDays:
          type: integer
          format: int32
        pairwiseIdType:
          type: string
        pairwiseCalculationKey:
          type: string
        pairwiseCalculationSalt:
          type: string
        shareSubjectIdBetweenClientsWithSameSectorId:
          type: boolean
        webKeysStorage:
          type: string
          enum:
          - keystore
          - pkcs11
        dnName:
          type: string
        keyStoreFile:
          type: string
        keyStoreSecret:
          type: string
        keySelectionStrategy:
          type: string
          enum:
          - OLDER
          - NEWER
          - FIRST
        keyAlgsAllowedForGeneration:
          type: array
          items:
            type: string
        keySignWithSameKeyButDiffAlg:
          type: boolean
        staticKid:
          type: string
        staticDecryptionKid:
          type: string
        jansElevenTestModeToken:
          type: string
        jansElevenGenerateKeyEndpoint:
          type: string
        jansElevenSignEndpoint:
          type: string
        jansElevenVerifySignatureEndpoint:
          type: string
        jansElevenDeleteKeyEndpoint:
          type: string
        introspectionAccessTokenMustHaveUmaProtectionScope:
          type: boolean
        introspectionSkipAuthorization:
          type: boolean
        endSessionWithAccessToken:
          type: boolean
        cookieDomain:
          type: string
        enabledOAuthAuditLogging:
          type: boolean
        jmsBrokerURISet:
          uniqueItems: true
          type: array
          items:
            type: string
        jmsUserName:
          type: string
        jmsPassword:
          type: string
        externalUriWhiteList:
          type: array
          items:
            type: string
        clientWhiteList:
          type: array
          items:
            type: string
        clientBlackList:
          type: array
          items:
            type: string
        legacyIdTokenClaims:
          type: boolean
        customHeadersWithAuthorizationResponse:
          type: boolean
        frontChannelLogoutSessionSupported:
          type: boolean
        loggingLevel:
          type: string
        loggingLayout:
          type: string
        updateUserLastLogonTime:
          type: boolean
        updateClientAccessTime:
          type: boolean
        logClientIdOnClientAuthentication:
          type: boolean
        logClientNameOnClientAuthentication:
          type: boolean
        disableJdkLogger:
          type: boolean
        authorizationRequestCustomAllowedParameters:
          uniqueItems: true
          type: array
          items:
            $ref: '#/components/schemas/AuthorizationRequestCustomParameter'
        openidScopeBackwardCompatibility:
          type: boolean
        disableU2fEndpoint:
          type: boolean
        rotateDeviceSecret:
          type: boolean
        returnDeviceSecretFromAuthzEndpoint:
          type: boolean
        dcrSignatureValidationEnabled:
          type: boolean
        dcrSignatureValidationSharedSecret:
          type: string
        dcrSignatureValidationSoftwareStatementJwksURIClaim:
          type: string
        dcrSignatureValidationSoftwareStatementJwksClaim:
          type: string
        dcrSignatureValidationJwks:
          type: string
        dcrSignatureValidationJwksUri:
          type: string
        dcrAuthorizationWithClientCredentials:
          type: boolean
        dcrAuthorizationWithMTLS:
          type: boolean
        dcrIssuers:
          type: array
          items:
            type: string
        useLocalCache:
          type: boolean
        fapiCompatibility:
          type: boolean
        forceIdTokenHintPrecense:
          type: boolean
        rejectEndSessionIfIdTokenExpired:
          type: boolean
        allowEndSessionWithUnmatchedSid:
          type: boolean
        forceOfflineAccessScopeToEnableRefreshToken:
          type: boolean
        errorReasonEnabled:
          type: boolean
        removeRefreshTokensForClientOnLogout:
          type: boolean
        skipRefreshTokenDuringRefreshing:
          type: boolean
        refreshTokenExtendLifetimeOnRotation:
          type: boolean
        checkUserPresenceOnRefreshToken:
          type: boolean
        consentGatheringScriptBackwardCompatibility:
          type: boolean
        introspectionScriptBackwardCompatibility:
          type: boolean
        introspectionResponseScopesBackwardCompatibility:
          type: boolean
        softwareStatementValidationType:
          type: string
        softwareStatementValidationClaimName:
          type: string
        authenticationProtectionConfiguration:
          $ref: '#/components/schemas/AuthenticationProtectionConfiguration'
        errorHandlingMethod:
          type: string
          enum:
          - internal
          - remote
        disableAuthnForMaxAgeZero:
          type: boolean
        keepAuthenticatorAttributesOnAcrChange:
          type: boolean
        deviceAuthzRequestExpiresIn:
          type: integer
          format: int32
        deviceAuthzTokenPollInterval:
          type: integer
          format: int32
        deviceAuthzResponseTypeToProcessAuthz:
          type: string
        deviceAuthzAcr:
          type: string
        backchannelClientId:
          type: string
        backchannelRedirectUri:
          type: string
        backchannelAuthenticationEndpoint:
          type: string
        backchannelDeviceRegistrationEndpoint:
          type: string
        backchannelTokenDeliveryModesSupported:
          type: array
          items:
            type: string
        backchannelAuthenticationRequestSigningAlgValuesSupported:
          type: array
          items:
            type: string
        backchannelUserCodeParameterSupported:
          type: boolean
        backchannelBindingMessagePattern:
          type: string
        backchannelAuthenticationResponseExpiresIn:
          type: integer
          format: int32
        backchannelAuthenticationResponseInterval:
          type: integer
          format: int32
        backchannelLoginHintClaims:
          type: array
          items:
            type: string
        cibaEndUserNotificationConfig:
          $ref: '#/components/schemas/CIBAEndUserNotificationConfig'
        backchannelRequestsProcessorJobIntervalSec:
          type: integer
          format: int32
        backchannelRequestsProcessorJobChunkSize:
          type: integer
          format: int32
        cibaGrantLifeExtraTimeSec:
          type: integer
          format: int32
        cibaMaxExpirationTimeAllowedSec:
          type: integer
          format: int32
        dpopSigningAlgValuesSupported:
          type: array
          items:
            type: string
        dpopTimeframe:
          type: integer
          format: int32
        dpopJtiCacheTime:
          type: integer
          format: int32
        allowIdTokenWithoutImplicitGrantType:
          type: boolean
        discoveryCacheLifetimeInMinutes:
          type: integer
          format: int32
        discoveryAllowedKeys:
          type: array
          items:
            type: string
        discoveryDenyKeys:
          type: array
          items:
            type: string
        featureFlags:
          type: array
          items:
            type: string
        httpLoggingEnabled:
          type: boolean
        httpLoggingExcludePaths:
          uniqueItems: true
          type: array
          items:
            type: string
        externalLoggerConfiguration:
          type: string
        agamaConfiguration:
          $ref: '#/components/schemas/EngineConfig'
        dcrSsaValidationConfigs:
          type: array
          items:
            $ref: '#/components/schemas/SsaValidationConfig'
        ssaConfiguration:
          $ref: '#/components/schemas/SsaConfiguration'
        blockWebviewAuthorizationEnabled:
          type: boolean
        dateFormatterPatterns:
          type: object
          additionalProperties:
            type: string
        allResponseTypesSupported:
          uniqueItems: true
          type: array
          items:
            type: string
            enum:
            - code
            - token
            - id_token
        fapi:
          type: boolean
        clientAuthMapSchema:
          type: object
          additionalProperties:
            type: array
            items:
              $ref: '#/components/schemas/Scope'
          description: clientAuthMapSchema
    AuthenticationFilter:
      required:
      - baseDn
      - filter
      type: object
      properties:
        filter:
          type: string
        bind:
          type: boolean
        bindPasswordAttribute:
          type: string
          xml:
            name: bind-password-attribute
        baseDn:
          type: string
          xml:
            name: base-dn
        clientAuthMapSchema:
          type: object
          additionalProperties:
            type: array
            items:
              $ref: '#/components/schemas/Scope'
          description: clientAuthMapSchema
    AuthenticationProtectionConfiguration:
      type: object
      properties:
        attemptExpiration:
          type: integer
          format: int32
        maximumAllowedAttemptsWithoutDelay:
          type: integer
          format: int32
        delayTime:
          type: integer
          format: int32
        bruteForceProtectionEnabled:
          type: boolean
        clientAuthMapSchema:
          type: object
          additionalProperties:
            type: array
            items:
              $ref: '#/components/schemas/Scope'
          description: clientAuthMapSchema
    AuthorizationRequestCustomParameter:
      type: object
      properties:
        paramName:
          type: string
        returnInResponse:
          type: boolean
        clientAuthMapSchema:
          type: object
          additionalProperties:
            type: array
            items:
              $ref: '#/components/schemas/Scope'
          description: clientAuthMapSchema
    CIBAEndUserNotificationConfig:
      type: object
      properties:
        apiKey:
          type: string
        authDomain:
          type: string
        databaseURL:
          type: string
        projectId:
          type: string
        storageBucket:
          type: string
        messagingSenderId:
          type: string
        appId:
          type: string
        notificationUrl:
          type: string
        notificationKey:
          type: string
        publicVapidKey:
          type: string
        clientAuthMapSchema:
          type: object
          additionalProperties:
            type: array
            items:
              $ref: '#/components/schemas/Scope'
          description: clientAuthMapSchema
    ClientAuthenticationFilter:
      required:
      - baseDn
      - filter
      type: object
      properties:
        filter:
          type: string
        bind:
          type: boolean
        bindPasswordAttribute:
          type: string
          xml:
            name: bind-password-attribute
        baseDn:
          type: string
          xml:
            name: base-dn
        clientAuthMapSchema:
          type: object
          additionalProperties:
            type: array
            items:
              $ref: '#/components/schemas/Scope'
          description: clientAuthMapSchema
    CorsConfigurationFilter:
      type: object
      properties:
        filterName:
          type: string
        corsEnabled:
          type: boolean
        corsAllowedOrigins:
          type: string
        corsAllowedMethods:
          type: string
        corsAllowedHeaders:
          type: string
        corsExposedHeaders:
          type: string
        corsSupportCredentials:
          type: boolean
        corsLoggingEnabled:
          type: boolean
        corsPreflightMaxAge:
          type: integer
          format: int32
        corsRequestDecorate:
          type: boolean
        clientAuthMapSchema:
          type: object
          additionalProperties:
            type: array
            items:
              $ref: '#/components/schemas/Scope'
          description: clientAuthMapSchema
    EngineConfig:
      type: object
      properties:
        enabled:
          type: boolean
        rootDir:
          type: string
        templatesPath:
          type: string
        scriptsPath:
          type: string
        serializerType:
          type: string
          enum:
          - KRYO
          - FST
        maxItemsLoggedInCollections:
          type: integer
          format: int32
        disableTCHV:
          type: boolean
        pageMismatchErrorPage:
          type: string
        interruptionErrorPage:
          type: string
        crashErrorPage:
          type: string
        finishedFlowPage:
          type: string
        bridgeScriptPage:
          type: string
        defaultResponseHeaders:
          type: object
          additionalProperties:
            type: string
        clientAuthMapSchema:
          type: object
          additionalProperties:
            type: array
            items:
              $ref: '#/components/schemas/Scope'
          description: clientAuthMapSchema
    JsonNode:
      type: object
      properties:
        clientAuthMapSchema:
          type: object
          additionalProperties:
            type: array
            items:
              $ref: '#/components/schemas/Scope'
          description: clientAuthMapSchema
    SsaConfiguration:
      type: object
      properties:
        ssaEndpoint:
          type: string
        ssaCustomAttributes:
          type: array
          items:
            type: string
        ssaSigningAlg:
          type: string
        ssaExpirationInDays:
          type: integer
          format: int32
        clientAuthMapSchema:
          type: object
          additionalProperties:
            type: array
            items:
              $ref: '#/components/schemas/Scope'
          description: clientAuthMapSchema
    SsaValidationConfig:
      type: object
      properties:
        id:
          type: string
        type:
          type: string
          enum:
          - NONE
          - SSA
          - DCR
        displayName:
          type: string
        description:
          type: string
        scopes:
          type: array
          items:
            type: string
        allowedClaims:
          type: array
          items:
            type: string
        jwks:
          type: string
        jwksUri:
          type: string
        issuers:
          type: array
          items:
            type: string
        configurationEndpoint:
          type: string
        configurationEndpointClaim:
          type: string
        sharedSecret:
          type: string
        clientAuthMapSchema:
          type: object
          additionalProperties:
            type: array
            items:
              $ref: '#/components/schemas/Scope'
          description: clientAuthMapSchema
    PersistenceConfiguration:
      type: object
      properties:
        persistenceType:
          type: string
        clientAuthMapSchema:
          type: object
          additionalProperties:
            type: array
            items:
              $ref: '#/components/schemas/Scope'
          description: clientAuthMapSchema
    CacheConfiguration:
      type: object
      properties:
        cacheProviderType:
          type: string
          enum:
          - IN_MEMORY
          - MEMCACHED
          - REDIS
          - NATIVE_PERSISTENCE
        memcachedConfiguration:
          $ref: '#/components/schemas/MemcachedConfiguration'
        inMemoryConfiguration:
          $ref: '#/components/schemas/InMemoryConfiguration'
        redisConfiguration:
          $ref: '#/components/schemas/RedisConfiguration'
        nativePersistenceConfiguration:
          $ref: '#/components/schemas/NativePersistenceConfiguration'
        clientAuthMapSchema:
          type: object
          additionalProperties:
            type: array
            items:
              $ref: '#/components/schemas/Scope'
          description: clientAuthMapSchema
    InMemoryConfiguration:
      type: object
      properties:
        defaultPutExpiration:
          type: integer
          format: int32
        clientAuthMapSchema:
          type: object
          additionalProperties:
            type: array
            items:
              $ref: '#/components/schemas/Scope'
          description: clientAuthMapSchema
    MemcachedConfiguration:
      type: object
      properties:
        servers:
          type: string
        maxOperationQueueLength:
          type: integer
          format: int32
        bufferSize:
          type: integer
          format: int32
        defaultPutExpiration:
          type: integer
          format: int32
        connectionFactoryType:
          type: string
          enum:
          - DEFAULT
          - BINARY
        clientAuthMapSchema:
          type: object
          additionalProperties:
            type: array
            items:
              $ref: '#/components/schemas/Scope'
          description: clientAuthMapSchema
    NativePersistenceConfiguration:
      type: object
      properties:
        defaultPutExpiration:
          type: integer
          format: int32
        defaultCleanupBatchSize:
          type: integer
          format: int32
        deleteExpiredOnGetRequest:
          type: boolean
        disableAttemptUpdateBeforeInsert:
          type: boolean
        clientAuthMapSchema:
          type: object
          additionalProperties:
            type: array
            items:
              $ref: '#/components/schemas/Scope'
          description: clientAuthMapSchema
    RedisConfiguration:
      type: object
      properties:
        redisProviderType:
          type: string
          enum:
          - STANDALONE
          - CLUSTER
          - SHARDED
          - SENTINEL
        servers:
          type: string
        defaultPutExpiration:
          type: integer
          format: int32
        sentinelMasterGroupName:
          type: string
        password:
          type: string
        useSSL:
          type: boolean
        sslTrustStoreFilePath:
          type: string
        sslTrustStorePassword:
          type: string
        sslKeyStoreFilePath:
          type: string
        sslKeyStorePassword:
          type: string
        maxIdleConnections:
          type: integer
          format: int32
        maxTotalConnections:
          type: integer
          format: int32
        connectionTimeout:
          type: integer
          format: int32
        soTimeout:
          type: integer
          format: int32
        maxRetryAttempts:
          type: integer
          format: int32
        clientAuthMapSchema:
          type: object
          additionalProperties:
            type: array
            items:
              $ref: '#/components/schemas/Scope'
          description: clientAuthMapSchema
    Client:
      type: object
      properties:
        dn:
          type: string
        expirationDate:
          type: string
          format: date-time
        deletable:
          type: boolean
        clientSecret:
          type: string
        frontChannelLogoutUri:
          type: string
        frontChannelLogoutSessionRequired:
          type: boolean
        registrationAccessToken:
          type: string
        clientIdIssuedAt:
          type: string
          format: date-time
        clientSecretExpiresAt:
          type: string
          format: date-time
        redirectUris:
          type: array
          items:
            type: string
        claimRedirectUris:
          type: array
          items:
            type: string
        responseTypes:
          type: array
          items:
            type: string
            enum:
            - code
            - token
            - id_token
        grantTypes:
          type: array
          items:
            type: string
            enum:
            - none
            - authorization_code
            - implicit
            - password
            - client_credentials
            - refresh_token
            - urn:ietf:params:oauth:grant-type:uma-ticket
            - urn:ietf:params:oauth:grant-type:token-exchange
            - urn:openid:params:grant-type:ciba
            - urn:ietf:params:oauth:grant-type:device_code
        applicationType:
          type: string
          enum:
          - native
          - web
        contacts:
          type: array
          items:
            type: string
        idTokenTokenBindingCnf:
          type: string
        clientName:
          type: string
        logoUri:
          type: string
        clientUri:
          type: string
        policyUri:
          type: string
        tosUri:
          type: string
        clientNameLocalized:
          $ref: '#/components/schemas/LocalizedString'
        logoUriLocalized:
          $ref: '#/components/schemas/LocalizedString'
        clientUriLocalized:
          $ref: '#/components/schemas/LocalizedString'
        policyUriLocalized:
          $ref: '#/components/schemas/LocalizedString'
        tosUriLocalized:
          $ref: '#/components/schemas/LocalizedString'
        jwksUri:
          type: string
        jwks:
          type: string
        sectorIdentifierUri:
          type: string
        subjectType:
          type: string
          enum:
          - pairwise
          - public
        idTokenSignedResponseAlg:
          type: string
        idTokenEncryptedResponseAlg:
          type: string
        idTokenEncryptedResponseEnc:
          type: string
        userInfoSignedResponseAlg:
          type: string
        userInfoEncryptedResponseAlg:
          type: string
        userInfoEncryptedResponseEnc:
          type: string
        requestObjectSigningAlg:
          type: string
        requestObjectEncryptionAlg:
          type: string
        requestObjectEncryptionEnc:
          type: string
        tokenEndpointAuthMethod:
          type: string
        tokenEndpointAuthSigningAlg:
          type: string
        defaultMaxAge:
          type: integer
          format: int32
        defaultAcrValues:
          type: array
          items:
            type: string
        initiateLoginUri:
          type: string
        postLogoutRedirectUris:
          type: array
          items:
            type: string
        requestUris:
          type: array
          items:
            type: string
        scopes:
          type: array
          items:
            type: string
        claims:
          type: array
          items:
            type: string
        trustedClient:
          type: boolean
        lastAccessTime:
          type: string
          format: date-time
        lastLogonTime:
          type: string
          format: date-time
        persistClientAuthorizations:
          type: boolean
        includeClaimsInIdToken:
          type: boolean
        refreshTokenLifetime:
          type: integer
          format: int32
        accessTokenLifetime:
          type: integer
          format: int32
        customAttributes:
          type: array
          items:
            $ref: '#/components/schemas/CustomObjectAttribute'
        customObjectClasses:
          type: array
          items:
            type: string
        rptAsJwt:
          type: boolean
        accessTokenAsJwt:
          type: boolean
        accessTokenSigningAlg:
          type: string
        disabled:
          type: boolean
        authorizedOrigins:
          type: array
          items:
            type: string
        softwareId:
          type: string
        softwareVersion:
          type: string
        softwareStatement:
          type: string
        attributes:
          $ref: '#/components/schemas/ClientAttributes'
        backchannelTokenDeliveryMode:
          type: string
          enum:
          - poll
          - ping
          - push
        backchannelClientNotificationEndpoint:
          type: string
        backchannelAuthenticationRequestSigningAlg:
          type: string
          enum:
          - RS256
          - RS384
          - RS512
          - ES256
          - ES384
          - ES512
          - PS256
          - PS384
          - PS512
        backchannelUserCodeParameter:
          type: boolean
        description:
          type: string
        organization:
          type: string
        groups:
          type: array
          items:
            type: string
        ttl:
          type: integer
          format: int32
        displayName:
          type: string
        allAuthenticationMethods:
          uniqueItems: true
          type: array
          items:
            type: string
            enum:
            - client_secret_basic
            - client_secret_post
            - client_secret_jwt
            - private_key_jwt
            - access_token
            - tls_client_auth
            - self_signed_tls_client_auth
            - none
        authenticationMethod:
          type: string
          enum:
          - client_secret_basic
          - client_secret_post
          - client_secret_jwt
          - private_key_jwt
          - access_token
          - tls_client_auth
          - self_signed_tls_client_auth
          - none
        baseDn:
          type: string
        inum:
          type: string
        clientAuthMapSchema:
          type: object
          additionalProperties:
            type: array
            items:
              $ref: '#/components/schemas/Scope'
          description: clientAuthMapSchema
    ClientAttributes:
      type: object
      properties:
        tlsClientAuthSubjectDn:
          type: string
        runIntrospectionScriptBeforeJwtCreation:
          type: boolean
        keepClientAuthorizationAfterExpiration:
          type: boolean
        allowSpontaneousScopes:
          type: boolean
        spontaneousScopes:
          type: array
          items:
            type: string
        spontaneousScopeScriptDns:
          type: array
          items:
            type: string
        updateTokenScriptDns:
          type: array
          items:
            type: string
        backchannelLogoutUri:
          type: array
          items:
            type: string
        backchannelLogoutSessionRequired:
          type: boolean
        additionalAudience:
          type: array
          items:
            type: string
        postAuthnScripts:
          type: array
          items:
            type: string
        consentGatheringScripts:
          type: array
          items:
            type: string
        introspectionScripts:
          type: array
          items:
            type: string
        rptClaimsScripts:
          type: array
          items:
            type: string
        ropcScripts:
          type: array
          items:
            type: string
        parLifetime:
          type: integer
          format: int32
        requirePar:
          type: boolean
        jansAuthSignedRespAlg:
          type: string
        jansAuthEncRespAlg:
          type: string
        jansAuthEncRespEnc:
          type: string
        jansSubAttr:
          type: string
        redirectUrisRegex:
          type: string
        jansAuthorizedAcr:
          type: array
          items:
            type: string
        jansDefaultPromptLogin:
          type: boolean
        idTokenLifetime:
          type: integer
          format: int32
        allowOfflineAccessWithoutConsent:
          type: boolean
        minimumAcrLevel:
          type: integer
          format: int32
        minimumAcrLevelAutoresolve:
          type: boolean
        additionalTokenEndpointAuthMethods:
          type: array
          items:
            type: string
        minimumAcrPriorityList:
          type: array
          items:
            type: string
        clientAuthMapSchema:
          type: object
          additionalProperties:
            type: array
            items:
              $ref: '#/components/schemas/Scope'
          description: clientAuthMapSchema
    CustomObjectAttribute:
      type: object
      properties:
        name:
          type: string
        multiValued:
          type: boolean
        values:
          type: array
          items:
            type: object
        value:
          type: object
        displayValue:
          type: string
        clientAuthMapSchema:
          type: object
          additionalProperties:
            type: array
            items:
              $ref: '#/components/schemas/Scope'
          description: clientAuthMapSchema
    LocalizedString:
      type: object
      properties:
        values:
          type: object
          additionalProperties:
            type: string
        clientAuthMapSchema:
          type: object
          additionalProperties:
            type: array
            items:
              $ref: '#/components/schemas/Scope'
          description: clientAuthMapSchema
    AgamaConfiguration:
      type: object
      properties:
        mandatoryAttributes:
          type: array
          items:
            type: string
        optionalAttributes:
          type: array
          items:
            type: string
        clientAuthMapSchema:
          type: object
          additionalProperties:
            type: array
            items:
              $ref: '#/components/schemas/Scope'
          description: clientAuthMapSchema
    ApiAppConfiguration:
      type: object
      properties:
        configOauthEnabled:
          type: boolean
        apiApprovedIssuer:
          type: array
          items:
            type: string
        apiProtectionType:
          type: string
        apiClientId:
          type: string
        apiClientPassword:
          type: string
        endpointInjectionEnabled:
          type: boolean
        authIssuerUrl:
          type: string
        authOpenidConfigurationUrl:
          type: string
        authOpenidIntrospectionUrl:
          type: string
        authOpenidTokenUrl:
          type: string
        authOpenidRevokeUrl:
          type: string
        smallryeHealthRootPath:
          type: string
        exclusiveAuthScopes:
          type: array
          items:
            type: string
        corsConfigurationFilters:
          type: array
          items:
            $ref: '#/components/schemas/CorsConfigurationFilter'
        loggingLevel:
          type: string
        loggingLayout:
          type: string
        externalLoggerConfiguration:
          type: string
        disableJdkLogger:
          type: boolean
        maxCount:
          type: integer
          format: int32
        userExclusionAttributes:
          type: array
          items:
            type: string
        userMandatoryAttributes:
          type: array
          items:
            type: string
        agamaConfiguration:
          $ref: '#/components/schemas/AgamaConfiguration'
        auditLogConf:
          $ref: '#/components/schemas/AuditLogConf'
        dataFormatConversionConf:
          $ref: '#/components/schemas/DataFormatConversionConf'
        plugins:
          type: array
          items:
            $ref: '#/components/schemas/PluginConf'
        clientAuthMapSchema:
          type: object
          additionalProperties:
            type: array
            items:
              $ref: '#/components/schemas/Scope'
          description: clientAuthMapSchema
    AuditLogConf:
      type: object
      properties:
        enabled:
          type: boolean
        ignoreHttpMethod:
          type: array
          items:
            type: string
        headerAttributes:
          type: array
          items:
            type: string
        clientAuthMapSchema:
          type: object
          additionalProperties:
            type: array
            items:
              $ref: '#/components/schemas/Scope'
          description: clientAuthMapSchema
    DataFormatConversionConf:
      type: object
      properties:
        enabled:
          type: boolean
        ignoreHttpMethod:
          type: array
          items:
            type: string
        clientAuthMapSchema:
          type: object
          additionalProperties:
            type: array
            items:
              $ref: '#/components/schemas/Scope'
          description: clientAuthMapSchema
    PluginConf:
      type: object
      properties:
        name:
          type: string
        description:
          type: string
        className:
          type: string
        clientAuthMapSchema:
          type: object
          additionalProperties:
            type: array
            items:
              $ref: '#/components/schemas/Scope'
          description: clientAuthMapSchema
    SmtpConfiguration:
      type: object
      properties:
        connectProtectionList:
          type: array
          items:
            type: string
            enum:
            - None
            - StartTls
            - SslTls
        valid:
          type: boolean
        host:
          type: string
        port:
          type: integer
          format: int32
        connect_protection:
          type: string
          enum:
          - None
          - StartTls
          - SslTls
        trust_host:
          type: boolean
        from_name:
          type: string
        from_email_address:
          type: string
        requires_authentication:
          type: boolean
        smtp_authentication_account_username:
          type: string
        smtp_authentication_account_password:
          type: string
        key_store:
          type: string
        key_store_password:
          type: string
        key_store_alias:
          type: string
        signing_algorithm:
          type: string
        clientAuthMapSchema:
          type: object
          additionalProperties:
            type: array
            items:
              $ref: '#/components/schemas/Scope'
          description: clientAuthMapSchema
    SmtpTest:
      type: object
      properties:
        sign:
          type: boolean
        subject:
          type: string
        message:
          type: string
        clientAuthMapSchema:
          type: object
          additionalProperties:
            type: array
            items:
              $ref: '#/components/schemas/Scope'
          description: clientAuthMapSchema
    CustomScript:
      type: object
      properties:
        dn:
          type: string
        inum:
          type: string
        name:
          maxLength: 60
          minLength: 2
          pattern: "^[a-zA-Z0-9_\\-\\:\\/\\.]+$"
          type: string
        aliases:
          type: array
          items:
            type: string
        description:
          type: string
        script:
          type: string
        scriptType:
          type: string
          enum:
          - person_authentication
          - introspection
          - resource_owner_password_credentials
          - application_session
          - cache_refresh
          - client_registration
          - id_generator
          - uma_rpt_policy
          - uma_rpt_claims
          - uma_claims_gathering
          - consent_gathering
          - dynamic_scope
          - spontaneous_scope
          - end_session
          - post_authn
          - scim
          - ciba_end_user_notification
          - revoke_token
          - persistence_extension
          - idp
          - discovery
          - update_token
          - config_api_auth
          - modify_ssa_response
        programmingLanguage:
          type: string
          enum:
          - python
          - java
        moduleProperties:
          type: array
          items:
            $ref: '#/components/schemas/SimpleCustomProperty'
        configurationProperties:
          type: array
          items:
            $ref: '#/components/schemas/SimpleExtendedCustomProperty'
        level:
          type: integer
          format: int32
        revision:
          type: integer
          format: int64
        enabled:
          type: boolean
        scriptError:
          $ref: '#/components/schemas/ScriptError'
        modified:
          type: boolean
        internal:
          type: boolean
        locationType:
          type: string
          enum:
          - ldap
          - db
          - file
        locationPath:
          type: string
        baseDn:
          type: string
        clientAuthMapSchema:
          type: object
          additionalProperties:
            type: array
            items:
              $ref: '#/components/schemas/Scope'
          description: clientAuthMapSchema
    ScriptError:
      type: object
      properties:
        raisedAt:
          type: string
          format: date-time
        stackTrace:
          type: string
        clientAuthMapSchema:
          type: object
          additionalProperties:
            type: array
            items:
              $ref: '#/components/schemas/Scope'
          description: clientAuthMapSchema
    SimpleCustomProperty:
      type: object
      properties:
        value1:
          type: string
        value2:
          type: string
        description:
          type: string
        clientAuthMapSchema:
          type: object
          additionalProperties:
            type: array
            items:
              $ref: '#/components/schemas/Scope'
          description: clientAuthMapSchema
    SimpleExtendedCustomProperty:
      type: object
      properties:
        value1:
          type: string
        value2:
          type: string
        hide:
          type: boolean
        description:
          type: string
        clientAuthMapSchema:
          type: object
          additionalProperties:
            type: array
            items:
              $ref: '#/components/schemas/Scope'
          description: clientAuthMapSchema
    JSONWebKey:
      type: object
      properties:
        name:
          type: string
        descr:
          type: string
        kid:
          type: string
        kty:
          type: string
          enum:
          - EC
          - RSA
          - OKP
          - oct
        use:
          type: string
          enum:
          - sig
          - enc
        alg:
          type: string
          enum:
          - RS256
          - RS384
          - RS512
          - ES256
          - ES256K
          - ES384
          - ES512
          - PS256
          - PS384
          - PS512
          - EdDSA
          - RSA1_5
          - RSA-OAEP
          - RSA-OAEP-256
          - ECDH-ES
          - ECDH-ES+A128KW
          - ECDH-ES+A192KW
          - ECDH-ES+A256KW
          - A128KW
          - A192KW
          - A256KW
          - A128GCMKW
          - A192GCMKW
          - A256GCMKW
          - PBES2-HS256+A128KW
          - PBES2-HS384+A192KW
          - PBES2-HS512+A256KW
          - dir
        exp:
          type: integer
          format: int64
        crv:
          type: string
          enum:
          - P-256
          - P-256K
          - P-384
          - P-521
          - Ed25519
          - Ed448
        x5c:
          type: array
          items:
            type: string
        "n":
          type: string
        e:
          type: string
        x:
          type: string
        "y":
          type: string
        key_ops_type:
          type: array
          items:
            type: string
            enum:
            - "KeyOps{value='connect'} CONNECT"
            - "KeyOps{value='ssa'} SSA"
            - "KeyOps{value='all'} ALL"
        clientAuthMapSchema:
          type: object
          additionalProperties:
            type: array
            items:
              $ref: '#/components/schemas/Scope'
          description: clientAuthMapSchema
    WebKeysConfiguration:
      type: object
      properties:
        keys:
          type: array
          items:
            $ref: '#/components/schemas/JSONWebKey'
        clientAuthMapSchema:
          type: object
          additionalProperties:
            type: array
            items:
              $ref: '#/components/schemas/Scope'
          description: clientAuthMapSchema
    GluuLdapConfiguration:
      type: object
      properties:
        configId:
          type: string
        bindDN:
          type: string
        bindPassword:
          type: string
        servers:
          type: array
          items:
            type: string
        maxConnections:
          type: integer
          format: int32
        useSSL:
          type: boolean
        baseDNs:
          type: array
          items:
            type: string
        primaryKey:
          type: string
        localPrimaryKey:
          type: string
        useAnonymousBind:
          type: boolean
        enabled:
          type: boolean
        version:
          type: integer
          format: int32
        level:
          type: integer
          format: int32
        clientAuthMapSchema:
          type: object
          additionalProperties:
            type: array
            items:
              $ref: '#/components/schemas/Scope'
          description: clientAuthMapSchema
    Logging:
      type: object
      properties:
        loggingLevel:
          type: string
        loggingLayout:
          type: string
        httpLoggingEnabled:
          type: boolean
        disableJdkLogger:
          type: boolean
        enabledOAuthAuditLogging:
          type: boolean
        externalLoggerConfiguration:
          type: string
        httpLoggingExcludePaths:
          uniqueItems: true
          type: array
          items:
            type: string
        clientAuthMapSchema:
          type: object
          additionalProperties:
            type: array
            items:
              $ref: '#/components/schemas/Scope'
          description: clientAuthMapSchema
    GluuOrganization:
      required:
      - description
      - displayName
      type: object
      properties:
        dn:
          type: string
        displayName:
          maxLength: 60
          minLength: 0
          type: string
        description:
          maxLength: 60
          minLength: 0
          type: string
        member:
          type: string
        countryName:
          type: string
        organization:
          type: string
        status:
          type: string
          enum:
          - active
          - inactive
          - expired
          - register
        managerGroup:
          type: string
        themeColor:
          type: string
        shortName:
          type: string
        customMessages:
          type: array
          items:
            type: string
        title:
          type: string
        jsLogoPath:
          type: string
        jsFaviconPath:
          type: string
        baseDn:
          type: string
        clientAuthMapSchema:
          type: object
          additionalProperties:
            type: array
            items:
              $ref: '#/components/schemas/Scope'
          description: clientAuthMapSchema
    Scope:
      type: object
      properties:
        dn:
          type: string
        expirationDate:
          type: string
          format: date-time
        deletable:
          type: boolean
        inum:
          type: string
        displayName:
          type: string
        id:
          type: string
        iconUrl:
          type: string
        description:
          type: string
        scopeType:
          type: string
          enum:
          - openid
          - dynamic
          - uma
          - spontaneous
          - oauth
        claims:
          type: array
          items:
            type: string
        defaultScope:
          type: boolean
        groupClaims:
          type: boolean
        dynamicScopeScripts:
          type: array
          items:
            type: string
        umaAuthorizationPolicies:
          type: array
          items:
            type: string
        attributes:
          $ref: '#/components/schemas/ScopeAttributes'
        creatorId:
          type: string
        creatorType:
          type: string
          enum:
          - none
          - client
          - user
          - auto
        creationDate:
          type: string
          format: date-time
        creatorAttributes:
          type: object
          additionalProperties:
            type: string
        umaType:
          type: boolean
        baseDn:
          type: string
        clientAuthMapSchema:
          type: object
          additionalProperties:
            type: array
            items:
              $ref: '#/components/schemas/Scope'
          description: clientAuthMapSchema
    ScopeAttributes:
      type: object
      properties:
        spontaneousClientScopes:
          type: array
          items:
            type: string
        showInConfigurationEndpoint:
          type: boolean
        clientAuthMapSchema:
          type: object
          additionalProperties:
            type: array
            items:
              $ref: '#/components/schemas/Scope'
          description: clientAuthMapSchema
    CustomScope:
      type: object
      properties:
        dn:
          type: string
        expirationDate:
          type: string
          format: date-time
        deletable:
          type: boolean
        inum:
          type: string
        displayName:
          type: string
        id:
          type: string
        iconUrl:
          type: string
        description:
          type: string
        scopeType:
          type: string
          enum:
          - openid
          - dynamic
          - uma
          - spontaneous
          - oauth
        claims:
          type: array
          items:
            type: string
        defaultScope:
          type: boolean
        groupClaims:
          type: boolean
        dynamicScopeScripts:
          type: array
          items:
            type: string
        umaAuthorizationPolicies:
          type: array
          items:
            type: string
        attributes:
          $ref: '#/components/schemas/ScopeAttributes'
        creatorId:
          type: string
        creatorType:
          type: string
          enum:
          - none
          - client
          - user
          - auto
        creationDate:
          type: string
          format: date-time
        creatorAttributes:
          type: object
          additionalProperties:
            type: string
        clients:
          type: array
          items:
            $ref: '#/components/schemas/Client'
        umaType:
          type: boolean
        baseDn:
          type: string
        clientAuthMapSchema:
          type: object
          additionalProperties:
            type: array
            items:
              $ref: '#/components/schemas/Scope'
          description: clientAuthMapSchema
    SessionId:
      type: object
      properties:
        dn:
          type: string
        id:
          type: string
        outsideSid:
          type: string
        lastUsedAt:
          type: string
          format: date-time
        userDn:
          type: string
        authenticationTime:
          type: string
          format: date-time
        state:
          type: string
          enum:
          - unauthenticated
          - authenticated
        sessionState:
          type: string
        permissionGranted:
          type: boolean
        permissionGrantedMap:
          $ref: '#/components/schemas/SessionIdAccessMap'
        sessionAttributes:
          type: object
          additionalProperties:
            type: string
        deviceSecrets:
          type: array
          items:
            type: string
        expirationDate:
          type: string
          format: date-time
        deletable:
          type: boolean
        creationDate:
          type: string
          format: date-time
        persisted:
          type: boolean
        user:
          $ref: '#/components/schemas/User'
        ttl:
          type: integer
          format: int32
        opbrowserState:
          type: string
        clientAuthMapSchema:
          type: object
          additionalProperties:
            type: array
            items:
              $ref: '#/components/schemas/Scope'
          description: clientAuthMapSchema
    SessionIdAccessMap:
      type: object
      properties:
        permissionGranted:
          type: object
          additionalProperties:
            type: boolean
          xml:
            name: map
        clientAuthMapSchema:
          type: object
          additionalProperties:
            type: array
            items:
              $ref: '#/components/schemas/Scope'
          description: clientAuthMapSchema
    User:
      type: object
      properties:
        dn:
          type: string
        userId:
          type: string
        updatedAt:
          type: string
          format: date-time
        createdAt:
          type: string
          format: date-time
        oxAuthPersistentJwt:
          type: array
          items:
            type: string
        customAttributes:
          type: array
          items:
            $ref: '#/components/schemas/CustomObjectAttribute'
        customObjectClasses:
          type: array
          items:
            type: string
        status:
          type: string
        baseDn:
          type: string
        clientAuthMapSchema:
          type: object
          additionalProperties:
            type: array
            items:
              $ref: '#/components/schemas/Scope'
          description: clientAuthMapSchema
    UmaResource:
      required:
      - name
      type: object
      properties:
        dn:
          type: string
        inum:
          type: string
        id:
          type: string
        name:
          type: string
        iconUri:
          type: string
        scopes:
          type: array
          items:
            type: string
        scopeExpression:
          type: string
        clients:
          type: array
          items:
            type: string
        resources:
          type: array
          items:
            type: string
        creator:
          type: string
        description:
          type: string
        type:
          type: string
        creationDate:
          type: string
          format: date-time
        expirationDate:
          type: string
          format: date-time
        deletable:
          type: boolean
        ttl:
          type: integer
          format: int32
        clientAuthMapSchema:
          type: object
          additionalProperties:
            type: array
            items:
              $ref: '#/components/schemas/Scope'
          description: clientAuthMapSchema
  securitySchemes:
    oauth2:
      type: oauth2
      flows:
        clientCredentials:
          tokenUrl: "https://{op-hostname}/.../token"
          scopes:
            https://jans.io/oauth/jans-auth-server/config/properties.readonly: View
              Auth Server properties related information
            https://jans.io/oauth/jans-auth-server/config/properties.write: Manage
              Auth Server properties related information
            https://jans.io/oauth/config/attributes.readonly: View attribute related
              information
            https://jans.io/oauth/config/attributes.write: Manage attribute related
              information
            https://jans.io/oauth/config/attributes.delete: Delete attribute related
              information
            https://jans.io/oauth/config/acrs.readonly: View ACRS related information
            https://jans.io/oauth/config/acrs.write: Manage ACRS related information
            https://jans.io/oauth/config/database/ldap.readonly: View LDAP database
              related information
            https://jans.io/oauth/config/database/ldap.write: Manage LDAP database
              related information
            https://jans.io/oauth/config/database/ldap.delete: Delete LDAP database
              related information
            https://jans.io/oauth/config/scripts.readonly: View cache scripts information
            https://jans.io/oauth/config/scripts.write: Manage scripts related information
            https://jans.io/oauth/config/scripts.delete: Delete scripts related information
            https://jans.io/oauth/config/cache.readonly: View cache related information
            https://jans.io/oauth/config/cache.write: Manage cache related information
            https://jans.io/oauth/config/smtp.readonly: View SMTP related information
            https://jans.io/oauth/config/smtp.write: Manage SMTP related information
            https://jans.io/oauth/config/smtp.delete: Delete SMTP related information
            https://jans.io/oauth/config/logging.readonly: View logging related information
            https://jans.io/oauth/config/logging.write: Manage logging related information
            https://jans.io/oauth/config/jwks.readonly: View JWKS related information
            https://jans.io/oauth/config/jwks.write: Manage JWKS related information
            https://jans.io/oauth/config/jwks.delete: Delete JWKS related information
            https://jans.io/oauth/config/openid/clients.readonly: View clients related
              information
            https://jans.io/oauth/config/openid/clients.write: Manage clients related
              information
            https://jans.io/oauth/config/openid/clients.delete: Delete clients related
              information
            https://jans.io/oauth/config/scopes.readonly: View scope related information
            https://jans.io/oauth/config/scopes.write: Manage scope related information
            https://jans.io/oauth/config/scopes.delete: Delete scope related information
            https://jans.io/oauth/config/uma/resources.readonly: View UMA Resource
              related information
            https://jans.io/oauth/config/uma/resources.write: Manage UMA Resource
              related information
            https://jans.io/oauth/config/uma/resources.delete: Delete UMA Resource
              related information
            https://jans.io/oauth/config/stats.readonly: View server with basic statistic
            https://jans.io/oauth/config/organization.readonly: View organization
              configuration information
            https://jans.io/oauth/config/organization.write: Manage organization configuration
              information
            https://jans.io/oauth/config/agama.readonly: View Agama Flow related information
            https://jans.io/oauth/config/agama.write: Manage Agama Flow related information
            https://jans.io/oauth/config/agama.delete: Delete Agama Flow related information
            https://jans.io/oauth/jans-auth-server/session.readonly: View Session
              related information
            https://jans.io/oauth/jans-auth-server/session.delete: Delete Session
              information
            https://jans.io/oauth/config/read-all: Admin read scope
            https://jans.io/oauth/config/write-all: Admin write scope
            https://jans.io/oauth/config/delete-all: Admin delete scope
            https://jans.io/oauth/config/openid-read: View OpenID functionality
            https://jans.io/oauth/config/openid/openid-write: Manage OpenID functionality
            https://jans.io/oauth/config/openid/openid-delete: Delete OpenID functionality
            https://jans.io/oauth/config/uma-read: View UMA functionality
            https://jans.io/oauth/config/uma-write: Manage UMA functionality
            https://jans.io/oauth/config/uma-delete: Delete UMA functionality
            https://jans.io/oauth/config/plugin.readonly: View Plugin information
            https://jans.io/oauth/config/properties.readonly: View Config-API related
              configuration properties
            https://jans.io/oauth/config/properties.write: Manage Config-API related
              configuration properties
            https://jans.io/oauth/client/authorizations.readonly: View ClientAuthorizations
            https://jans.io/oauth/client/authorizations.delete: Revoke ClientAuthorizations<|MERGE_RESOLUTION|>--- conflicted
+++ resolved
@@ -834,16 +834,6 @@
         schema:
           type: string
           default: ascending
-      - name: fieldValuePair
-        in: query
-        description: Field and value pair for seraching
-        schema:
-          type: string
-          default: ""
-        examples:
-          Field value example:
-            description: Field value example
-            value: "adminCanEdit=true,dataType=string"
       responses:
         "200":
           description: Ok
@@ -2173,24 +2163,12 @@
         description: Attribute whose value will be used to order the returned response
         schema:
           type: string
-          default: inum
       - name: sortOrder
         in: query
         description: Order in which the sortBy param is applied. Allowed values are
           "ascending" and "descending"
         schema:
           type: string
-          default: ascending
-      - name: fieldValuePair
-        in: query
-        description: Field and value pair for seraching
-        schema:
-          type: string
-          default: ""
-        examples:
-          Field value example:
-            description: Field value example
-            value: "applicationType=web,persistClientAuthorizations=true"
       responses:
         "200":
           description: Ok
@@ -3347,8 +3325,6 @@
                         "baseDn": "inum=1800.768b3d38-a6e8-4be4-93d1-72df33d34fd6,ou=clients,o=jans",
                         "inum": "1800.768b3d38-a6e8-4be4-93d1-72df33d34fd6"
                     }
-        "400":
-          description: Bad Request
         "401":
           description: Unauthorized
         "500":
@@ -3936,7 +3912,7 @@
     get:
       tags:
       - Custom Scripts
-      summary: Gets a list of custom scripts
+      summary: Fetch custom script by name
       description: Gets a list of custom scripts
       operationId: get-config-scripts
       parameters:
@@ -5521,14 +5497,12 @@
         description: Attribute whose value will be used to order the returned response
         schema:
           type: string
-          default: inum
       - name: sortOrder
         in: query
         description: Order in which the sortBy param is applied. Allowed values are
           "ascending" and "descending"
         schema:
           type: string
-          default: ascending
       - name: withAssociatedClients
         in: query
         description: Boolean fag to indicate if clients associated with the scope
@@ -5536,16 +5510,6 @@
         schema:
           type: boolean
           default: false
-      - name: fieldValuePair
-        in: query
-        description: Field and value pair for seraching
-        schema:
-          type: string
-          default: ""
-        examples:
-          Field value example:
-            description: Field value example
-            value: "scopeType=spontaneous,defaultScope=true"
       responses:
         "200":
           description: Ok
@@ -7139,24 +7103,12 @@
         description: Attribute whose value will be used to order the returned response
         schema:
           type: string
-          default: inum
       - name: sortOrder
         in: query
         description: Order in which the sortBy param is applied. Allowed values are
           "ascending" and "descending"
         schema:
           type: string
-          default: ascending
-      - name: fieldValuePair
-        in: query
-        description: Field and value pair for seraching
-        schema:
-          type: string
-          default: ""
-        examples:
-          Field value example:
-            description: Field value example
-            value: deletable=true
       responses:
         "200":
           description: Ok
@@ -7929,30 +7881,17 @@
           $ref: '#/components/schemas/AttributeValidation'
         tooltip:
           type: string
-<<<<<<< HEAD
-        whitePagesCanView:
+        adminCanView:
+          type: boolean
+        userCanAccess:
+          type: boolean
+        adminCanAccess:
+          type: boolean
+        adminCanEdit:
+          type: boolean
+        userCanView:
           type: boolean
         userCanEdit:
-          type: boolean
-        adminCanView:
-          type: boolean
-=======
-        adminCanView:
-          type: boolean
->>>>>>> 601537ed
-        userCanAccess:
-          type: boolean
-        adminCanAccess:
-          type: boolean
-<<<<<<< HEAD
-        adminCanAccess:
-=======
-        adminCanEdit:
-          type: boolean
-        userCanView:
->>>>>>> 601537ed
-          type: boolean
-        adminCanEdit:
           type: boolean
         whitePagesCanView:
           type: boolean
@@ -8695,6 +8634,8 @@
           type: object
           additionalProperties:
             type: string
+        fapi:
+          type: boolean
         allResponseTypesSupported:
           uniqueItems: true
           type: array
@@ -8704,8 +8645,6 @@
             - code
             - token
             - id_token
-        fapi:
-          type: boolean
         clientAuthMapSchema:
           type: object
           additionalProperties:
@@ -9348,6 +9287,17 @@
           format: int32
         displayName:
           type: string
+        authenticationMethod:
+          type: string
+          enum:
+          - client_secret_basic
+          - client_secret_post
+          - client_secret_jwt
+          - private_key_jwt
+          - access_token
+          - tls_client_auth
+          - self_signed_tls_client_auth
+          - none
         allAuthenticationMethods:
           uniqueItems: true
           type: array
@@ -9362,17 +9312,6 @@
             - tls_client_auth
             - self_signed_tls_client_auth
             - none
-        authenticationMethod:
-          type: string
-          enum:
-          - client_secret_basic
-          - client_secret_post
-          - client_secret_jwt
-          - private_key_jwt
-          - access_token
-          - tls_client_auth
-          - self_signed_tls_client_auth
-          - none
         baseDn:
           type: string
         inum:
@@ -9665,6 +9604,8 @@
     SmtpConfiguration:
       type: object
       properties:
+        valid:
+          type: boolean
         connectProtectionList:
           type: array
           items:
@@ -9673,8 +9614,6 @@
             - None
             - StartTls
             - SslTls
-        valid:
-          type: boolean
         host:
           type: string
         port:
