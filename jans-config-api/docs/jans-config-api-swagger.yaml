--- conflicted
+++ resolved
@@ -7450,33 +7450,19 @@
           $ref: '#/components/schemas/AttributeValidation'
         tooltip:
           type: string
-<<<<<<< HEAD
+        userCanView:
+          type: boolean
+        adminCanView:
+          type: boolean
+        adminCanEdit:
+          type: boolean
+        userCanEdit:
+          type: boolean
         userCanAccess:
           type: boolean
         adminCanAccess:
           type: boolean
-        adminCanView:
-=======
         whitePagesCanView:
->>>>>>> f217e31a
-          type: boolean
-        adminCanEdit:
-          type: boolean
-        userCanView:
-          type: boolean
-<<<<<<< HEAD
-        userCanEdit:
-          type: boolean
-        whitePagesCanView:
-=======
-        adminCanView:
-          type: boolean
-        adminCanAccess:
-          type: boolean
-        userCanEdit:
-          type: boolean
-        userCanAccess:
->>>>>>> f217e31a
           type: boolean
         baseDn:
           type: string
@@ -8059,9 +8045,9 @@
         dcrAuthorizationWithMTLS:
           type: boolean
         trustedSsaIssuers:
-          type: array
-          items:
-            type: string
+          type: object
+          additionalProperties:
+            $ref: '#/components/schemas/TrustedIssuerConfig'
         useLocalCache:
           type: boolean
         fapiCompatibility:
@@ -8213,13 +8199,10 @@
             type: string
         httpLoggingResponseBodyContent:
           type: boolean
-<<<<<<< HEAD
-=======
         skipAuthenticationFilterOptionsMethod:
           type: boolean
         fapi:
           type: boolean
->>>>>>> f217e31a
         allResponseTypesSupported:
           uniqueItems: true
           type: array
@@ -8229,8 +8212,6 @@
             - code
             - token
             - id_token
-        fapi:
-          type: boolean
     AuthenticationFilter:
       required:
       - baseDn
@@ -8423,6 +8404,13 @@
           type: string
         sharedSecret:
           type: string
+    TrustedIssuerConfig:
+      type: object
+      properties:
+        automaticallyGrantedScopes:
+          type: array
+          items:
+            type: string
     PersistenceConfiguration:
       type: object
       properties:
@@ -8961,10 +8949,10 @@
           type: array
           items:
             type: object
+        displayValue:
+          type: string
         value:
           type: object
-        displayValue:
-          type: string
     LocalizedString:
       type: object
       properties:
@@ -9201,14 +9189,14 @@
           type: boolean
         internal:
           type: boolean
+        locationPath:
+          type: string
         locationType:
           type: string
           enum:
           - ldap
           - db
           - file
-        locationPath:
-          type: string
         baseDn:
           type: string
     ScriptError:
