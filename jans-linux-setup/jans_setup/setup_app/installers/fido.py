--- conflicted
+++ resolved
@@ -51,16 +51,13 @@
 
         self.logIt("Copying fido.war into jetty webapps folder...")
         jettyServiceWebapps = os.path.join(self.jetty_base, self.service_name, 'webapps')
-<<<<<<< HEAD
 
         src_file = self.source_files[0][0] if Config.profile != SetupProfiles.DISA_STIG else self.source_fips_files[0][0]
         self.copyFile(src_file, os.path.join(jettyServiceWebapps, '%s%s' % (self.service_name, Path(self.source_files[0][0]).suffix)))        
-=======
-        self.copyFile(self.source_files[0][0], jettyServiceWebapps)
+
 
         if Config.installed_instance and Config.install_config_api:
             base.current_app.ConfigApiInstaller.install_plugin('fido2-plugin')
->>>>>>> 2b06dd9e
 
         self.enable()
 
