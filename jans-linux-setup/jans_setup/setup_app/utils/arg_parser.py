--- conflicted
+++ resolved
@@ -95,12 +95,8 @@
 
     parser.add_argument('--no-scim', help="Do not install Scim Server", action='store_true')
     parser.add_argument('--no-fido2', help="Do not install Fido2 Server", action='store_true')
-<<<<<<< HEAD
-=======
-    parser.add_argument('--install-eleven', help="Install Eleven Server", action='store_true')
     parser.add_argument('--install-jans-link', help="Install Link Server", action='store_true')
 
->>>>>>> f217e31a
     #parser.add_argument('--oxd-use-jans-storage', help="Use Jans Storage for Oxd Server", action='store_true')
     parser.add_argument('--load-config-api-test', help="Load Config Api Test Data", action='store_true')
 
