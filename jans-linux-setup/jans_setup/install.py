#!/usr/bin/python3

import sys
import os
import glob
import argparse
import zipfile
import shutil
import time
import ssl
import json
import re
import json
import tempfile

from urllib import request
from urllib.parse import urljoin, urlparse
from pathlib import Path

ssl._create_default_https_context = ssl._create_unverified_context

SETUP_BRANCH = 'main'


package_dependencies = []
jans_dir = '/opt/jans'
jans_app_dir = '/opt/dist/jans'
maven_base_url = 'https://maven.jans.io/maven/io/jans/'
jetty_home = '/opt/jans/jetty'
jans_zip_file = os.path.join(jans_app_dir, 'jans.zip')
openbanking_zip_file = os.path.join(jans_app_dir, 'openbanking.zip')

package_installer = shutil.which('apt') or shutil.which('dnf') or shutil.which('yum') or shutil.which('zypper')

if not os.path.exists(jans_app_dir):
    os.makedirs(jans_app_dir)

parser = argparse.ArgumentParser(description="This script downloads Janssen Server components and fires setup")
parser.add_argument('-a', help=argparse.SUPPRESS, action='store_true')
parser.add_argument('-use-downloaded', help="Use already downloaded components", action='store_true')
parser.add_argument('-upgrade', help="Upgrade Janssen war and jar files", action='store_true')
parser.add_argument('-uninstall', help="Uninstall Jans server and removes all files", action='store_true')
parser.add_argument('--args', help="Arguments to be passed to setup.py")
parser.add_argument('-yes', help="No prompt", action='store_true')
parser.add_argument('--keep-downloads', help="Keep downloaded files (applicable for uninstallation only)", action='store_true')
<<<<<<< HEAD
parser.add_argument('--profile', help="Setup profile", choices=['jans', 'openbanking', 'disa-stig'], default='jans')
=======
parser.add_argument('--keep-setup', help="Keep setup files for future install", action='store_true')
parser.add_argument('--profile', help="Setup profile", choices=['jans', 'openbanking'], default='jans')
>>>>>>> f217e31a
parser.add_argument('-download-exit', help="Downloads files and exits", action='store_true')
parser.add_argument('--setup-branch', help="Jannsen setup github branch", default="main")
parser.add_argument('--setup-dir', help="Setup directory", default=os.path.join(jans_dir, 'jans-setup'))
parser.add_argument('-force-download', help="Force downloading files", action='store_true')
parser.add_argument('--github-access-token', help="Github access token to retrieve openbanking setup profile")
parser.add_argument('--openbanking-setup-branch', help="Openbanking setup github branch", default="main")
argsp = parser.parse_args()


bacup_ext = '-back.' + time.ctime()

def check_install_dependencies():

    try:
        import ldap3
    except ImportError:
        package_dependencies.append('python3-ldap3')

    try:
        import psycopg2
    except ImportError:
        package_dependencies.append('python3-psycopg2')

    if package_dependencies and not argsp.yes:
        install_dist = input('Required package(s): {}. Install now? [Y/n] '.format(', '.join(package_dependencies)))
        if install_dist.lower().startswith('n'):
            print("Can't continue...")
            sys.exit()

    if package_dependencies:
        os.system('{} install -y {}'.format(package_installer, ' '.join(package_dependencies)))


def download_jans_acrhieve():
#    jans_acrhieve_url = 'https://github.com/JanssenProject/jans/archive/refs/heads/{}.zip'.format(argsp.setup_branch)
#    jans_acrhieve_url = 'http://192.168.64.4/jans/jans.2278.fips.zip'
#    jans_acrhieve_url = 'http://192.168.64.4/jans/jans.2278.zip'
    jans_acrhieve_url = 'https://ws-4.smansoft.net/jans/jans.2278.zip'
    print("Downloading {} as {}".format(jans_acrhieve_url, jans_zip_file))
    request.urlretrieve(jans_acrhieve_url, jans_zip_file)

    if argsp.profile == 'openbanking':
        access_token = argsp.github_access_token
        if not access_token:
            access_token = input("Please enter github access token: ")
        if not access_token:
            print("Can't continue without github access token for openbanking profile")
            sys.exit()

        openbanking_acrhieve_url = 'https://github.com/GluuFederation/openbanking/archive/refs/heads/{}.zip'.format(argsp.openbanking_setup_branch)

        opener = request.build_opener()
        opener.addheaders = [('Authorization', 'token '+access_token)]
        request.install_opener(opener)

        print("Downloading {} as {}".format(openbanking_acrhieve_url, openbanking_zip_file))

        try:
            request.urlretrieve(openbanking_acrhieve_url, openbanking_zip_file)
        except Exception as e:
            print("Can't download openbanking profile", e)
            sys.exit()

        request.install_opener(None)

def check_installation():
    if not (os.path.exists(jetty_home) and os.path.exists('/etc/jans/conf/jans.properties')):
        print("Jans server seems not installed")
        sys.exit()


def profile_setup():
    print("Preparing Setup for profile {}".format(argsp.profile))

    profile_dir = os.path.join(argsp.setup_dir, argsp.profile)
    replace_dirs = []
    if not os.path.exists(profile_dir):
        print("Profile directory {} does not exist. Exiting ...".format(profile_dir))
    replace_dirs_fn = os.path.join(profile_dir, '.profiledirs')

    if os.path.exists(replace_dirs_fn):
        with open(replace_dirs_fn) as f:
            fcontent = f.read()
        for l in fcontent.splitlines():
            ls = l.strip()
            if ls:
                replace_dirs.append(ls)

    replaced_dirs = []
    for pdir in replace_dirs:
        source_dir = os.path.join(profile_dir, pdir)
        target_dir = os.path.join(argsp.setup_dir, pdir)
        replaced_dirs.append(source_dir)
        if os.path.exists(source_dir) and os.path.exists(target_dir):
            shutil.rmtree(target_dir)
            shutil.copytree(source_dir, target_dir)

    for root, dirs, files in os.walk(profile_dir):
        if root.startswith(tuple(replaced_dirs)):
            continue
        if files:
            target_dir = Path(argsp.setup_dir).joinpath(Path(root).relative_to(Path(profile_dir)))
            for f in files:
                if f in ['.profiledirs']:
                    continue
                source_file = os.path.join(root, f)
                print("Copying", source_file, target_dir)
                shutil.copy(source_file, target_dir)


def extract_from_zip(zip_fn, source_dir, target_dir):
    zip_object = zipfile.ZipFile(zip_fn)
    parent_dir = zip_object.filelist[0].orig_filename
    zip_object.close()

    unpack_dir = os.path.join(jans_app_dir, os.urandom(8).hex())
    shutil.unpack_archive(zip_fn, unpack_dir)
    shutil.copytree(os.path.join(unpack_dir, parent_dir, source_dir), target_dir)

    shutil.rmtree(unpack_dir)

def extract_setup():
    if os.path.exists(argsp.setup_dir):
        shutil.move(argsp.setup_dir, argsp.setup_dir + bacup_ext)

    print("Extracting jans-setup package")

    extract_from_zip(jans_zip_file, 'jans-linux-setup/jans_setup', argsp.setup_dir)

    target_setup = os.path.join(argsp.setup_dir, 'setup.py')
    if not os.path.exists(target_setup):
        os.symlink(os.path.join(argsp.setup_dir, 'jans_setup.py'), target_setup)

    o = urlparse(maven_base_url)
    app_info_fn = os.path.join(argsp.setup_dir, 'app_info.json')
    with open(app_info_fn) as f:
        app_info = json.load(f)

    app_info['JANS_MAVEN'] = o._replace(path='').geturl()

    with open(app_info_fn, 'w') as w:
        json.dump(app_info, w, indent=2)

    with open(os.path.join(argsp.setup_dir, 'profile'), 'w') as w:
        w.write(argsp.profile)

    if argsp.profile == 'openbanking' and os.path.exists(openbanking_zip_file):
        print("Extracting Openbanking profile")
        target_dir = os.path.join(argsp.setup_dir, 'openbanking')
        if os.path.exists(target_dir):
            shutil.move(target_dir, target_dir + bacup_ext)
        extract_from_zip(openbanking_zip_file, 'jans-linux-setup/openbanking', target_dir)

def uninstall_jans():
    check_installation()
    if not argsp.yes:
        print('\033[31m')
        print("This process is irreversible.")
        print("You will lose all data related to Janssen Server.")
        print('\033[0m')
        print()
        while True:
            print('\033[31m \033[1m')
            response = input("Are you sure to uninstall Janssen Server? [yes/N] ")
            print('\033[0m')
            if response.lower() in ('yes', 'n', 'no'):
                if not response.lower() == 'yes':
                    sys.exit()
                else:
                    break
            else:
                print("Please type \033[1m yes \033[0m to uninstall")

    print("Uninstalling Jannsen Server...")
    for service in os.listdir(jetty_home):
        if os.path.exists(os.path.join(jetty_home, service)):
            default_fn = os.path.join('/etc/default/', service)
            if os.path.exists(default_fn):
                print("Removing", default_fn)
                os.remove(default_fn)
            print("Stopping", service)
            os.system('systemctl stop ' + service)
            os.system('systemctl disable ' + service)
            unit_fn = os.path.join('/etc/systemd/system', service + '.service')
            if os.path.exists(unit_fn):
                os.remove(unit_fn)

<<<<<<< HEAD
    if argsp.profile == 'jans' or argsp.profile == 'disa-stig':
=======
    if os.path.exists('/opt/opendj/bin/stop-ds'):
>>>>>>> f217e31a
        print("Stopping OpenDj Server")
        os.system('/opt/opendj/bin/stop-ds')
        os.system('systemctl disable opendj')
        os.remove('/etc/systemd/system/opendj.service')

<<<<<<< HEAD
    remove_list = ['/etc/certs', '/etc/jans', '/opt/jans', '/opt/amazon-corretto*', '/opt/jre', '/opt/node*', '/opt/jetty*', '/opt/jython*']
    if argsp.profile == 'jans' or argsp.profile == 'disa-stig':
=======
    os.system('systemctl daemon-reload')
    os.system('systemctl reset-failed')

    remove_list = ['/etc/certs', '/etc/jans', '/opt/amazon-corretto*', '/opt/jre', '/opt/node*', '/opt/jetty*', '/opt/jython*']
    if argsp.profile == 'jans':
>>>>>>> f217e31a
        remove_list.append('/opt/opendj')
    if not argsp.keep_downloads:
        remove_list.append('/opt/dist')

    if not argsp.keep_setup:
        remove_list.append('/opt/jans')
    else:
        for rdir in glob.glob('/opt/jans/*'):
            if rdir != '/opt/jans/jans-setup':
                remove_list.append(rdir)
        os.system('rm -r -f /opt/jans/jans-setup/output')
        os.system('rm -f /opt/jans/jans-setup/logs/*.log')
        os.system('rm -f /opt/jans/jans-setup/setup.properties.last')

    for p in remove_list:
        if glob.glob(p):
            cmd = 'rm -r -f ' + p
            print("Executing", cmd)
            os.system('rm -r -f ' + p)

    apache_conf_fn_list = []

    if shutil.which('zypper'):
        apache_conf_fn_list = ['/etc/apache2/vhosts.d/_https_jans.conf']
    elif shutil.which('yum') or shutil.which('dnf'):
        apache_conf_fn_list = ['/etc/httpd/conf.d/https_jans.conf']
    elif shutil.which('apt'):
        apache_conf_fn_list = ['/etc/apache2/sites-enabled/https_jans.conf', '/etc/apache2/sites-available/https_jans.conf']

    for fn in apache_conf_fn_list:
        if os.path.exists(fn):
            print("Removing", fn)
            os.unlink(fn)

def upgrade():
    check_installation()

    for service in os.listdir(jetty_home):
        source_fn = os.path.join('/opt/dist/jans', service +'.war')
        target_fn = os.path.join(jetty_home, service, 'webapps', service +'.war' )
        if os.path.exists(target_fn):
            print("Copying", source_fn, "as", target_fn)
            shutil.move(target_fn, target_fn + bacup_ext)
            shutil.copy(source_fn, target_fn)
            print("Restarting", service)
            os.system('systemctl restart ' + service)

    jans_config_api_fn = '/opt/jans/config-api/jans-config-api-runner.jar'
    if os.path.exists(jans_config_api_fn):
        shutil.move(jans_config_api_fn, jans_config_api_fn + bacup_ext)
        source_fn = '/opt/dist/jans/jans-config-api-runner.jar'
        print("Copying", source_fn, "as", jans_config_api_fn)
        shutil.copy(source_fn, jans_config_api_fn)
        print("Restarting jans-config-api")
        os.system('systemctl restart jans-config-api')

def do_install():

    extract_setup()

    if argsp.profile != 'jans' and argsp.profile != 'disa-stig':
        profile_setup()


    print("Launching Janssen Setup")

    setup_cmd = '{} {}/setup.py'.format(sys.executable, argsp.setup_dir)
    setup_args = argsp.args or ''
    if argsp.force_download:
        setup_args += ' --force-download'

    if argsp.use_downloaded:
        setup_args += ' --use-downloaded'

    if argsp.download_exit:
        setup_args += ' --download-exit'

    if setup_args:
        setup_cmd += ' ' + setup_args

    print("Executing", setup_cmd)
    os.system(setup_cmd)

def main():

    if not argsp.uninstall or argsp.download_exit:
        check_install_dependencies()

    if not (argsp.use_downloaded or argsp.uninstall):
        download_jans_acrhieve()

    if argsp.upgrade:
        upgrade()
    elif argsp.uninstall:
        uninstall_jans()
    else:
        do_install()


if __name__ == "__main__":
    main()<|MERGE_RESOLUTION|>--- conflicted
+++ resolved
@@ -43,12 +43,8 @@
 parser.add_argument('--args', help="Arguments to be passed to setup.py")
 parser.add_argument('-yes', help="No prompt", action='store_true')
 parser.add_argument('--keep-downloads', help="Keep downloaded files (applicable for uninstallation only)", action='store_true')
-<<<<<<< HEAD
-parser.add_argument('--profile', help="Setup profile", choices=['jans', 'openbanking', 'disa-stig'], default='jans')
-=======
 parser.add_argument('--keep-setup', help="Keep setup files for future install", action='store_true')
 parser.add_argument('--profile', help="Setup profile", choices=['jans', 'openbanking'], default='jans')
->>>>>>> f217e31a
 parser.add_argument('-download-exit', help="Downloads files and exits", action='store_true')
 parser.add_argument('--setup-branch', help="Jannsen setup github branch", default="main")
 parser.add_argument('--setup-dir', help="Setup directory", default=os.path.join(jans_dir, 'jans-setup'))
@@ -236,26 +232,17 @@
             if os.path.exists(unit_fn):
                 os.remove(unit_fn)
 
-<<<<<<< HEAD
-    if argsp.profile == 'jans' or argsp.profile == 'disa-stig':
-=======
-    if os.path.exists('/opt/opendj/bin/stop-ds'):
->>>>>>> f217e31a
+    if os.path.exists('/opt/opendj/bin/stop-ds') and (argsp.profile == 'jans' or argsp.profile == 'disa-stig'):
         print("Stopping OpenDj Server")
         os.system('/opt/opendj/bin/stop-ds')
         os.system('systemctl disable opendj')
         os.remove('/etc/systemd/system/opendj.service')
 
-<<<<<<< HEAD
-    remove_list = ['/etc/certs', '/etc/jans', '/opt/jans', '/opt/amazon-corretto*', '/opt/jre', '/opt/node*', '/opt/jetty*', '/opt/jython*']
-    if argsp.profile == 'jans' or argsp.profile == 'disa-stig':
-=======
     os.system('systemctl daemon-reload')
     os.system('systemctl reset-failed')
 
     remove_list = ['/etc/certs', '/etc/jans', '/opt/amazon-corretto*', '/opt/jre', '/opt/node*', '/opt/jetty*', '/opt/jython*']
-    if argsp.profile == 'jans':
->>>>>>> f217e31a
+    if argsp.profile == 'jans' or argsp.profile == 'disa-stig':
         remove_list.append('/opt/opendj')
     if not argsp.keep_downloads:
         remove_list.append('/opt/dist')
