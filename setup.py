#!/usr/bin/python

# The MIT License (MIT)
#
# Copyright (c) 2014 Gluu
#
# Permission is hereby granted, free of charge, to any person obtaining a copy
# of this software and associated documentation files (the "Software"), to deal
# in the Software without restriction, including without limitation the rights
# to use, copy, modify, merge, publish, distribute, sublicense, and/or sell
# copies of the Software, and to permit persons to whom the Software is
# furnished to do so, subject to the following conditions:
#
# The above copyright notice and this permission notice shall be included in all
# copies or substantial portions of the Software.
#
# THE SOFTWARE IS PROVIDED "AS IS", WITHOUT WARRANTY OF ANY KIND, EXPRESS OR
# IMPLIED, INCLUDING BUT NOT LIMITED TO THE WARRANTIES OF MERCHANTABILITY,
# FITNESS FOR A PARTICULAR PURPOSE AND NONINFRINGEMENT. IN NO EVENT SHALL THE
# AUTHORS OR COPYRIGHT HOLDERS BE LIABLE FOR ANY CLAIM, DAMAGES OR OTHER
# LIABILITY, WHETHER IN AN ACTION OF CONTRACT, TORT OR OTHERWISE, ARISING FROM,
# OUT OF OR IN CONNECTION WITH THE SOFTWARE OR THE USE OR OTHER DEALINGS IN THE
# SOFTWARE.

import readline
import sys
import os
import os.path
import shutil
import socket
import string
import time
import json
import traceback
import subprocess
import sys
import argparse
import hashlib
import re
import glob
import base64
import platform
import copy
import random
import ssl
import ldap
import uuid
import multiprocessing
import StringIO
import zipfile

from collections import OrderedDict
from pylib.ldif import LDIFParser, LDIFWriter
from pylib.attribute_data_types import ATTRUBUTEDATATYPES
from pylib import Properties
from ldap.schema import ObjectClass
from pylib.printVersion import get_war_info

class colors:
    HEADER = '\033[95m'
    OKBLUE = '\033[94m'
    OKGREEN = '\033[92m'
    WARNING = '\033[93m'
    FAIL = '\033[91m'
    ENDC = '\033[0m'
    BOLD = '\033[1m'
    UNDERLINE = '\033[4m'
    DANGER = '\033[31m'

suggested_mem_size = 4 # in GB
suggested_number_of_cpu = 2
suggested_free_disk_space = 40 #in GB


ldap.set_option(ldap.OPT_X_TLS_REQUIRE_CERT, ldap.OPT_X_TLS_ALLOW)

### initial check

file_max = int(open("/proc/sys/fs/file-max").read().strip())

if file_max < 64000:
    sys.exit("Maximum number of files that can be opened on this computer is "
              "less than 64000. Please increase number of file-max on the "
              "host system and re-run setup.py".format(colors.DANGER,
                                                            colors.ENDC))

current_mem_bytes = os.sysconf('SC_PAGE_SIZE') * os.sysconf('SC_PHYS_PAGES')
current_mem_size = current_mem_bytes / (1024.**3) #in GB

if current_mem_size < suggested_mem_size:
    print ("{0}Warning: RAM size was determined to be {1:0.1f} GB. This is less "
           "than the suggested RAM size of {2} GB.{3}").format(colors.WARNING,
                                                    current_mem_size, 
                                                    suggested_mem_size,
                                                    colors.ENDC)


    result = raw_input("Proceed anyways? [Y|n] ")
    if result and result[0].lower() == 'n':
        sys.exit()

current_number_of_cpu = multiprocessing.cpu_count()

if current_number_of_cpu < suggested_number_of_cpu:
<<<<<<< HEAD
    sys.exit("{0}Attention: Available CPU Units was determined to be {1}. "
             "his is less then the required CPU Units of {2}.\n Please "
=======
    sys.exit("{0}Attention: Available CPU Units found was {1}. "
             "This is less than the required amount of {2} CPU Units.\n Please "
>>>>>>> 122f82b3
             "update your resources and re-run setup.by.{3}".format(
                                                    colors.DANGER,
                                                    current_number_of_cpu, 
                                                    suggested_number_of_cpu,
                                                    colors.ENDC))

st = os.statvfs('/')
available_disk_space = st.f_bavail * st.f_frsize / (1024 * 1024 *1024)

if available_disk_space < suggested_free_disk_space:
    sys.exit("{0}Attention: Available free disk space was determined to be {1} "
           "GB. This is less than the required disk space of {2} GB.\nPlease "
           "free some space and re-run setup.py.{3}".format(
                                                    colors.DANGER,
                                                    available_disk_space,
                                                    suggested_free_disk_space,
                                                    colors.ENDC))

### end of initial check

try:
    tty_rows, tty_columns = os.popen('stty size', 'r').read().split()
except:
    tty_rows = 60
    tty_columns = 120

listAttrib = ['member']

try:
    from pyDes import *
    from pylib.cbm import CBM
except:
    pass

class ProgressBar:

    def __init__(self, tty_columns, max_steps=33):
        self.n = 0
        self.max_steps = max_steps
        self.tty_columns = tty_columns

    def complete(self, msg):
        self.n = self.max_steps
        self.progress(msg, False)

    def progress(self, msg, incr=True):
        if incr and self.n < self.max_steps:
            self.n +=1

        time.sleep(0.2)
        ft = '#' * self.n
        ft = ft.ljust(self.max_steps)
        msg =msg.ljust(40)
        if int(self.tty_columns) < 88:
            msg = msg[:int(self.tty_columns)-47]
        sys.stdout.write("\rInstalling [{0}] {1}".format(ft, msg))
        sys.stdout.flush()

def get_key_shortcuter_rules():
    ox_auth_war_file = '/opt/dist/gluu/oxauth.war'
    oxauth_zf = zipfile.ZipFile(ox_auth_war_file)

    for file_info in oxauth_zf.infolist():
        if 'oxcore-persistence-core' in file_info.filename:
            oxcore_persistence_core_path = file_info.filename
            break

    oxcore_persistence_core_content = oxauth_zf.read(oxcore_persistence_core_path)
    oxcore_persistence_core_io = StringIO.StringIO(oxcore_persistence_core_content)
    oxcore_persistence_core_zf = zipfile.ZipFile(oxcore_persistence_core_io)
    key_shortcuter_rules_str = oxcore_persistence_core_zf.read('key-shortcuter-rules.json')
    key_shortcuter_rules = json.loads(key_shortcuter_rules_str)

    return key_shortcuter_rules


key_shortcuter_rules = get_key_shortcuter_rules()

def get_mapped_entry(entry):
    for key in entry:
        for map_key in key_shortcuter_rules['replaces']:
            if map_key in key:
                mapped_key = key.replace(map_key, key_shortcuter_rules['replaces'][map_key])
                entry[mapped_key] = entry.pop(key)
                
    for key in entry:
        for prefix in key_shortcuter_rules['prefixes']:
            if key.startswith(prefix):
                mapped_key = key.replace(prefix, '',1)
                entry[mapped_key] = entry.pop(key)

def getTypedValue(dtype, val):
    retVal = val
    
    if dtype == 'json':
        try:
            retVal = json.loads(val)
        except Exception as e:
            pass

    if dtype == 'integer':
        try:
            retVal = int(retVal)
        except:
            pass
    elif dtype == 'boolean':
        if retVal.lower() in ('true', 'yes', '1', 'on'):
            retVal = True
        else:
            retVal = False

    return retVal
    

def get_key_from(dn):
    dns = dn.split(",")

    if "o=gluu" in dns:
        dns.remove("o=gluu")

    for i in range(len(dns)):
        e = dns[i]
        n = e.find('=')
        e = e[n+1:]
        dns[i] = e

    dns.reverse()

    key = '_'.join(dns)
    
    if not key:
        key = '_'

    return key



class myLdifParser(LDIFParser):
    def __init__(self, ldif_file):
        LDIFParser.__init__(self, open(ldif_file,'rb'))
        self.entries = []
    

    def handle(self, dn, entry):
        self.entries.append((dn, entry))


def get_documents_from_ldif(ldif_file):
    parser = myLdifParser(ldif_file)
    parser.parse()
    documents = []

    for dn, entry in parser.entries:
        if len(entry) > 2:
            key = get_key_from(dn)
            entry['dn'] = dn
            for k in copy.deepcopy(entry):
                if len(entry[k]) == 1:
                    if not k in listAttrib:
                        entry[k] = entry[k][0]

            for k in entry:
                dtype = attribDataTypes.getAttribDataType(k)
                if dtype != 'string':
                    if type(entry[k]) == type([]):
                        for i in range(len(entry[k])):
                            entry[k][i] = getTypedValue(dtype, entry[k][i])
                            if entry[k][i] == 'true':
                                entry[k][i] = True
                            elif entry[k][i] == 'false':
                                entry[k][i] = False
                    else:
                        entry[k] = getTypedValue(dtype, entry[k])

                if k == 'objectClass':
                    entry[k].remove('top')
                    oc_list = entry[k]

                    for oc in oc_list[:]:
                        if 'Custom' in oc and len(oc_list) > 1:
                            oc_list.remove(oc)

                        if not 'gluu' in oc.lower() and len(oc_list) > 1:
                            oc_list.remove(oc)

                    entry[k] = oc_list[0]

            get_mapped_entry(entry)
            documents.append((key, entry))

    return documents


class Setup(object):
    def __init__(self, install_dir=None):
        self.install_dir = install_dir


        self.distFolder = '/opt/dist'
        self.distAppFolder = '%s/app' % self.distFolder
        self.distGluuFolder = '%s/gluu' % self.distFolder
        self.distTmpFolder = '%s/tmp' % self.distFolder
        
        oxauth_info = get_war_info(os.path.join(self.distGluuFolder, 'oxauth.war'))

        self.oxVersion = oxauth_info['version']
        self.currentGluuVersion = re.search('([\d.]+)', oxauth_info['version']).group().strip('.')
        self.githubBranchName = oxauth_info['branch']

        self.pbar = ProgressBar(tty_columns)

        # Used only if -w (get wars) options is given to setup.py
        self.oxauth_war = 'https://ox.gluu.org/maven/org/gluu/oxauth-server/%s/oxauth-server-%s.war' % (self.oxVersion, self.oxVersion)
        self.oxauth_rp_war = 'https://ox.gluu.org/maven/org/gluu/oxauth-rp/%s/oxauth-rp-%s.war' % (self.oxVersion, self.oxVersion)
        self.oxtrust_war = 'https://ox.gluu.org/maven/org/gluu/oxtrust-server/%s/oxtrust-server-%s.war' % (self.oxVersion, self.oxVersion)
        self.idp3_war = 'https://ox.gluu.org/maven/org/gluu/oxshibbolethIdp/%s/oxshibbolethIdp-%s.war' % (self.oxVersion, self.oxVersion)
        self.idp3_dist_jar = 'https://ox.gluu.org/maven/org/gluu/oxShibbolethStatic/%s/oxShibbolethStatic-%s.jar' % (self.oxVersion, self.oxVersion)
        self.idp3_cml_keygenerator = 'https://ox.gluu.org/maven/org/gluu/oxShibbolethKeyGenerator/%s/oxShibbolethKeyGenerator-%s.jar' % (self.oxVersion, self.oxVersion)
        self.ce_setup_zip = 'https://github.com/GluuFederation/community-edition-setup/archive/%s.zip' % self.githubBranchName

        self.downloadWars = None
        self.templateRenderingDict = {'passport_oxtrust_config':''}

        # OS commands
        self.cmd_ln = '/bin/ln'
        self.cmd_chmod = '/bin/chmod'
        self.cmd_chown = '/bin/chown'
        self.cmd_chgrp = '/bin/chgrp'
        self.cmd_mkdir = '/bin/mkdir'
        self.cmd_rpm = '/bin/rpm'
        self.cmd_dpkg = '/usr/bin/dpkg'
        self.opensslCommand = '/usr/bin/openssl'
        self.systemctl = os.popen('which systemctl').read().strip()

        self.sysemProfile = "/etc/profile"

        # java commands
        self.jre_home = '/opt/jre'
        self.cmd_java = '%s/bin/java' % self.jre_home
        self.cmd_keytool = '%s/bin/keytool' % self.jre_home
        self.cmd_jar = '%s/bin/jar' % self.jre_home
        os.environ["OPENDJ_JAVA_HOME"] =  self.jre_home

        # Component ithversions
        self.jre_version = '8.222.10.1'
        self.jetty_version = '9.4.19.v20190610'
        self.jython_version = '2.7.2a'
        self.node_version = '12.6.0'
        self.apache_version = None
        self.opendj_version = None


        # Gluu components installation status
        self.installOxAuth = True
        self.installOxTrust = True
        self.installLdap = False
        self.installHttpd = True
        self.installSaml = False
        self.installOxAuthRP = False
        self.installPassport = False
        self.installGluuRadius = False

        self.gluuPassportEnabled = 'false'
        self.gluuRadiusEnabled = 'false'
        self.gluuSamlEnabled = 'false'

        self.allowPreReleasedFeatures = False

        self.jreDestinationPath = '/opt/amazon-corretto-%s-linux-x64' % self.jre_version

        self.os_types = ['centos', 'red', 'fedora', 'ubuntu', 'debian']
        self.os_type = None
        self.os_initdaemon = None

        self.persistence_type = 'ldap'
        self.shibboleth_version = 'v3'

        self.setup_properties_fn = '%s/setup.properties' % self.install_dir
        self.log = '%s/setup.log' % self.install_dir
        self.logError = '%s/setup_error.log' % self.install_dir
        self.savedProperties = '%s/setup.properties.last' % self.install_dir

        self.gluuOptFolder = '/opt/gluu'
        self.gluuOptBinFolder = '%s/bin' % self.gluuOptFolder
        self.gluuOptSystemFolder = '%s/system' % self.gluuOptFolder
        self.gluuOptPythonFolder = '%s/python' % self.gluuOptFolder
        self.gluuBaseFolder = '/etc/gluu'
        self.configFolder = '%s/conf' % self.gluuBaseFolder
        self.fido2ConfigFolder = '%s/fido2' % self.configFolder
        self.certFolder = '/etc/certs'
        
        self.gluu_properties_fn = '%s/gluu.properties' % self.configFolder
        self.gluu_hybrid_roperties = '%s/gluu-hybrid.properties' % self.configFolder

        self.oxBaseDataFolder = "/var/gluu"
        self.oxPhotosFolder = "/var/gluu/photos"
        self.oxTrustRemovedFolder = "/var/gluu/identity/removed"
        self.oxTrustCacheRefreshFolder = "/var/gluu/identity/cr-snapshots"
        self.cache_provider_type = 'IN_MEMORY'

        self.etc_hosts = '/etc/hosts'
        self.etc_hostname = '/etc/hostname'
        # OS /etc/default folder
        self.osDefault = '/etc/default'

        self.jython_home = '/opt/jython'

        self.node_home = '/opt/node'
        self.node_initd_script = '%s/static/system/initd/node' % self.install_dir
        self.node_base = '%s/node' % self.gluuOptFolder
        self.node_user_home = '/home/node'
        self.passport_initd_script = '%s/static/system/initd/passport' % self.install_dir

        self.open_jdk_archive_link = 'https://github.com/AdoptOpenJDK/openjdk11-binaries/releases/download/jdk-11.0.4%2B11/OpenJDK11U-jdk_x64_linux_hotspot_11.0.4_11.tar.gz'
        self.java_type = 'jre'

        self.jetty_dist = '/opt/jetty-9.4'
        self.jetty_home = '/opt/jetty'
        self.jetty_base = '%s/jetty' % self.gluuOptFolder
        self.jetty_user_home = '/home/jetty'
        self.jetty_user_home_lib = '%s/lib' % self.jetty_user_home
        self.jetty_app_configuration = {
            'oxauth' : {'name' : 'oxauth',
                        'jetty' : {'modules' : 'server,deploy,annotations,resources,http,http-forwarded,threadpool,console-capture,jsp,websocket'},
                        'memory' : {'ratio' : 0.3, "jvm_heap_ration" : 0.7, "max_allowed_mb" : 4096},
                        'installed' : False
                        },
            'identity' : {'name' : 'identity',
                          'jetty' : {'modules' : 'server,deploy,annotations,resources,http,http-forwarded,threadpool,console-capture,jsp,websocket'},
                          'memory' : {'ratio' : 0.2, "jvm_heap_ration" : 0.7, "max_allowed_mb" : 2048},
                          'installed' : False
                          },
            'idp' : {'name' : 'idp',
                     'jetty' : {'modules' : 'server,deploy,annotations,resources,http,http-forwarded,threadpool,console-capture,jsp'},
                     'memory' : {'ratio' : 0.2, "jvm_heap_ration" : 0.7, "max_allowed_mb" : 1024},
                     'installed' : False
                     },

            'oxauth-rp' : {'name' : 'oxauth-rp',
                           'jetty' : {'modules' : 'server,deploy,annotations,resources,http,http-forwarded,threadpool,console-capture,jsp,websocket'},
                           'memory' : {'ratio' : 0.1, "jvm_heap_ration" : 0.7, "max_allowed_mb" : 512},
                           'installed' : False
                           },
            'passport' : {'name' : 'passport',
                          'node' : {},
                          'memory' : {'ratio' : 0.1, "max_allowed_mb" : 1024},
                          'installed' : False
                           }
        }

        self.app_custom_changes = {
            'jetty' : {
                'name' : 'jetty',
                'files' : [{
                    'path' : '%s/etc/webdefault.xml' % self.jetty_home,
                    'replace' : [
                        {
                            'pattern' : r'(\<param-name\>dirAllowed<\/param-name\>)(\s*)(\<param-value\>)true(\<\/param-value\>)',
                            'update' : r'\1\2\3false\4'
                        }
                    ]
                },
                    {
                        'path' : '%s/etc/jetty.xml' % self.jetty_home,
                        'replace' : [
                            {
                                'pattern' : '<New id="DefaultHandler" class="org.eclipse.jetty.server.handler.DefaultHandler"/>',
                                'update' : '<New id="DefaultHandler" class="org.eclipse.jetty.server.handler.DefaultHandler">\n\t\t\t\t <Set name="showContexts">false</Set>\n\t\t\t </New>'
                            }
                        ]
                    }]
            }
        }

        self.idp3Folder = "/opt/shibboleth-idp"
        self.idp3MetadataFolder = "%s/metadata" % self.idp3Folder
        self.idp3MetadataCredentialsFolder = "%s/credentials" % self.idp3MetadataFolder
        self.idp3LogsFolder = "%s/logs" % self.idp3Folder
        self.idp3LibFolder = "%s/lib" % self.idp3Folder
        self.idp3ConfFolder = "%s/conf" % self.idp3Folder
        self.idp3ConfAuthnFolder = "%s/conf/authn" % self.idp3Folder
        self.idp3CredentialsFolder = "%s/credentials" % self.idp3Folder
        self.idp3WebappFolder = "%s/webapp" % self.idp3Folder
        # self.idp3WarFolder = "%s/war"
        self.couchbaseShibUserPassword = None

        self.hostname = None
        self.ip = None
        self.orgName = None
        self.orgShortName = None
        self.countryCode = None
        self.city = None
        self.state = None
        self.admin_email = None
        self.encoded_ox_ldap_pw = None
        self.encoded_ldap_pw = None
        self.encoded_shib_jks_pw = None
        self.application_max_ram = None    # in MB
        self.encode_salt = None


        self.ldapBaseFolderldapPass = None

        self.oxauth_client_id = None
        self.oxauthClient_pw = None
        self.oxauthClient_encoded_pw = None

        self.idp_client_id = None
        self.idpClient_pw = None
        self.idpClient_encoded_pw = None

        self.oxTrustConfigGeneration = None

        self.oxd_hostname = '%(oxd_hostname)s'
        self.oxd_port = '%(oxd_port)s'

        self.outputFolder = '%s/output' % self.install_dir
        self.templateFolder = '%s/templates' % self.install_dir
        self.staticFolder = '%s/static' % self.install_dir

        self.extensionFolder = '%s/extension' % self.staticFolder

        self.oxauth_error_json = '%s/oxauth/oxauth-errors.json' % self.staticFolder

        self.oxauth_openid_jwks_fn = "%s/oxauth-keys.json" % self.outputFolder
        self.oxauth_openid_jks_fn = "%s/oxauth-keys.jks" % self.certFolder
        self.oxauth_openid_jks_pass = None

        self.httpdKeyPass = None
        self.httpdKeyFn = '%s/httpd.key' % self.certFolder
        self.httpdCertFn = '%s/httpd.crt' % self.certFolder
        self.shibJksPass = None
        self.shibJksFn = '%s/shibIDP.jks' % self.certFolder

        self.ldapTrustStoreFn = None
        self.encoded_ldapTrustStorePass = None

        self.opendj_cert_fn = '%s/opendj.crt' % self.certFolder
        self.opendj_p12_fn = '%s/opendj.pkcs12' % self.certFolder
        self.opendj_p12_pass = None

        self.ldap_type = 'opendj'
        self.opendj_type = 'wrends'
        self.opendj_download_link = 'https://ox.gluu.org/maven/org/forgerock/opendj/opendj-server-legacy/3.0.1.gluu/opendj-server-legacy-3.0.1.gluu.zip'
        self.install_couchbase = None

        self.opendj_ldap_binddn = 'cn=directory manager'
        self.ldap_hostname = "localhost"
        self.couchbase_hostname = "localhost"
        self.ldap_port = '1389'
        self.ldaps_port = '1636'
        self.ldap_admin_port = '4444'
        self.ldapBaseFolder = '/opt/opendj'
        self.remoteLdap = False

        self.ldapSetupCommand = '%s/setup' % self.ldapBaseFolder
        self.ldapDsconfigCommand = "%s/bin/dsconfig" % self.ldapBaseFolder
        self.ldapDsCreateRcCommand = "%s/bin/create-rc-script" % self.ldapBaseFolder
        self.ldapDsJavaPropCommand = "%s/bin/dsjavaproperties" % self.ldapBaseFolder
        
        self.ldap_user_home = '/home/ldap'
        self.ldapPassFn = '%s/.pw' % self.ldap_user_home
        self.ldap_backend_type = 'je'
        self.importLdifCommand = '%s/bin/import-ldif' % self.ldapBaseFolder
        self.ldapModifyCommand = '%s/bin/ldapmodify' % self.ldapBaseFolder
        self.loadLdifCommand = self.ldapModifyCommand
        self.gluuScriptFiles = ['%s/static/scripts/logmanager.sh' % self.install_dir,
                                '%s/static/scripts/testBind.py' % self.install_dir]

        self.openDjIndexJson = '%s/static/opendj/index.json' % self.install_dir
        self.openDjSchemaFolder = "%s/config/schema" % self.ldapBaseFolder
        self.openDjschemaFiles = ["%s/static/opendj/96-eduperson.ldif" % self.install_dir,
                            "%s/static/opendj/101-ox.ldif" % self.install_dir,
                            "%s/static/opendj/77-customAttributes.ldif" % self.install_dir]

        self.opendj_init_file = '%s/static/opendj/opendj' % self.install_dir
        self.opendj_service_centos7 = '%s/static/opendj/systemd/opendj.service' % self.install_dir

        self.redhat_services = ['httpd', 'rsyslog']
        self.debian_services = ['apache2', 'rsyslog']

        self.apache_start_script = '/etc/init.d/httpd'

        self.defaultTrustStoreFN = '%s/jre/lib/security/cacerts' % self.jre_home
        self.defaultTrustStorePW = 'changeit'

        self.passportSpKeyPass = None
        self.passportSpTLSCACert = '%s/passport-sp.pem' % self.certFolder
        self.passportSpTLSCert = '%s/passport-sp.crt' % self.certFolder
        self.passportSpTLSKey = '%s/passport-sp.key' % self.certFolder
        self.passportSpJksPass = None
        self.passportSpJksFn = '%s/passport-sp.jks' % self.certFolder


        # Stuff that gets rendered; filename is necessary. Full path should
        # reflect final path if the file must be copied after its rendered.
        self.passport_central_config_json = '%s/passport-central-config.json' % self.outputFolder
        self.oxauth_config_json = '%s/oxauth-config.json' % self.outputFolder
        self.oxtrust_config_json = '%s/oxtrust-config.json' % self.outputFolder
        self.oxtrust_cache_refresh_json = '%s/oxtrust-cache-refresh.json' % self.outputFolder
        self.oxtrust_import_person_json = '%s/oxtrust-import-person.json' % self.outputFolder
        self.oxidp_config_json = '%s/oxidp-config.json' % self.outputFolder
        self.gluu_python_base = '%s/python' % self.gluuOptFolder
        self.gluu_python_readme = '%s/libs/python.txt' % self.gluuOptPythonFolder
        self.ox_ldap_properties = '%s/gluu-ldap.properties' % self.configFolder
        self.oxauth_static_conf_json = '%s/oxauth-static-conf.json' % self.outputFolder
        self.oxTrust_log_rotation_configuration = "%s/conf/oxTrustLogRotationConfiguration.xml" % self.gluuBaseFolder
        self.apache2_conf = '%s/httpd.conf' % self.outputFolder
        self.apache2_ssl_conf = '%s/https_gluu.conf' % self.outputFolder
        self.apache2_24_conf = '%s/httpd_2.4.conf' % self.outputFolder
        self.apache2_ssl_24_conf = '%s/https_gluu.conf' % self.outputFolder
        self.ldif_base = '%s/base.ldif' % self.outputFolder
        self.ldif_attributes = '%s/attributes.ldif' % self.outputFolder
        self.ldif_scopes = '%s/scopes.ldif' % self.outputFolder
        self.ldif_clients = '%s/clients.ldif' % self.outputFolder
        self.ldif_people = '%s/people.ldif' % self.outputFolder
        self.ldif_groups = '%s/groups.ldif' % self.outputFolder
        self.ldif_metric = '%s/metric/o_metric.ldif' % self.staticFolder
        self.ldif_site = '%s/static/cache-refresh/o_site.ldif' % self.install_dir
        self.ldif_scripts = '%s/scripts.ldif' % self.outputFolder
        self.ldif_configuration = '%s/configuration.ldif' % self.outputFolder
        self.ldif_scim = '%s/scim.ldif' % self.outputFolder
        self.ldif_scim_clients = '%s/scim_clients.ldif' % self.outputFolder
        
        
        self.lidf_oxtrust_api = '%s/oxtrust_api.ldif' % self.outputFolder
        self.ldif_oxtrust_api_clients = '%s/oxtrust_api_clients.ldif' % self.outputFolder

        self.ldif_scripts_casa = '%s/scripts_casa.ldif' % self.outputFolder
        self.passport_config = '%s/passport-config.json' % self.configFolder
        self.encode_script = '%s/bin/encode.py' % self.gluuOptFolder
        self.network = "/etc/sysconfig/network"
        self.system_profile_update_init = '%s/system_profile_init' % self.outputFolder
        self.system_profile_update_systemd = '%s/system_profile_systemd' % self.outputFolder

        self.staticIDP3FolderConf = '%s/static/idp3/conf' % self.install_dir
        self.staticIDP3FolderMetadata = '%s/static/idp3/metadata' % self.install_dir
        self.idp3_configuration_properties = 'idp.properties'
        self.idp3_configuration_ldap_properties = 'ldap.properties'
        self.idp3_configuration_saml_nameid = 'saml-nameid.properties'
        self.idp3_configuration_services = 'services.properties'
        self.idp3_configuration_password_authn = 'authn/password-authn-config.xml'
        self.idp3_metadata = 'idp-metadata.xml'
        self.data_source_properties = 'datasource.properties'

        self.casa_config = '%s/casa.json' % self.outputFolder

        ### rsyslog file customised for init.d
        self.rsyslogUbuntuInitFile = "%s/static/system/ubuntu/rsyslog" % self.install_dir

        self.ldap_setup_properties = '%s/opendj-setup.properties' % self.templateFolder

        # oxAuth/oxTrust Base64 configuration files
        self.pairwiseCalculationKey = None
        self.pairwiseCalculationSalt = None

        # OpenID key generation default setting
        self.default_openid_jks_dn_name = 'CN=oxAuth CA Certificates'
        self.default_key_algs = 'RS256 RS384 RS512 ES256 ES384 ES512'
        self.default_key_expiration = 365

        # oxTrust SCIM configuration
        self.scim_rs_client_id = None
        self.scim_rs_client_jwks = None
        self.scim_rs_client_jks_fn = "%s/scim-rs.jks" % self.certFolder
        self.scim_rs_client_jks_pass = None
        self.scim_rs_client_jks_pass_encoded = None

        self.scim_rp_client_id = None
        self.scim_rp_client_jwks = None
        self.scim_rp_client_jks_fn = "%s/scim-rp.jks" % self.outputFolder
        self.scim_rp_client_jks_pass = 'secret'
        self.scim_resource_oxid = None

        # oxTrust Api configuration
        self.api_rs_client_jks_fn = '%s/api-rs.jks' % self.certFolder
        self.api_rs_client_jks_pass = 'secret'
        self.api_rs_client_jwks = None
        self.api_rp_client_jks_fn = '%s/api-rp.jks' % self.certFolder
        self.api_rp_client_jks_pass = 'secret'
        self.api_rp_client_jwks = None

        self.oxtrust_resource_id = None
        self.oxtrust_requesting_party_client_id = None
        self.oxtrust_resource_server_client_id = None

        # oxPassport Configuration
        self.gluu_passport_base = '%s/passport' % self.node_base
        
        self.ldif_passport_config = '%s/oxpassport-config.ldif' % self.outputFolder
        self.ldif_passport = '%s/passport.ldif' % self.outputFolder
        self.ldif_passport_clients = '%s/passport_clients.ldif' % self.outputFolder
        self.ldif_idp = '%s/oxidp.ldif' % self.outputFolder
        
        self.passport_rs_client_id = None
        self.passport_rs_client_jwks = None
        self.passport_rs_client_jks_fn = "%s/passport-rs.jks" % self.certFolder
        self.passport_rs_client_jks_pass = None
        self.passport_rs_client_jks_pass_encoded = None

        self.passport_rp_ii_client_id = None
        self.passport_rp_client_id = None
        self.passport_rp_client_jwks = None
        self.passport_rp_client_jks_fn = "%s/passport-rp.jks" % self.certFolder
        self.passport_rp_client_cert_alg = "RS512"
        self.passport_rp_client_cert_alias = None
        self.passport_rp_client_cert_fn = "%s/passport-rp.pem" % self.certFolder
        self.passport_rp_client_jks_pass = 'secret'
        self.passport_resource_id = None
        
        self.oxauth_legacyIdTokenClaims = 'false'
        self.oxauth_openidScopeBackwardCompatibility =  'false'
        self.enableRadiusScripts = 'false'
        self.gluu_radius_client_id = None
        self.gluu_ro_pw = None
        self.gluu_ro_encoded_pw = None
        self.ox_radius_client_id = None
        self.oxRadiusClientIpAddress = None
        self.oxRadiusClientName = None
        self.oxRadiusClientSecret = None


        #definitions for couchbase
        self.couchebaseInstallDir = '/opt/couchbase/'
        self.couchebaseClusterAdmin = 'admin'
        self.couchbasePackageFolder = os.path.join(self.distFolder, 'couchbase')
        self.couchbaseTrustStoreFn = "%s/couchbase.pkcs12" % self.certFolder
        self.couchbaseTrustStorePass = 'newsecret'
        self.n1qlOutputFolder = os.path.join(self.outputFolder,'n1ql')
        self.couchbaseIndexJson = '%s/static/couchbase/index.json' % self.install_dir
        self.couchbaseInitScript = os.path.join(self.install_dir, 'static/system/initd/couchbase-server')
        self.remoteCouchbase = False
        self.couchebaseBucketClusterPort = 28091
        self.couchbaseInstallOutput = ''
        self.couchebaseCert = os.path.join(self.certFolder, 'couchbase.pem')
        self.gluuCouchebaseProperties = os.path.join(self.configFolder, 'gluu-couchbase.properties')
        self.couchbaseBuckets = []
        self.cbm = None

        self.ldif_files = [self.ldif_base,
                           self.ldif_attributes,
                           self.ldif_scopes,
                           self.ldif_clients,
                           self.ldif_people,
                           self.ldif_groups,
                           self.ldif_site,
                           self.ldif_metric,
                           self.ldif_scripts,
                           self.ldif_configuration,
                           self.ldif_scim,
                           self.ldif_scim_clients,
                           self.ldif_idp,
                           self.lidf_oxtrust_api,
                           self.ldif_oxtrust_api_clients,
                           ]


        self.ce_templates = {self.oxauth_config_json: False,
                             self.gluu_python_readme: True,
                             self.oxtrust_config_json: False,
                             self.oxtrust_cache_refresh_json: False,
                             self.oxtrust_import_person_json: False,
                             self.oxidp_config_json: False,
                             self.ox_ldap_properties: True,
                             self.oxauth_static_conf_json: False,
                             self.oxTrust_log_rotation_configuration: True,
                             self.ldap_setup_properties: False,
                             self.apache2_conf: False,
                             self.apache2_ssl_conf: False,
                             self.apache2_24_conf: False,
                             self.apache2_ssl_24_conf: False,
                             self.etc_hosts: False,
                             self.etc_hostname: False,
                             self.ldif_base: False,
                             self.ldif_attributes: False,
                             self.ldif_scopes: False,
                             self.ldif_clients: False,
                             self.ldif_people: False,
                             self.ldif_groups: False,
                             self.ldif_scripts: False,
                             self.ldif_scim: False,
                             self.ldif_scim_clients: False,
                             self.ldif_idp: False,
                             self.network: False,
                             self.casa_config: False,
                             self.ldif_scripts_casa: False,
                             self.lidf_oxtrust_api: False,
                             self.ldif_oxtrust_api_clients: False,
                             self.gluu_properties_fn: True,
                             self.data_source_properties: False
                             }

        self.oxauth_keys_utils_libs = [ 'bcprov-jdk15on-*.jar', 'bcpkix-jdk15on-*.jar', 'commons-lang-*.jar',
                                        'log4j-*.jar', 'commons-codec-*.jar', 'commons-cli-*.jar', 'commons-io-*.jar',
                                        'jackson-core-*.jar', 'jackson-annotations-*.jar', 'jackson-databind-*.jar', 'jackson-datatype-json-org-*.jar',
                                        'jackson-module-jaxb-annotations-*.jar', 'json-20180813*.jar', 'jettison-*.jar', 'oxauth-model-*.jar',
                                        'oxauth-client-*.jar', "oxcore-util-*.jar" ]

 
        self.service_requirements = {
                        'opendj': ['', 70],
                        'oxauth': ['opendj', 72],
                        'identity': ['opendj oxauth', 74],
                        'idp': ['opendj oxauth', 76],
                        'casa': ['opendj oxauth', 78],
                        'oxd-server': ['opendj oxauth', 80],
                        'passport': ['opendj oxauth', 82],
                        'oxauth-rp': ['opendj oxauth', 84],
                        'gluu-radius': ['opendj oxauth', 86],
                        }

        self.install_time_ldap = None
        
        
        self.couchbaseBucketDict = OrderedDict((   
                        ('default', { 'ldif':[
                                            self.ldif_base, 
                                            self.ldif_attributes,
                                            self.ldif_scopes,
                                            self.ldif_scripts,
                                            self.ldif_configuration,
                                            self.ldif_scim,
                                            self.ldif_idp,
                                            self.lidf_oxtrust_api,
                                            self.ldif_clients,
                                            self.ldif_oxtrust_api_clients,
                                            self.ldif_scim_clients,
                                            self.ldif_metric,
                                            ],
                                      'memory_allocation': 100,
                                      'mapping': '',
                                      'document_key_prefix': []
                                    }),

                        ('user',     {   'ldif': [
                                            self.ldif_people, 
                                            self.ldif_groups
                                            ],
                                        'memory_allocation': 300,
                                        'mapping': 'people, groups, authorizations',
                                        'document_key_prefix': ['groups_', 'people_'],
                                    }),

                        ('cache',    {   'ldif': [],
                                        'memory_allocation': 300,
                                        'mapping': 'cache',
                                        'document_key_prefix': ['cache_'],
                                    }),

                        ('site',     {   'ldif': [self.ldif_site],
                                        'memory_allocation': 100,
                                        'mapping': 'cache-refresh',
                                        'document_key_prefix': ['site_', 'cache-refresh_'],
                                        
                                    }),

                        ('token',   { 'ldif': [],
                                      'memory_allocation': 300,
                                      'mapping': 'tokens',
                                      'document_key_prefix': ['tokens_'],
                                    }),

                    ))
                            
        
        
        self.mappingLocations = { group: 'ldap' for group in self.couchbaseBucketDict }  #default locations are OpenDJ

        

    def __repr__(self):
        try:
            txt = 'hostname'.ljust(30) + self.hostname.rjust(35) + "\n"
            txt += 'orgName'.ljust(30) + self.orgName.rjust(35) + "\n"
            txt += 'os'.ljust(30) + self.os_type.rjust(35) + "\n"
            txt += 'city'.ljust(30) + self.city.rjust(35) + "\n"
            txt += 'state'.ljust(30) + self.state.rjust(35) + "\n"
            txt += 'countryCode'.ljust(30) + self.countryCode.rjust(35) + "\n"
            txt += 'Applications max ram'.ljust(30) + self.application_max_ram.rjust(35) + "\n"
            txt += 'Install oxAuth'.ljust(30) + repr(self.installOxAuth).rjust(35) + "\n"
            txt += 'Install oxTrust'.ljust(30) + repr(self.installOxTrust).rjust(35) + "\n"
            txt += 'Install Backend'.ljust(30) + repr(self.installLdap or self.install_couchbase).rjust(35) + "\n"
            
            if (self.installLdap and not self.remoteLdap) or (self.install_couchbase and not self.remoteCouchbase):
                txt += 'Backend Type'.ljust(30) + self.persistence_type.title().rjust(35) + "\n"

            txt += 'Java Type'.ljust(30) + self.java_type.rjust(35) + "\n"
            
            txt += 'Install Apache 2 web server'.ljust(30) + repr(self.installHttpd).rjust(35) + "\n"
            
            if self.ldap_type != 'couchbase':
                txt += 'Install Shibboleth SAML IDP'.ljust(30) + repr(self.installSaml).rjust(35) + "\n"


            txt += 'Install oxAuth RP'.ljust(30) + repr(self.installOxAuthRP).rjust(35) + "\n"
            txt += 'Install Passport '.ljust(30) + repr(self.installPassport).rjust(35) + "\n"
            txt += 'Install Gluu Radius '.ljust(30) + repr(self.installGluuRadius).rjust(35) + "\n"

            return txt
        except:
            s = ""
            for key in self.__dict__.keys():
                val = self.__dict__[key]
                s = s + "%s\n%s\n%s\n\n" % (key, "-" * len(key), val)
            return s

    def initialize(self):
        self.install_time_ldap = time.strftime('%Y%m%d%H%M%SZ', time.gmtime(time.time()))
        if not os.path.exists(self.distFolder):
            sys.exit("Please ensure that you are running this script inside Gluu container.")


    def set_ownership(self):
        self.logIt("Changing ownership")
        realCertFolder = os.path.realpath(self.certFolder)
        realConfigFolder = os.path.realpath(self.configFolder)
        realOptPythonFolderFolder = os.path.realpath(self.gluuOptPythonFolder)

        self.run([self.cmd_chown, '-R', 'root:gluu', realCertFolder])
        self.run([self.cmd_chown, '-R', 'root:gluu', realConfigFolder])
        self.run([self.cmd_chown, '-R', 'root:gluu', realOptPythonFolderFolder])
        self.run([self.cmd_chown, '-R', 'root:gluu', self.oxBaseDataFolder])

        # Set right permissions
        self.run([self.cmd_chmod, '-R', '440', realCertFolder])
        self.run([self.cmd_chmod, 'a+X', realCertFolder])


        if self.installOxAuth:
            self.run([self.cmd_chown, '-R', 'jetty:jetty', self.oxauth_openid_jks_fn])
            self.run([self.cmd_chmod, '660', self.oxauth_openid_jks_fn])

        if self.installSaml:
            realIdp3Folder = os.path.realpath(self.idp3Folder)
            self.run([self.cmd_chown, '-R', 'jetty:jetty', realIdp3Folder])

    def set_permissions(self):
        self.logIt("Changing permissions")

        ### Below commands help us to set permissions readable if umask is set as 077
        self.run(['find', "/opt", '-user', 'root', '-perm', '700', '-exec', 'chmod', "755", '{}',  ';'])
        self.run(['find', "/opt", '-user', 'root', '-perm', '600', '-exec', 'chmod', "644", '{}',  ';'])
        self.run(['find', "/opt", '-user', 'root', '-perm', '400', '-exec', 'chmod', "444", '{}',  ';'])

        self.run(['find', "%s" % self.gluuBaseFolder, '-perm', '700', '-exec', self.cmd_chmod, "755", '{}', ';'])
        self.run(['find', "%s" % self.gluuBaseFolder, '-perm', '600', '-exec', self.cmd_chmod, "644", '{}', ';'])

        self.run(['find', "%s" % self.osDefault, '-perm', '700', '-exec', self.cmd_chmod, "755", '{}', ';'])
        self.run(['find', "%s" % self.osDefault, '-perm', '600', '-exec', self.cmd_chmod, "644", '{}', ';'])

        self.run(['/bin/chmod', '-R', '644', self.etc_hosts])

        if self.os_type in ['debian', 'ubuntu']:
            self.run(['/bin/chmod', '-f', '644', self.etc_hostname])

        if self.installSaml:
            realIdp3Folder = os.path.realpath(self.idp3Folder)
            realIdp3BinFolder = "%s/bin" % realIdp3Folder;
            if os.path.exists(realIdp3BinFolder):
                self.run(['find', realIdp3BinFolder, '-name', '*.sh', '-exec', 'chmod', "755", '{}',  ';'])

    def detect_ip(self):
        detectedIP = None

        try:
            testSocket = socket.socket(socket.AF_INET, socket.SOCK_DGRAM)
            detectedIP = [(testSocket.connect(('8.8.8.8', 80)),
                           testSocket.getsockname()[0],
                           testSocket.close()) for s in [socket.socket(socket.AF_INET, socket.SOCK_DGRAM)]][0][1]
        except:
            self.logIt("No detected IP address", True)
            self.logIt(traceback.format_exc(), True)

        return detectedIP

    def get_ip(self):
        testIP = None
        detectedIP = self.detect_ip()

        while not testIP:
            if detectedIP:
                testIP = self.getPrompt("Enter IP Address", detectedIP)
            else:
                testIP = self.getPrompt("Enter IP Address")
            if not self.isIP(testIP):
                testIP = None
                print 'ERROR: The IP Address is invalid. Try again\n'

        return testIP

    def check_installed(self):
        return os.path.exists(self.configFolder)

    def check_properties(self):
        self.logIt('Checking properties')
        while not self.hostname:
            testhost = raw_input('Hostname of this server: ').strip()
            if len(testhost.split('.')) >= 3:
                self.hostname = testhost
            else:
                print 'The hostname has to be at least three domain components. Try again\n'
        while not self.ip:
            self.ip = self.get_ip()
        while not self.orgName:
            self.orgName = raw_input('Organization Name: ').strip()
        while not self.countryCode:
            testCode = raw_input('2 Character Country Code: ').strip()
            if len(testCode) == 2:
                self.countryCode = testCode
            else:
                print 'Country code should only be two characters. Try again\n'
        while not self.city:
            self.city = raw_input('City: ').strip()
        while not self.state:
            self.state = raw_input('State or Province: ').strip()
        if not self.admin_email:
            tld = None
            try:
                tld = ".".join(self.hostname.split(".")[-2:])
            except:
                tld = self.hostname
            self.admin_email = "support@%s" % tld
        if not self.httpdKeyPass:
            self.httpdKeyPass = self.getPW()
        if not self.ldapPass:
            self.ldapPass = self.getPW()
        if not self.shibJksPass:
            self.shibJksPass = self.getPW()
        if not self.oxauth_openid_jks_pass:
            self.oxauth_openid_jks_pass = self.getPW()
        if not self.opendj_p12_pass:
            self.opendj_p12_pass = self.getPW()
        if not self.passportSpKeyPass:
            self.passportSpKeyPass = self.getPW()
            self.passportSpJksPass = self.getPW()
        if not self.encode_salt:
            self.encode_salt= self.getPW() + self.getPW()
        if not self.oxauth_client_id:
            self.oxauth_client_id = '0008-'+ str(uuid.uuid4())
        if not self.idp_client_id:
            self.idp_client_id = '0008-'+ str(uuid.uuid4())
        if not self.scim_rs_client_id:
            self.scim_rs_client_id = '0008-' + str(uuid.uuid4())
        if not self.scim_rp_client_id:
            self.scim_rp_client_id = '0008-' + str(uuid.uuid4())
        if not self.scim_resource_oxid:
            self.scim_resource_oxid = '0008-' + str(uuid.uuid4())
        if not self.oxtrust_resource_server_client_id:
            self.oxtrust_resource_server_client_id = '0008-'  + str(uuid.uuid4())
        if not self.oxtrust_requesting_party_client_id:
            self.oxtrust_requesting_party_client_id = '0008-'  + str(uuid.uuid4())
        if not self.oxtrust_resource_id:
            self.oxtrust_resource_id = '0008-'  + str(uuid.uuid4())


        if not self.application_max_ram:
            self.application_max_ram = 3072

    def choose_from_list(self, list_of_choices, choice_name="item", default_choice_index=0):
        return_value = None
        choice_map = {}
        chosen_index = 0
        print "\nSelect the number for the %s from the following list:" % choice_name
        for choice in list_of_choices:
            choice_map[chosen_index] = choice
            chosen_index += 1
            print "  [%i]   %s" % (chosen_index, choice)
        while not return_value:
            choice_number = self.getPrompt("Please select a number listed above", str(default_choice_index + 1))
            try:
                choice_number = int(choice_number) - 1
                if (choice_number >= 0) & (choice_number < len(list_of_choices)):
                    return_value = choice_map[choice_number]
                else:
                    print '"%i" is not a valid choice' % (choice_number + 1)
            except:
                print 'Cannot convert "%s" to a number' % choice_number
                self.logIt(traceback.format_exc(), True)
        return return_value


    def enable_service_at_start(self, serviceName, startSequence=None, stopSequence=None, action='enable'):
        # Enable service autoload on Gluu-Server startup
        if self.os_type in ['centos', 'fedora', 'red']:
            if self.os_initdaemon == 'systemd':
                self.run([self.systemctl, action, serviceName])
            else:
                self.run(["/sbin/chkconfig", serviceName, "on" if action=='enable' else 'off'])
                
        elif self.os_type+self.os_version in ('ubuntu18','debian9'):
            self.run([self.systemctl, action, serviceName])
                
        elif self.os_type in ['ubuntu', 'debian']:
            cmd_list = ["/usr/sbin/update-rc.d", serviceName, 'defaults']
            
            if startSequence and stopSequence:
                cmd_list.append(str(startSequence))
                cmd_list.append(str(stopSequence))
            elif self.os_type+self.os_version == 'ubuntu14':
                cmd_list.append(str(self.service_requirements[serviceName][1]))
                cmd_list.append(str(100 - self.service_requirements[serviceName][1]))
            
            self.run(cmd_list)


    # = File system  =================================================================
    def findFiles(self, filePatterns, filesFolder):
        foundFiles = []
        try:
            for filePattern in filePatterns:
                fileFullPathPattern = "%s/%s" % (filesFolder, filePattern)
                for fileFullPath in glob.iglob(fileFullPathPattern):
                    foundFiles.append(fileFullPath)
        except:
            self.logIt("Error finding files %s in folder %s" % (":".join(filePatterns), filesFolder), True)
            self.logIt(traceback.format_exc(), True)

        return foundFiles

    def readFile(self, inFilePath, logError=True):
        inFilePathText = None

        try:
            f = open(inFilePath)
            inFilePathText = f.read()
            f.close
        except:
            if logError:
                self.logIt("Error reading %s" % inFilePathText, True)
                self.logIt(traceback.format_exc(), True)

        return inFilePathText

    def writeFile(self, outFilePath, text):
        self.logIt("Writing file %s" % outFilePath)
        inFilePathText = None
        self.backupFile(outFilePath)
        try:
            f = open(outFilePath, 'w')
            f.write(text)
            f.close()
        except:
            self.logIt("Error writing %s" % inFilePathText, True)
            self.logIt(traceback.format_exc(), True)

        return inFilePathText

    def insertLinesInFile(self, inFilePath, index, text):        
            inFilePathLines = None                    
            try:            
                f = open(inFilePath, "r")            
                inFilePathLines = f.readlines()            
                f.close()
                try:
                    self.backupFile(inFilePath)
                    inFilePathLines.insert(index, text)            
                    f = open(inFilePath, "w")            
                    inFilePathLines = "".join(inFilePathLines)            
                    f.write(inFilePathLines)            
                    f.close()        
                except:            
                    self.logIt("Error writing %s" % inFilePathLines, True)            
                    self.logIt(traceback.format_exc(), True)
            except:            
                self.logIt("Error reading %s" % inFilePathLines, True)
                self.logIt(traceback.format_exc(), True)        
                    
    def commentOutText(self, text):
        textLines = text.split('\n')

        lines = []
        for textLine in textLines:
            lines.append('#%s' % textLine)

        return "\n".join(lines)

    def replaceInText(self, text, pattern, update):
        rePattern = re.compile(pattern,  flags=re.DOTALL | re.M)
        return rePattern.sub(update, text)

    def applyChangesInFiles(self, changes):
        self.logIt("Applying changes to %s files..." % changes['name'])
        for change in changes['files']:
            file = change['path']

            text = self.readFile(file)
            file_backup = '%s.bak' % file
            self.writeFile(file_backup, text)
            self.logIt("Created backup of %s file %s..." % (changes['name'], file_backup))

            for replace in change['replace']:
                text = self.replaceInText(text, replace['pattern'], replace['update'])

            self.writeFile(file, text)
            self.logIt("Wrote updated %s file %s..." % (changes['name'], file))

    def logOSChanges(self, text):
        fn = os.path.join(self.install_dir, 'os-changes.log')
        with open(fn,'a') as W:
            W.write(text+"\n")


    def backupFile(self, inFile, destFolder=None):

        if destFolder:
            if os.path.isfile(destFolder):
                destFile = destFolder
            else:
                inFolder, inName = os.path.split(inFile)
                destFile = os.path.join(destFolder, inName)
        else:
            destFile = inFile

        if not destFile.startswith('/opt'):
            backupFile = destFile+'.gluu-'+self.currentGluuVersion+'~'
            if os.path.exists(destFile) and not os.path.exists(backupFile):
                shutil.copy(destFile, backupFile)
                self.logOSChanges("File %s was backed up as %s" % (destFile, backupFile))

    def copyFile(self, inFile, destFolder):
        self.backupFile(inFile, destFolder)
        try:
            shutil.copy(inFile, destFolder)
            self.logIt("Copied %s to %s" % (inFile, destFolder))
        except:
            self.logIt("Error copying %s to %s" % (inFile, destFolder), True)
            self.logIt(traceback.format_exc(), True)

    def copyTree(self, src, dst, overwrite=False):
        try:
            if not os.path.exists(dst):
                os.makedirs(dst)

            for item in os.listdir(src):
                s = os.path.join(src, item)
                d = os.path.join(dst, item)
                if os.path.isdir(s):
                    self.copyTree(s, d, overwrite)
                else:
                    if overwrite and os.path.exists(d):
                        self.removeFile(d)

                    if not os.path.exists(d) or os.stat(s).st_mtime - os.stat(d).st_mtime > 1:
                        shutil.copy2(s, d)
                        self.backupFile(s, d)

            self.logIt("Copied tree %s to %s" % (src, dst))
        except:
            self.logIt("Error copying tree %s to %s" % (src, dst), True)
            self.logIt(traceback.format_exc(), True)

    def createDirs(self, name):
        try:
            if not os.path.exists(name):
                os.makedirs(name, 0700)
                self.logIt('Created dir: %s' % name)
        except:
            self.logIt("Error making directory %s" % name, True)
            self.logIt(traceback.format_exc(), True)

    def removeDirs(self, name):
        try:
            if os.path.exists(name):
                shutil.rmtree(name)
                self.logIt('Removed dir: %s' % name)
        except:
            self.logIt("Error removing directory %s" % name, True)
            self.logIt(traceback.format_exc(), True)

    def removeFile(self, fileName):
        try:
            if os.path.exists(fileName):
                os.remove(fileName)
                self.logIt('Removed file: %s' % fileName)
        except:
            self.logIt("Error removing file %s" % fileName, True)
            self.logIt(traceback.format_exc(), True)

    # = Utilities ====================================================================

    def logIt(self, msg, errorLog=False):
        if errorLog:
            f = open(self.logError, 'a')
            f.write('%s %s\n' % (time.strftime('%X %x'), msg))
            f.close()
        f = open(self.log, 'a')
        f.write('%s %s\n' % (time.strftime('%X %x'), msg))
        f.close()

    def appendLine(self, line, fileName=False):
        
        self.backupFile(fileName)
        
        try:
            f = open(fileName, 'a')
            f.write('%s\n' % line)
            f.close()
        except:
            self.logIt("Error loading file %s" % fileName)

    def set_ulimits(self):
        try:
            if self.os_type in ['centos', 'red', 'fedora']:
                apache_user = 'apache'
            else:
                apache_user = 'www-data'

            self.appendLine("ldap       soft nofile     131072", "/etc/security/limits.conf")
            self.appendLine("ldap       hard nofile     262144", "/etc/security/limits.conf")
            self.appendLine("%s     soft nofile     131072" % apache_user, "/etc/security/limits.conf")
            self.appendLine("%s     hard nofile     262144" % apache_user, "/etc/security/limits.conf")
            self.appendLine("jetty      soft nofile     131072", "/etc/security/limits.conf")
            self.appendLine("jetty      hard nofile     262144", "/etc/security/limits.conf")
        except:
            self.logIt("Could not set limits.")
            self.logIt(traceback.format_exc(), True)

    def load_properties(self, fn, no_update=[]):
        self.logIt('Loading Properties %s' % fn)
        p = Properties.Properties()
        try:
            p.load(open(fn))

            if p.getProperty('ldap_type') == 'openldap':
                self.logIt("ldap_type in setup.properties was changed from openldap to opendj")
                p.setProperty('ldap_type', 'opendj')

            properties_list = p.keys()
            for prop in properties_list:
                if not prop in no_update:
                    try:
                        self.__dict__[prop] = p[prop]
                        if prop == 'mappingLocations':
                            self.__dict__[prop] = json.loads(p[prop])                    
                        if p[prop] == 'True':
                            self.__dict__[prop] = True
                        elif p[prop] == 'False':
                            self.__dict__[prop] = False
                    except:
                        self.logIt("Error loading property %s" % prop)
                        self.logIt(traceback.format_exc(), True)
        except:
            self.logIt("Error loading properties", True)
            self.logIt(traceback.format_exc(), True)

    def load_json(self, fn):
        self.logIt('Loading JSON from %s' % fn)
        try:
            json_file = open(fn)
            json_text = json_file.read()
            json_file.close()
            return json.loads(json_text)
        except:
            self.logIt("Unable to read or parse json file from %s" % fn, True)
            self.logIt(traceback.format_exc(), True)
        return None

    def obscure(self, data=""):
        engine = triple_des(self.encode_salt, ECB, pad=None, padmode=PAD_PKCS5)
        data = data.encode('ascii')
        en_data = engine.encrypt(data)
        return base64.b64encode(en_data)

    # ================================================================================

    def configure_httpd(self):
        # Detect sevice path and apache service name
        service_path = '/sbin/service'
        apache_service_name = 'httpd'
        if self.os_type in ['debian', 'ubuntu']:
            service_path = '/usr/sbin/service'
            apache_service_name = 'apache2'

        self.run([service_path, apache_service_name, 'stop'])

        # CentOS 7.* + systemd + apache 2.4
        if self.os_type in ['centos', 'red', 'fedora'] and self.os_initdaemon == 'systemd' and self.apache_version == "2.4":
            self.copyFile(self.apache2_24_conf, '/etc/httpd/conf/httpd.conf')
            self.copyFile(self.apache2_ssl_24_conf, '/etc/httpd/conf.d/https_gluu.conf')

        # CentOS 6.* + init + apache 2.2
        if self.os_type == 'centos' and self.os_initdaemon == 'init':
            self.copyFile(self.apache2_conf, '/etc/httpd/conf/httpd.conf')
            self.copyFile(self.apache2_ssl_conf, '/etc/httpd/conf.d/https_gluu.conf')
        if self.os_type in ['red', 'fedora'] and self.os_initdaemon == 'init':
            self.copyFile(self.apache2_conf, '/etc/httpd/conf/httpd.conf')
            self.copyFile(self.apache2_ssl_conf, '/etc/httpd/conf.d/https_gluu.conf')
        if self.os_type in ['debian', 'ubuntu']:
            self.copyFile(self.apache2_ssl_conf, '/etc/apache2/sites-available/https_gluu.conf')
            self.run([self.cmd_ln, '-s', '/etc/apache2/sites-available/https_gluu.conf',
                      '/etc/apache2/sites-enabled/https_gluu.conf'])

        self.run([service_path, apache_service_name, 'start'])

    def copy_output(self):
        self.logIt("Copying rendered templates to final destination")

        for dest_fn in self.ce_templates.keys():
            if self.ce_templates[dest_fn]:
                fn = os.path.split(dest_fn)[-1]
                output_fn = os.path.join(self.outputFolder, fn)
                try:
                    self.logIt("Copying %s to %s" % (output_fn, dest_fn))
                    dest_dir = os.path.dirname(dest_fn)
                    if not os.path.exists(dest_dir):
                        self.logIt("Created destination folder %s" % dest_dir)
                        os.makedirs(dest_dir)
                    self.backupFile(output_fn, dest_fn)
                    shutil.copyfile(output_fn, dest_fn)
                except:
                    self.logIt("Error writing %s to %s" % (output_fn, dest_fn), True)
                    self.logIt(traceback.format_exc(), True)

    def copy_scripts(self):
        self.logIt("Copying script files")
        for script in self.gluuScriptFiles:
            self.copyFile(script, self.gluuOptBinFolder)
        self.logIt("Rendering encode.py")
        try:
            f = open('%s/encode.py' % self.templateFolder)
            encode_script = f.read()
            f.close()
            f = open("%s/encode.py" % self.gluuOptBinFolder, 'w')
            f.write(encode_script % self.merge_dicts(self.__dict__, self.templateRenderingDict))
            f.close()
        except:
            self.logIt("Error rendering encode script")
            self.logIt(traceback.format_exc(), True)
        self.run([self.cmd_chmod, '-R', '700', self.gluuOptBinFolder])

    def copy_static(self):
        if self.installOxAuth:
            self.copyFile("%s/static/auth/lib/duo_web.py" % self.install_dir, "%s/libs" % self.gluuOptPythonFolder)
            self.copyFile("%s/static/auth/conf/duo_creds.json" % self.install_dir, "%s/" % self.certFolder)
            self.copyFile("%s/static/auth/conf/gplus_client_secrets.json" % self.install_dir, "%s/" % self.certFolder)
            self.copyFile("%s/static/auth/conf/super_gluu_creds.json" % self.install_dir, "%s/" % self.certFolder)
            self.copyFile("%s/static/auth/conf/vericloud_gluu_creds.json" % self.install_dir, "%s/" % self.certFolder)
            self.copyFile("%s/static/auth/conf/cert_creds.json" % self.install_dir, "%s/" % self.certFolder)
            self.copyFile("%s/static/auth/conf/otp_configuration.json" % self.install_dir, "%s/" % self.certFolder)
            
            # Fido2 authenticators
            self.copyFile("%s/static/auth/fido2//authenticator_cert/yubico-u2f-ca-certs.crt" % self.install_dir, "%s/%s" % (self.fido2ConfigFolder, '/authenticator_cert'))
            self.copyFile("%s/static/auth/fido2//authenticator_cert/yubico-u2f-ca-certs.txt" % self.install_dir, "%s/%s" % (self.fido2ConfigFolder, '/authenticator_cert'))
            self.copyFile("%s/static/auth/fido2//authenticator_cert/yubico-u2f-ca-certs.json" % self.install_dir, "%s/%s" % (self.fido2ConfigFolder, '/authenticator_cert'))

    def detect_os_type(self):
        try:
            p = platform.linux_distribution()
            os_type = p[0].split()[0].lower()
            os_version = p[1].split('.')[0]
            return os_type, os_version
        except:
            return self.choose_from_list(self.os_types, "Operating System")

    def detect_initd(self):
        return open(os.path.join('/proc/1/status'), 'r').read().split()[1]

    def determineApacheVersion(self, apache_cmd):
        cmd = "/usr/sbin/%s -v | egrep '^Server version'" % apache_cmd
        PIPE = subprocess.PIPE
        p = subprocess.Popen(cmd, shell=True, stdin=PIPE, stdout=PIPE, stderr=subprocess.STDOUT, close_fds=True, cwd=None)
        apache_version = p.stdout.read().strip().split(' ')[2].split('/')[1]
        if re.match(r'2\.4\..*', apache_version):
            return "2.4"

        return "2.2"

    def determineApacheVersionForOS(self):
        if self.os_type in ['centos', 'red', 'fedora']:
            # httpd -v
            # Server version: Apache/2.2.15 (Unix)  /etc/redhat-release  CentOS release 6.7 (Final)
            # OR
            # Server version: Apache/2.4.6 (CentOS) /etc/redhat-release  CentOS Linux release 7.1.1503 (Core)
            return self.determineApacheVersion("httpd")
        else:
            return self.determineApacheVersion("apache2")

    def determineOpenDJVersion(self):
        f = open('/opt/opendj/template/config/buildinfo', 'r')
        encode_script = f.read().split()[0]
        f.close()

        if re.match(r'2\.6\.0\..*', encode_script):
            return "2.6"

        return "3.0"

    def installJRE(self):
        self.logIt("Installing server JRE 1.8 %s..." % self.jre_version)

        if self.java_type == 'jre':
            jreArchive = 'amazon-corretto-{}-linux-x64.tar.gz'.format(self.jre_version)
        else:
            self.logIt("Downloading " + self.open_jdk_archive_link)
            jreArchive = os.path.basename(self.open_jdk_archive_link)
            self.run(['wget', '-nv', self.open_jdk_archive_link, '-O', os.path.join(self.distAppFolder, jreArchive)])

        try:
            self.logIt("Extracting %s into /opt/" % jreArchive)
            self.run(['tar', '-xzf', '%s/%s' % (self.distAppFolder, jreArchive), '-C', '/opt/', '--no-xattrs', '--no-same-owner', '--no-same-permissions'])
        except:
            self.logIt("Error encountered while extracting archive %s" % jreArchive)
            self.logIt(traceback.format_exc(), True)

        if self.java_type == 'jdk':
            self.jreDestinationPath = max(glob.glob('/opt/jdk-11*'))

        self.run([self.cmd_ln, '-sf', self.jreDestinationPath, self.jre_home])
        self.run([self.cmd_chmod, '-R', "755", "%s/bin/" % self.jreDestinationPath])
        self.run([self.cmd_chown, '-R', 'root:root', self.jreDestinationPath])
        self.run([self.cmd_chown, '-h', 'root:root', self.jre_home])
        
        if self.java_type == 'jre':
            self.run(['sed', '-i', '/^#crypto.policy=unlimited/s/^#//', '%s/jre/lib/security/java.security' % self.jre_home])

    def extractOpenDJ(self):        
        if self.opendj_type == 'opendj':
            self.logIt("Downloading Opendj")
            openDJArchive_name = os.path.basename(self.opendj_download_link)
            openDJArchive = os.path.join(self.distAppFolder, openDJArchive_name)
            self.run(['wget', '-nv', self.opendj_download_link, '-O', openDJArchive])
        else:
            openDJArchive = max(glob.glob(os.path.join(self.distFolder, 'app/opendj-server-*4*.zip')))
        
        try:
            self.logIt("Unzipping %s in /opt/" % openDJArchive)
            self.run(['unzip', '-n', '-q', '%s' % (openDJArchive), '-d', '/opt/' ])
        except:
            self.logIt("Error encountered while doing unzip %s -d /opt/" % (openDJArchive))
            self.logIt(traceback.format_exc(), True)

        realLdapBaseFolder = os.path.realpath(self.ldapBaseFolder)
        self.run([self.cmd_chown, '-R', 'ldap:ldap', realLdapBaseFolder])

    def installJetty(self):
        self.logIt("Installing jetty %s..." % self.jetty_version)

        jettyTemp = '%s/temp' % self.jetty_dist
        self.run([self.cmd_mkdir, '-p', jettyTemp])
        self.run([self.cmd_chown, '-R', 'jetty:jetty', jettyTemp])

        jettyArchive = 'jetty-distribution-%s.tar.gz' % self.jetty_version
        jettyDestinationPath = '%s/jetty-distribution-%s' % (self.jetty_dist, self.jetty_version)
        try:
            self.logIt("Extracting %s into /opt/jetty" % jettyArchive)
            self.run(['tar', '-xzf', '%s/%s' % (self.distAppFolder, jettyArchive), '-C', self.jetty_dist, '--no-xattrs', '--no-same-owner', '--no-same-permissions'])
        except:
            self.logIt("Error encountered while extracting archive %s" % jettyArchive)
            self.logIt(traceback.format_exc(), True)

        self.run([self.cmd_ln, '-sf', jettyDestinationPath, self.jetty_home])
        self.run([self.cmd_chmod, '-R', "755", "%s/bin/" % jettyDestinationPath])

        self.applyChangesInFiles(self.app_custom_changes['jetty'])

        self.run([self.cmd_chown, '-R', 'jetty:jetty', jettyDestinationPath])
        self.run([self.cmd_chown, '-h', 'jetty:jetty', self.jetty_home])

        self.run([self.cmd_mkdir, '-p', self.jetty_base])
        self.run([self.cmd_chown, '-R', 'jetty:jetty', self.jetty_base])

        jettyRunFolder = '/var/run/jetty'
        self.run([self.cmd_mkdir, '-p', jettyRunFolder])
        self.run([self.cmd_chmod, '-R', '775', jettyRunFolder])
        self.run([self.cmd_chgrp, '-R', 'jetty', jettyRunFolder])

        self.run(['rm', '-rf', '/opt/jetty/bin/jetty.sh'])
        self.copyFile("%s/system/initd/jetty.sh" % self.staticFolder, "%s/bin/jetty.sh" % self.jetty_home)
        self.run([self.cmd_chown, '-R', 'jetty:jetty', "%s/bin/jetty.sh" % self.jetty_home])
        self.run([self.cmd_chmod, '-R', '755', "%s/bin/jetty.sh" % self.jetty_home])

    def installNode(self):
        self.logIt("Installing node %s..." % self.node_version)

        nodeArchive = 'node-v%s-linux-x64.tar.xz' % self.node_version
        nodeDestinationPath = '/opt/node-v%s-linux-x64' % self.node_version
        try:
            self.logIt("Extracting %s into /opt" % nodeArchive)
            self.run(['tar', '-xJf', '%s/%s' % (self.distAppFolder, nodeArchive), '-C', '/opt/', '--no-xattrs', '--no-same-owner', '--no-same-permissions'])
        except:
            self.logIt("Error encountered while extracting archive %s" % nodeArchive)
            self.logIt(traceback.format_exc(), True)

        self.run([self.cmd_ln, '-sf', nodeDestinationPath, self.node_home])
        self.run([self.cmd_chmod, '-R', "755", "%s/bin/" % nodeDestinationPath])

        # Create temp folder
        self.run([self.cmd_mkdir, '-p', "%s/temp" % self.node_home])

        # Copy init.d script
        self.copyFile(self.node_initd_script, self.gluuOptSystemFolder)
        self.copyFile(self.passport_initd_script, self.gluuOptSystemFolder)
        self.run([self.cmd_chmod, '-R', "755", "%s/node" % self.gluuOptSystemFolder])
        self.run([self.cmd_chmod, '-R', "755", "%s/passport" % self.gluuOptSystemFolder])

        self.run([self.cmd_chown, '-R', 'node:node', nodeDestinationPath])
        self.run([self.cmd_chown, '-h', 'node:node', self.node_home])

        self.run([self.cmd_mkdir, '-p', self.node_base])
        self.run([self.cmd_chown, '-R', 'node:node', self.node_base])

    def fix_init_scripts(self, serviceName, initscript_fn):

        changeTo = None
        os_ = self.os_type + self.os_version

        couchbase_mappings = self.getMappingType('couchbase')

        if self.persistence_type == 'couchbase' or 'default' in couchbase_mappings:
            changeTo = 'couchbase-server'

        if self.remoteLdap and self.remoteCouchbase:
            changeTo = ''

        if changeTo != None:
            for service in self.service_requirements:
                self.service_requirements[service][0] = self.service_requirements[service][0].replace('opendj', changeTo)

        initscript = open(initscript_fn).readlines()
        
        for i,l in enumerate(initscript):
            if l.startswith('# Provides:'):
                initscript[i] = '# Provides:          {0}\n'.format(serviceName)
            elif l.startswith('# description:'):
                initscript[i] = '# description: Jetty 9 {0}\n'.format(serviceName)
            elif l.startswith('# Required-Start:'):
                initscript[i] = '# Required-Start:    $local_fs $network {0}\n'.format(self.service_requirements[serviceName][0])
            elif l.startswith('# chkconfig:'):
                initscript[i] = '# chkconfig: 345 {0} {1}\n'.format(self.service_requirements[serviceName][1], 100 - self.service_requirements[serviceName][1])

        if (self.os_type in ['centos', 'red', 'fedora'] and self.os_initdaemon == 'systemd') or (self.os_type+self.os_version in ('ubuntu18','debian9')):
            service_init_script_fn = os.path.join(self.distFolder, 'scripts', serviceName)
        else:
            service_init_script_fn = os.path.join('/etc/init.d', serviceName)

        with open(service_init_script_fn, 'w') as W:
            W.write(''.join(initscript))

        self.run([self.cmd_chmod, '+x', service_init_script_fn])

    def installJettyService(self, serviceConfiguration, supportCustomizations=False, supportOnlyPageCustomizations=False):
        serviceName = serviceConfiguration['name']
        self.logIt("Installing jetty service %s..." % serviceName)
        jettyServiceBase = '%s/%s' % (self.jetty_base, serviceName)
        jettyModules = serviceConfiguration['jetty']['modules']
        jettyModulesList = jettyModules.split(',')

        self.logIt("Preparing %s service base folders" % serviceName)
        self.run([self.cmd_mkdir, '-p', jettyServiceBase])

        # Create ./ext/lib folder for custom libraries only if installed Jetty "ext" module
        if "ext" in jettyModulesList:
            self.run([self.cmd_mkdir, '-p', "%s/lib/ext" % jettyServiceBase])

        # Create ./custom/pages and ./custom/static folders for custom pages and static resources, only if application supports them
        if supportCustomizations:
            if not os.path.exists("%s/custom" % jettyServiceBase):
                self.run([self.cmd_mkdir, '-p', "%s/custom" % jettyServiceBase])
            self.run([self.cmd_mkdir, '-p', "%s/custom/pages" % jettyServiceBase])

            if not supportOnlyPageCustomizations:
                self.run([self.cmd_mkdir, '-p', "%s/custom/i18n" % jettyServiceBase])
                self.run([self.cmd_mkdir, '-p', "%s/custom/static" % jettyServiceBase])
                self.run([self.cmd_mkdir, '-p', "%s/custom/libs" % jettyServiceBase])

        self.logIt("Preparing %s service base configuration" % serviceName)
        jettyEnv = os.environ.copy()
        jettyEnv['PATH'] = '%s/bin:' % self.jre_home + jettyEnv['PATH']

        self.run([self.cmd_java, '-jar', '%s/start.jar' % self.jetty_home, 'jetty.home=%s' % self.jetty_home, 'jetty.base=%s' % jettyServiceBase, '--add-to-start=%s' % jettyModules], None, jettyEnv)
        self.run([self.cmd_chown, '-R', 'jetty:jetty', jettyServiceBase])

        try:
            self.renderTemplateInOut(serviceName, '%s/jetty' % self.templateFolder, '%s/jetty' % self.outputFolder)
        except:
            self.setup.logIt("Error rendering service '%s' defaults" % serviceName, True)
            self.setup.logIt(traceback.format_exc(), True)

        jettyServiceConfiguration = '%s/jetty/%s' % (self.outputFolder, serviceName)
        self.copyFile(jettyServiceConfiguration, "/etc/default")
        self.run([self.cmd_chown, 'root:root', "/etc/default/%s" % serviceName])

        # Render web eources file
        try:
            web_resources = '%s_web_resources.xml' % serviceName
            if os.path.exists('%s/jetty/%s' % (self.templateFolder, web_resources)):
                self.renderTemplateInOut(web_resources, '%s/jetty' % self.templateFolder, '%s/jetty' % self.outputFolder)
                self.copyFile('%s/jetty/%s' % (self.outputFolder, web_resources), "%s/%s/webapps" % (self.jetty_base, serviceName))
        except:
            self.setup.logIt("Error rendering service '%s' web_resources.xml" % serviceName, True)
            self.setup.logIt(traceback.format_exc(), True)

        # Render web context file
        try:
            web_context = '%s.xml' % serviceName
            if os.path.exists('%s/jetty/%s' % (self.templateFolder, web_context)):
                self.renderTemplateInOut(web_context, '%s/jetty' % self.templateFolder, '%s/jetty' % self.outputFolder)
                self.copyFile('%s/jetty/%s' % (self.outputFolder, web_context), "%s/%s/webapps" % (self.jetty_base, serviceName))
        except:
            self.setup.logIt("Error rendering service '%s' context xml" % serviceName, True)
            self.setup.logIt(traceback.format_exc(), True)

        initscript_fn = os.path.join(self.jetty_home, 'bin/jetty.sh')
        self.fix_init_scripts(serviceName, initscript_fn)
        
        self.enable_service_at_start(serviceName)
        
        tmpfiles_base = '/usr/lib/tmpfiles.d'
        if self.os_initdaemon == 'systemd' and os.path.exists(tmpfiles_base):
            self.logIt("Creating 'jetty.conf' tmpfiles daemon file")
            jetty_tmpfiles_src = '%s/jetty.conf.tmpfiles.d' % self.templateFolder
            jetty_tmpfiles_dst = '%s/jetty.conf' % tmpfiles_base
            self.copyFile(jetty_tmpfiles_src, jetty_tmpfiles_dst)
            self.run([self.cmd_chown, 'root:root', jetty_tmpfiles_dst])
            self.run([self.cmd_chmod, '644', jetty_tmpfiles_dst])

        serviceConfiguration['installed'] = True

    def installNodeService(self, serviceName):
        self.logIt("Installing node service %s..." % serviceName)

        nodeServiceConfiguration = '%s/node/%s' % (self.outputFolder, serviceName)
        self.copyFile(nodeServiceConfiguration, '/etc/default')
        self.run([self.cmd_chown, 'root:root', '/etc/default/%s' % serviceName])

        if serviceName == 'passport':
            initscript_fn = os.path.join(self.gluuOptSystemFolder, serviceName)
            self.fix_init_scripts(serviceName, initscript_fn)
        else:
            self.run([self.cmd_ln, '-sf', '%s/node' % self.gluuOptSystemFolder, '/etc/init.d/%s' % serviceName])

    def installJython(self):
        self.logIt("Installing Jython %s..." % self.jython_version)
        jythonInstaller = 'jython-%s.jar' % self.jython_version

        try:
            self.run(['rm', '-rf', '/opt*-%s' % self.jython_version])
            self.run([self.cmd_java, '-jar', '%s/jython-installer-%s.jar' % (self.distAppFolder, self.jython_version), '-v', '-s', '-d', '/opt/jython-%s' % self.jython_version, '-t', 'standard', '-e', 'ensurepip'])
        except:
            self.logIt("Error installing jython-installer-%s.jar" % self.jython_version)
            self.logIt(traceback.format_exc(), True)

        self.run([self.cmd_ln, '-sf', '/opt/jython-%s' % self.jython_version, self.jython_home])
        self.run([self.cmd_chown, '-R', 'root:root', '/opt/jython-%s' % self.jython_version])
        self.run([self.cmd_chown, '-h', 'root:root', self.jython_home])

    def downloadWarFiles(self):
        if self.downloadWars:
            self.pbar.progress("Downloading oxAuth war file")
            
            self.run(['/usr/bin/wget', self.oxauth_war, '--no-verbose', '--retry-connrefused', '--tries=10', '-O', '%s/oxauth.war' % self.distGluuFolder])
            self.pbar.progress("Downloading oxTrust war file", False)
            self.run(['/usr/bin/wget', self.oxtrust_war, '--no-verbose', '--retry-connrefused', '--tries=10', '-O', '%s/identity.war' % self.distGluuFolder])

        if self.installOxAuthRP:
            # oxAuth RP is not part of CE package. We need to download it if needed
            distOxAuthRpPath = '%s/%s' % (self.distGluuFolder, "oxauth-rp.war")
            if not os.path.exists(distOxAuthRpPath):
                self.pbar.progress("Downloading oxAuth RP war file", False)
                self.run(['/usr/bin/wget', self.oxauth_rp_war, '--no-verbose', '--retry-connrefused', '--tries=10', '-O', '%s/oxauth-rp.war' % self.distGluuFolder])

        if self.downloadWars and self.installSaml:
            
            self.pbar.progress("Downloading Shibboleth IDP v3 war file", False)
            self.run(['/usr/bin/wget', self.idp3_war, '--no-verbose', '-c', '--retry-connrefused', '--tries=10', '-O', '%s/idp.war' % self.distGluuFolder])
            self.pbar.progress("Downloading Shibboleth IDP v3 keygenerator", False)
            self.run(['/usr/bin/wget', self.idp3_cml_keygenerator, '--no-verbose', '-c', '--retry-connrefused', '--tries=10', '-O', self.distGluuFolder + '/idp3_cml_keygenerator.jar'])
            self.pbar.progress("Downloading Shibboleth IDP v3 binary distributive file", False)
            self.run(['/usr/bin/wget', self.idp3_dist_jar, '--no-verbose', '-c', '--retry-connrefused', '--tries=10', '-O', self.distGluuFolder + '/shibboleth-idp.jar'])


    def encode_passwords(self):
        self.logIt("Encoding passwords")
        try:
            self.encoded_ldap_pw = self.ldap_encode(self.ldapPass)
            self.encoded_shib_jks_pw = self.obscure(self.shibJksPass)
            self.encoded_ox_ldap_pw = self.obscure(self.ldapPass)
            self.encoded_opendj_p12_pass = self.obscure(self.opendj_p12_pass)

            self.oxauthClient_pw = self.getPW()
            self.oxauthClient_encoded_pw = self.obscure(self.oxauthClient_pw)

            self.idpClient_pw = self.getPW()
            self.idpClient_encoded_pw = self.obscure(self.idpClient_pw)

            self.encoded_couchbaseTrustStorePass = self.obscure(self.couchbaseTrustStorePass)
        except:
            self.logIt("Error encoding passwords", True)
            self.logIt(traceback.format_exc(), True)

    def encode_test_passwords(self):
        self.logIt("Encoding test passwords")
        try:
            self.templateRenderingDict['oxauthClient_2_pw'] = self.getPW()
            self.templateRenderingDict['oxauthClient_2_encoded_pw'] = self.obscure(self.templateRenderingDict['oxauthClient_2_pw'])

            self.templateRenderingDict['oxauthClient_3_pw'] = self.getPW()
            self.templateRenderingDict['oxauthClient_3_encoded_pw'] = self.obscure(self.templateRenderingDict['oxauthClient_3_pw'])

            self.templateRenderingDict['oxauthClient_4_pw'] = self.getPW()
            self.templateRenderingDict['oxauthClient_4_encoded_pw'] = self.obscure(self.templateRenderingDict['oxauthClient_4_pw'])
        except:
            self.logIt("Error encoding test passwords", True)
            self.logIt(traceback.format_exc(), True)

    def gen_cert(self, suffix, password, user='root', cn=None):
        self.logIt('Generating Certificate for %s' % suffix)
        key_with_password = '%s/%s.key.orig' % (self.certFolder, suffix)
        key = '%s/%s.key' % (self.certFolder, suffix)
        csr = '%s/%s.csr' % (self.certFolder, suffix)
        public_certificate = '%s/%s.crt' % (self.certFolder, suffix)
        self.run([self.opensslCommand,
                  'genrsa',
                  '-des3',
                  '-out',
                  key_with_password,
                  '-passout',
                  'pass:%s' % password,
                  '2048'
                  ])
        self.run([self.opensslCommand,
                  'rsa',
                  '-in',
                  key_with_password,
                  '-passin',
                  'pass:%s' % password,
                  '-out',
                  key
                  ])

        certCn = cn
        if certCn == None:
            certCn = self.hostname

        self.run([self.opensslCommand,
                  'req',
                  '-new',
                  '-key',
                  key,
                  '-out',
                  csr,
                  '-subj',
                  '/C=%s/ST=%s/L=%s/O=%s/CN=%s/emailAddress=%s' % (self.countryCode, self.state, self.city, self.orgName, certCn, self.admin_email)
                  ])
        self.run([self.opensslCommand,
                  'x509',
                  '-req',
                  '-days',
                  '365',
                  '-in',
                  csr,
                  '-signkey',
                  key,
                  '-out',
                  public_certificate
                  ])
        self.run([self.cmd_chown, '%s:%s' % (user, user), key_with_password])
        self.run([self.cmd_chmod, '700', key_with_password])
        self.run([self.cmd_chown, '%s:%s' % (user, user), key])
        self.run([self.cmd_chmod, '700', key])

        self.run([self.cmd_keytool, "-import", "-trustcacerts", "-alias", "%s_%s" % (self.hostname, suffix), \
                  "-file", public_certificate, "-keystore", self.defaultTrustStoreFN, \
                  "-storepass", "changeit", "-noprompt"])

    def generate_crypto(self):
        try:
            self.logIt('Generating certificates and keystores')
            self.gen_cert('httpd', self.httpdKeyPass, 'jetty')
            self.gen_cert('shibIDP', self.shibJksPass, 'jetty')
            self.gen_cert('idp-encryption', self.shibJksPass, 'jetty')
            self.gen_cert('idp-signing', self.shibJksPass, 'jetty')

            self.gen_cert('passport-sp', self.passportSpKeyPass, 'ldap', self.ldap_hostname)

            self.gen_keystore('shibIDP',
                              self.shibJksFn,
                              self.shibJksPass,
                              '%s/shibIDP.key' % self.certFolder,
                              '%s/shibIDP.crt' % self.certFolder,
                              'jetty')

            # permissions
            self.run([self.cmd_chown, '-R', 'jetty:jetty', self.certFolder])
            self.run([self.cmd_chmod, '-R', '500', self.certFolder])

        except:
            self.logIt("Error generating cyrpto")
            self.logIt(traceback.format_exc(), True)

    def gen_keystore(self, suffix, keystoreFN, keystorePW, inKey, inCert, user='root'):
        self.logIt("Creating keystore %s" % suffix)
        # Convert key to pkcs12
        pkcs_fn = '%s/%s.pkcs12' % (self.certFolder, suffix)
        self.run([self.opensslCommand,
                  'pkcs12',
                  '-export',
                  '-inkey',
                  inKey,
                  '-in',
                  inCert,
                  '-out',
                  pkcs_fn,
                  '-name',
                  self.hostname,
                  '-passout',
                  'pass:%s' % keystorePW
                  ])
        # Import p12 to keystore
        self.run([self.cmd_keytool,
                  '-importkeystore',
                  '-srckeystore',
                  '%s/%s.pkcs12' % (self.certFolder, suffix),
                  '-srcstorepass',
                  keystorePW,
                  '-srcstoretype',
                  'PKCS12',
                  '-destkeystore',
                  keystoreFN,
                  '-deststorepass',
                  keystorePW,
                  '-deststoretype',
                  'JKS',
                  '-keyalg',
                  'RSA',
                  '-noprompt'
                  ])
        self.run([self.cmd_chown, '%s:%s' % (user, user), pkcs_fn])
        self.run([self.cmd_chmod, '700', pkcs_fn])
        self.run([self.cmd_chown, '%s:%s' % (user, user), keystoreFN])
        self.run([self.cmd_chmod, '700', keystoreFN])

    def gen_openid_jwks_jks_keys(self, jks_path, jks_pwd, jks_create = True, key_expiration = None, dn_name = None, key_algs = None):
        self.logIt("Generating oxAuth OpenID Connect keys")

        if dn_name == None:
            dn_name = self.default_openid_jks_dn_name

        if key_algs == None:
            key_algs = self.default_key_algs

        if key_expiration == None:
            key_expiration = self.default_key_expiration


        # We can remove this once KeyGenerator will do the same
        if jks_create == True:
            self.logIt("Creating empty JKS keystore")
            # Create JKS with dummy key
            cmd = " ".join([self.cmd_keytool,
                            '-genkey',
                            '-alias',
                            'dummy',
                            '-keystore',
                            jks_path,
                            '-storepass',
                            jks_pwd,
                            '-keypass',
                            jks_pwd,
                            '-dname',
                            '"%s"' % dn_name])
            self.run(['/bin/sh', '-c', cmd])

            # Delete dummy key from JKS
            cmd = " ".join([self.cmd_keytool,
                            '-delete',
                            '-alias',
                            'dummy',
                            '-keystore',
                            jks_path,
                            '-storepass',
                            jks_pwd,
                            '-keypass',
                            jks_pwd,
                            '-dname',
                            '"%s"' % dn_name])
            self.run(['/bin/sh', '-c', cmd])

        oxauth_lib_files = self.findFiles(self.oxauth_keys_utils_libs, self.jetty_user_home_lib)

        cmd = " ".join([self.cmd_java,
                        "-Dlog4j.defaultInitOverride=true",
                        "-cp",
                        ":".join(oxauth_lib_files),
                        "org.gluu.oxauth.util.KeyGenerator",
                        "-keystore",
                        jks_path,
                        "-keypasswd",
                        jks_pwd,
                        "-sig_keys",
                        "%s" % key_algs,
                        "-enc_keys",
                        "%s" % key_algs,
                        "-dnname",
                        '"%s"' % dn_name,
                        "-expiration",
                        "%s" % key_expiration])
        args = ['/bin/sh', '-c', cmd]

        self.logIt("Runnning: %s" % " ".join(args))
        try:
            p = subprocess.Popen(args, stdout=subprocess.PIPE, stderr=subprocess.PIPE)
            output, err = p.communicate()
            p.wait()
            if err:
                self.logIt(err, True)
            if output:
                return output.split(os.linesep)
        except:
            self.logIt("Error running command : %s" % " ".join(args), True)
            self.logIt(traceback.format_exc(), True)

        return None

    def export_openid_key(self, jks_path, jks_pwd, cert_alias, cert_path):
        self.logIt("Exporting oxAuth OpenID Connect keys")

        oxauth_lib_files = self.findFiles(self.oxauth_keys_utils_libs, self.jetty_user_home_lib)

        cmd = " ".join([self.cmd_java,
                        "-Dlog4j.defaultInitOverride=true",
                        "-cp",
                        ":".join(oxauth_lib_files),
                        "org.gluu.oxauth.util.KeyExporter",
                        "-keystore",
                        jks_path,
                        "-keypasswd",
                        jks_pwd,
                        "-alias",
                        cert_alias,
                        "-exportfile",
                        cert_path])
        self.run(['/bin/sh', '-c', cmd])

    def write_openid_keys(self, fn, jwks):
        self.logIt("Writing oxAuth OpenID Connect keys")
        if not jwks:
            self.logIt("Failed to write oxAuth OpenID Connect key to %s" % fn)
            return

        self.backupFile(fn)

        try:
            jwks_text = '\n'.join(jwks)
            f = open(fn, 'w')
            f.write(jwks_text)
            f.close()
            self.run([self.cmd_chown, 'jetty:jetty', fn])
            self.run([self.cmd_chmod, '600', fn])
            self.logIt("Wrote oxAuth OpenID Connect key to %s" % fn)
        except:
            self.logIt("Error writing command : %s" % fn, True)
            self.logIt(traceback.format_exc(), True)

    def generate_oxauth_openid_keys(self):
        key_algs = 'RS256 RS384 RS512 ES256 ES384 ES512 PS256 PS384 PS512 RSA1_5 RSA-OAEP'
        jwks = self.gen_openid_jwks_jks_keys(self.oxauth_openid_jks_fn, self.oxauth_openid_jks_pass, key_expiration=2, key_algs=key_algs)
        
        
        self.write_openid_keys(self.oxauth_openid_jwks_fn, jwks)

    def generate_base64_string(self, lines, num_spaces):
        if not lines:
            return None

        plain_text = ''.join(lines)
        plain_b64encoded_text = plain_text.encode('base64').strip()

        if num_spaces > 0:
            plain_b64encoded_text = self.reindent(plain_b64encoded_text, num_spaces)

        return plain_b64encoded_text

    def genRandomString(self, N):
        return ''.join(random.SystemRandom().choice(string.ascii_lowercase
                                                    + string.ascii_uppercase
                                                    + string.digits) for _ in range(N))

    def generate_scim_configuration(self):
        self.scim_rs_client_jks_pass = self.getPW()

        self.scim_rs_client_jks_pass_encoded = self.obscure(self.scim_rs_client_jks_pass)

        self.scim_rs_client_jwks = self.gen_openid_jwks_jks_keys(self.scim_rs_client_jks_fn, self.scim_rs_client_jks_pass)
        self.templateRenderingDict['scim_rs_client_base64_jwks'] = self.generate_base64_string(self.scim_rs_client_jwks, 1)

        self.scim_rp_client_jwks = self.gen_openid_jwks_jks_keys(self.scim_rp_client_jks_fn, self.scim_rp_client_jks_pass)
        self.templateRenderingDict['scim_rp_client_base64_jwks'] = self.generate_base64_string(self.scim_rp_client_jwks, 1)


    def generate_oxtrust_api_configuration(self):
        self.api_rs_client_jks_pass_encoded = self.obscure(self.api_rs_client_jks_pass)
        self.api_rs_client_jwks = self.gen_openid_jwks_jks_keys(self.api_rs_client_jks_fn, self.api_rs_client_jks_pass)
        self.templateRenderingDict['api_rs_client_base64_jwks'] = self.generate_base64_string(self.api_rs_client_jwks, 1)

        self.api_rp_client_jks_pass_encoded = self.obscure(self.api_rp_client_jks_pass)
        self.api_rp_client_jwks = self.gen_openid_jwks_jks_keys(self.api_rp_client_jks_fn, self.api_rp_client_jks_pass)
        self.templateRenderingDict['api_rp_client_base64_jwks'] = self.generate_base64_string(self.api_rp_client_jwks, 1)


    def getPrompt(self, prompt, defaultValue=None):
        try:
            if defaultValue:
                user_input = raw_input("%s [%s] : " % (prompt, defaultValue)).strip()
                if user_input == '':
                    return defaultValue
                else:
                    return user_input
            else:
                input = False
                while not input:
                    user_input = raw_input("%s : " % prompt).strip()
                    if user_input != '':
                        input = True
                        return user_input
        except KeyboardInterrupt:
            sys.exit()
        except:
            return None

    def getPW(self, size=12, chars=string.ascii_uppercase + string.digits + string.lowercase, special=''):
        
        if not special:
            random_password = [random.choice(chars) for _ in range(size)]
        else:
            ndigit = random.randint(1, 3)
            nspecial = random.randint(1, 2)


            ncletter = random.randint(2, 5)
            nsletter = size - ndigit - nspecial - ncletter
            
            random_password = []
            
            for n, rc in ((ndigit, string.digits), (nspecial, special),
                        (ncletter, string.ascii_uppercase),
                        (nsletter, string.lowercase)):
            
                random_password += [random.choice(rc) for _ in range(n)]
            
        random.shuffle(random_password)
                
        return ''.join(random_password)


    def prepare_openid_keys_generator(self):
        self.logIt("Preparing files needed to run OpenId keys generator")
        # Unpack oxauth.war to get libs needed to run key generator
        oxauthWar = 'oxauth.war'
        distOxAuthPath = '%s/%s' % (self.distGluuFolder, oxauthWar)

        tmpOxAuthDir = '%s/tmp_oxauth' % self.distGluuFolder

        self.logIt("Unpacking %s..." % oxauthWar)
        self.removeDirs(tmpOxAuthDir)
        self.createDirs(tmpOxAuthDir)

        self.run([self.cmd_jar,
                  'xf',
                  distOxAuthPath], tmpOxAuthDir)

        tmpLibsOxAuthPath = '%s/WEB-INF/lib' % tmpOxAuthDir

        self.logIt("Copying files to %s..." % self.jetty_user_home_lib)
        oxauth_lib_files = self.findFiles(self.oxauth_keys_utils_libs, tmpLibsOxAuthPath)
        for oxauth_lib_file in oxauth_lib_files:
            self.copyFile(oxauth_lib_file, self.jetty_user_home_lib)

        self.removeDirs(tmpOxAuthDir)

    def install_gluu_base(self):
        self.logIt("Installing Gluu base...")
        self.prepare_openid_keys_generator()
        self.generate_oxtrust_api_configuration()
        self.generate_scim_configuration()

        self.ldap_binddn = self.opendj_ldap_binddn
        self.ldap_site_binddn = self.opendj_ldap_binddn

        self.ldapCertFn = self.opendj_cert_fn
        self.ldapTrustStoreFn = self.opendj_p12_fn
        self.encoded_ldapTrustStorePass = self.encoded_opendj_p12_pass

        if self.installSaml:
            self.oxTrustConfigGeneration = "true"
        else:
            self.oxTrustConfigGeneration = "false"

    def load_certificate_text(self, filePath):
        self.logIt("Load certificate %s" % filePath)
        f = open(filePath)
        certificate_text = f.read()
        f.close()
        certificate_text = certificate_text.replace('-----BEGIN CERTIFICATE-----', '').replace('-----END CERTIFICATE-----', '').strip()
        return certificate_text



    def set_jetty_param(self, jettyServiceName, jetty_param, jetty_val):

        self.logIt("Seeting jetty parameter {0}={1} for service {2}".format(jetty_param, jetty_val, jettyServiceName))

        service_fn = os.path.join(self.jetty_base, jettyServiceName, 'start.ini')
        start_ini = self.readFile(service_fn)
        start_ini_list = start_ini.split('\n')
        param_ln = jetty_param + '=' + jetty_val

        for i, l in enumerate(start_ini_list[:]):
            if jetty_param in l and l[0]=='#':
                start_ini_list[i] = param_ln 
                break
            elif l.strip().startswith(jetty_param):
                start_ini_list[i] = param_ln
                break
        else:
            start_ini_list.append(param_ln)

        self.writeFile(service_fn, '\n'.join(start_ini_list))


    def install_oxauth(self):
        self.logIt("Copying oxauth.war into jetty webapps folder...")

        jettyServiceName = 'oxauth'
        self.installJettyService(self.jetty_app_configuration[jettyServiceName], True)

        jettyServiceWebapps = '%s/%s/webapps' % (self.jetty_base, jettyServiceName)
        self.copyFile('%s/oxauth.war' % self.distGluuFolder, jettyServiceWebapps)

        # don't send header to server
        self.set_jetty_param(jettyServiceName, 'jetty.httpConfig.sendServerVersion', 'false')

    def install_oxtrust(self):
        self.logIt("Copying identity.war into jetty webapps folder...")

        jettyServiceName = 'identity'
        self.installJettyService(self.jetty_app_configuration[jettyServiceName], True)

        jettyServiceWebapps = '%s/%s/webapps' % (self.jetty_base, jettyServiceName)
        self.copyFile('%s/identity.war' % self.distGluuFolder, jettyServiceWebapps)

        # don't send header to server
        self.set_jetty_param(jettyServiceName, 'jetty.httpConfig.sendServerVersion', 'false')

    def install_saml(self):
        if self.installSaml:
            self.logIt("Install SAML Shibboleth IDP v3...")

            # Put latest SAML templates
            identityWar = 'identity.war'

            self.createDirs('%s/conf/shibboleth3' % self.gluuBaseFolder)
            self.createDirs('%s/identity/conf/shibboleth3/idp' % self.jetty_base)
            self.createDirs('%s/identity/conf/shibboleth3/sp' % self.jetty_base)

            # unpack IDP3 JAR with static configs
            self.run([self.cmd_jar, 'xf', self.distGluuFolder + '/shibboleth-idp.jar'], '/opt')
            self.removeDirs('/opt/META-INF')

            # Process templates
            self.renderTemplateInOut(self.idp3_configuration_properties, self.staticIDP3FolderConf, self.idp3ConfFolder)
            self.renderTemplateInOut(self.idp3_configuration_ldap_properties, self.staticIDP3FolderConf, self.idp3ConfFolder)
            self.renderTemplateInOut(self.idp3_configuration_saml_nameid, self.staticIDP3FolderConf, self.idp3ConfFolder)
            self.renderTemplateInOut(self.idp3_configuration_services, self.staticIDP3FolderConf, self.idp3ConfFolder)
            self.renderTemplateInOut(self.idp3_configuration_password_authn, self.staticIDP3FolderConf + '/authn', self.idp3ConfFolder + '/authn')

            # load certificates to update metadata
            self.templateRenderingDict['idp3EncryptionCertificateText'] = self.load_certificate_text(self.certFolder + '/idp-encryption.crt')
            self.templateRenderingDict['idp3SigningCertificateText'] = self.load_certificate_text(self.certFolder + '/idp-signing.crt')
            # update IDP3 metadata
            self.renderTemplateInOut(self.idp3_metadata, self.staticIDP3FolderMetadata, self.idp3MetadataFolder)

            self.idpWarFullPath = '%s/idp.war' % self.distGluuFolder

            jettyIdpServiceName = 'idp'
            jettyIdpServiceWebapps = '%s/%s/webapps' % (self.jetty_base, jettyIdpServiceName)

            self.installJettyService(self.jetty_app_configuration[jettyIdpServiceName], True, True)
            self.copyFile('%s/idp.war' % self.distGluuFolder, jettyIdpServiceWebapps)

            # Prepare libraries needed to for command line IDP3 utilities
            self.install_saml_libraries()

            # generate new keystore with AES symmetric key
            # there is one throuble with Shibboleth IDP 3.x - it doesn't load keystore from /etc/certs. It accepts %{idp.home}/credentials/sealer.jks  %{idp.home}/credentials/sealer.kver path format only.
            cmd = [self.cmd_java,'-classpath', '"{}"'.format(os.path.join(self.idp3Folder,'webapp/WEB-INF/lib/*')),
                    'net.shibboleth.utilities.java.support.security.BasicKeystoreKeyStrategyTool',
                    '--storefile', os.path.join(self.idp3Folder,'credentials/sealer.jks'),
                    '--versionfile',  os.path.join(self.idp3Folder, 'credentials/sealer.kver'),
                    '--alias secret',
                    '--storepass', self.shibJksPass]
                
            self.run(' '.join(cmd), shell=True)

            # chown -R jetty:jetty /opt/shibboleth-idp
            # self.run([self.cmd_chown,'-R', 'jetty:jetty', self.idp3Folder], '/opt')
            self.run([self.cmd_chown, '-R', 'jetty:jetty', jettyIdpServiceWebapps], '/opt')


            if self.persistence_type == 'couchbase':
                self.saml_couchbase_settings()
            elif self.persistence_type == 'hybrid':
                couchbase_mappings = self.getMappingType('couchbase')
                if 'user' in couchbase_mappings:
                    self.saml_couchbase_settings()

    def install_saml_libraries(self):
        # Unpack oxauth.war to get bcprov-jdk16.jar
        idpWar = 'idp.war'
        distIdpPath = '%s/idp.war' % self.distGluuFolder

        tmpIdpDir = '%s/tmp/tmp_idp' % self.distFolder

        self.logIt("Unpacking %s..." % idpWar)
        self.removeDirs(tmpIdpDir)
        self.createDirs(tmpIdpDir)

        self.run([self.cmd_jar,
                  'xf',
                  distIdpPath], tmpIdpDir)

        # Copy libraries into webapp
        idp3WebappLibFolder = "%s/WEB-INF/lib" % self.idp3WebappFolder
        self.createDirs(idp3WebappLibFolder)
        self.copyTree('%s/WEB-INF/lib' % tmpIdpDir, idp3WebappLibFolder)

        self.removeDirs(tmpIdpDir)


    def saml_couchbase_settings(self):
        # Add couchbase bean to global.xml
        couchbase_bean_xml_fn = '%s/couchbase/couchbase_bean.xml' % self.staticFolder
        global_xml_fn = '%s/global.xml' % self.idp3ConfFolder
        couchbase_bean_xml = self.readFile(couchbase_bean_xml_fn)
        global_xml = self.readFile(global_xml_fn)
        global_xml = global_xml.replace('</beans>', couchbase_bean_xml+'\n\n</beans>')
        self.writeFile(global_xml_fn, global_xml)

        # Add datasource.properties to idp.properties
        idp3_configuration_properties_fn = os.path.join(self.idp3ConfFolder, self.idp3_configuration_properties)

        with open(idp3_configuration_properties_fn) as r:
            idp3_properties = r.readlines()

        for i,l in enumerate(idp3_properties[:]):
            if l.strip().startswith('idp.additionalProperties'):
                idp3_properties[i] = l.strip() + ', /conf/datasource.properties\n'

        new_idp3_props = ''.join(idp3_properties)
        self.writeFile(idp3_configuration_properties_fn, new_idp3_props)

        data_source_properties = os.path.join(self.outputFolder, self.data_source_properties)

        self.copyFile(data_source_properties, self.idp3ConfFolder)


    def install_oxauth_rp(self):
        oxAuthRPWar = 'oxauth-rp.war'
        distOxAuthRpPath = '%s/%s' % (self.distGluuFolder, oxAuthRPWar)

        self.logIt("Copying oxauth-rp.war into jetty webapps folder...")

        jettyServiceName = 'oxauth-rp'
        self.installJettyService(self.jetty_app_configuration[jettyServiceName])

        jettyServiceWebapps = '%s/%s/webapps' % (self.jetty_base, jettyServiceName)
        self.copyFile('%s/oxauth-rp.war' % self.distGluuFolder, jettyServiceWebapps)

    def generate_passport_configuration(self):
        self.passport_rs_client_jks_pass = self.getPW()
        self.passport_rs_client_jks_pass_encoded = self.obscure(self.passport_rs_client_jks_pass)

        if not self.passport_rs_client_id:
            self.passport_rs_client_id = '0008-' + str(uuid.uuid4())
        if not self.passport_rp_client_id:
            self.passport_rp_client_id = '0008-' + str(uuid.uuid4())
        if not self.passport_rp_ii_client_id:
            self.passport_rp_ii_client_id = '0008-'  + str(uuid.uuid4())
        if not self.passport_resource_id:
            self.passport_resource_id = '0008-'  + str(uuid.uuid4())

        self.templateRenderingDict['passport_oxtrust_config'] = '''
                "passportUmaClientId":"%(passport_rs_client_id)s",
                "passportUmaClientKeyId":"",
                "passportUmaResourceId":"%(passport_resource_id)s",
                "passportUmaScope":"https://%(hostname)s/oxauth/restv1/uma/scopes/passport_access",
                "passportUmaClientKeyStoreFile":"%(passport_rs_client_jks_fn)s",
                "passportUmaClientKeyStorePassword":"%(passport_rs_client_jks_pass_encoded)s",
        ''' % self.merge_dicts(self.__dict__)


    def install_passport(self):
        self.logIt("Installing Passport...")

        self.passport_rs_client_jwks = self.gen_openid_jwks_jks_keys(self.passport_rs_client_jks_fn, self.passport_rs_client_jks_pass)
        self.templateRenderingDict['passport_rs_client_base64_jwks'] = self.generate_base64_string(self.passport_rs_client_jwks, 1)

        self.passport_rp_client_jwks = self.gen_openid_jwks_jks_keys(self.passport_rp_client_jks_fn, self.passport_rp_client_jks_pass)
        self.templateRenderingDict['passport_rp_client_base64_jwks'] = self.generate_base64_string(self.passport_rp_client_jwks, 1)


        self.logIt("Rendering Passport templates")
        self.renderTemplate(self.passport_central_config_json)
        self.templateRenderingDict['passport_central_config_base64'] = self.generate_base64_ldap_file(self.passport_central_config_json)
        self.renderTemplate(self.ldif_passport_config)
        self.renderTemplate(self.ldif_passport)
        self.renderTemplate(self.ldif_passport_clients)

        if self.mappingLocations['default'] == 'ldap':
            self.import_ldif_opendj([self.ldif_passport, self.ldif_passport_config, self.ldif_passport_clients])
        else:
            self.import_ldif_couchebase([self.ldif_passport, self.ldif_passport_config, self.ldif_passport_clients])


        self.logIt("Preparing passport service base folders")
        self.run([self.cmd_mkdir, '-p', self.gluu_passport_base])

        # Extract package
        passportArchive = 'passport.tgz'
        try:
            self.logIt("Extracting %s into %s" % (passportArchive, self.gluu_passport_base))
            self.run(['tar', '--strip', '1', '-xzf', '%s/%s' % (self.distGluuFolder, passportArchive), '-C', self.gluu_passport_base, '--no-xattrs', '--no-same-owner', '--no-same-permissions'])
        except:
            self.logIt("Error encountered while extracting archive %s" % passportArchive)
            self.logIt(traceback.format_exc(), True)
        
        passport_modules_archive = os.path.join(self.distGluuFolder, 'passport-%s-node_modules.tar.gz' % self.githubBranchName)
        modules_target_dir = os.path.join(self.gluu_passport_base, 'node_modules')
        self.run([self.cmd_mkdir, '-p', modules_target_dir])

        if os.path.exists(passport_modules_archive):
            self.logIt("Extracting passport node modules")
            self.run(['tar', '--strip', '1', '-xzf', passport_modules_archive, '-C', modules_target_dir, '--no-xattrs', '--no-same-owner', '--no-same-permissions'])
        else:
            # Install dependencies
            try: 
                self.logIt("Running npm install in %s" % self.gluu_passport_base)

                nodeEnv = os.environ.copy()
                nodeEnv['PATH'] = '%s/bin:' % self.node_home + nodeEnv['PATH']

                self.run(['npm', 'install', '-P'], self.gluu_passport_base, nodeEnv, True)
            except:
                self.logIt("Error encountered running npm install in %s" % self.gluu_passport_base)
                self.logIt(traceback.format_exc(), True)

        # Create logs folder
        self.run([self.cmd_mkdir, '-p', '%s/server/logs' % self.gluu_passport_base])
        
        #create empty log file
        log_file = os.path.join(self.gluu_passport_base, 'server/logs/start.log')
        open(log_file,'w')

        self.run([self.cmd_chown, '-R', 'node:node', self.gluu_passport_base])

        self.logIt("Preparing Passport OpenID RP certificate...")

        passport_rp_client_jwks_json = json.loads(''.join(self.passport_rp_client_jwks))
        
        for jwks_key in passport_rp_client_jwks_json["keys"]:
            if jwks_key["alg"]  == self.passport_rp_client_cert_alg:
                self.passport_rp_client_cert_alias = jwks_key["kid"]
                break

        self.export_openid_key(self.passport_rp_client_jks_fn, self.passport_rp_client_jks_pass, self.passport_rp_client_cert_alias, self.passport_rp_client_cert_fn)
        self.renderTemplateInOut(self.passport_config, self.templateFolder, self.configFolder)


        # Install passport system service script
        self.installNodeService('passport')

        # enable service at startup
        self.enable_service_at_start('passport')

    def install_gluu_components(self):
        
        if self.installLdap:
            if self.ldap_type == 'opendj':
                self.pbar.progress("Installing Gluu components: LDAP", False)
                self.install_ldap_server()

        if self.install_couchbase:
            self.pbar.progress("Installing Gluu components: Couchbase", False)
            self.install_couchbase_server()

        if self.installHttpd:
            self.pbar.progress("Installing Gluu components: HTTPD", False)
            self.configure_httpd()

        if self.installOxAuth:
            self.pbar.progress("Installing Gluu components: OxAuth", False)
            self.install_oxauth()

        if self.installOxTrust:
            self.pbar.progress("Installing Gluu components: oxTrust", False)
            self.install_oxtrust()

        if self.installSaml:
            self.pbar.progress("Installing Gluu components: saml", False)
            self.install_saml()

        if self.installOxAuthRP:
            self.pbar.progress("Installing Gluu components: OxAuthRP", False)
            self.install_oxauth_rp()

        if self.installPassport:
            self.pbar.progress("Installing Gluu components: Passport", False)
            self.install_passport()
    
        self.install_gluu_radius()


    def isIP(self, address):
        try:
            socket.inet_aton(address)
            return True
        except socket.error:
            return False

    def ldap_encode(self, password):
        salt = os.urandom(4)
        sha = hashlib.sha1(password)
        sha.update(salt)
        b64encoded = '{0}{1}'.format(sha.digest(), salt).encode('base64').strip()
        encrypted_password = '{{SSHA}}{0}'.format(b64encoded)
        return encrypted_password

    def createUser(self, userName, homeDir, shell='/bin/bash'):
        
        try:
            useradd = '/usr/sbin/useradd'
            cmd = [useradd, '--system', '--user-group', '--shell', shell, userName]
            if homeDir:
                cmd.insert(-1, '--create-home')
                cmd.insert(-1, '--home-dir')
                cmd.insert(-1, homeDir)
            else:
                cmd.insert(-1, '--no-create-home')
            self.run(cmd)
            if homeDir:
                self.logOSChanges("User %s with homedir %s was created" % (userName, homeDir))
            else:
                self.logOSChanges("User %s without homedir was created" % (userName))
        except:
            self.logIt("Error adding user", True)
            self.logIt(traceback.format_exc(), True)

    def createGroup(self, groupName):
        try:
            groupadd = '/usr/sbin/groupadd'
            self.run([groupadd, groupName])
            self.logOSChanges("Group %s was created" % (groupName))
        except:
            self.logIt("Error adding group", True)
            self.logIt(traceback.format_exc(), True)

    def addUserToGroup(self, groupName, userName):
        try:
            usermod = '/usr/sbin/usermod'
            self.run([usermod, '-a', '-G', groupName, userName])
            self.logOSChanges("User %s was added to group %s" % (userName,groupName))
        except:
            self.logIt("Error adding group", True)
            self.logIt(traceback.format_exc(), True)

    def createUsers(self):
        self.createUser('ldap', self.ldap_user_home)
        self.createUser('jetty', self.jetty_user_home)
        self.createUser('node', self.node_user_home)

        self.createGroup('gluu')

        self.addUserToGroup('gluu', 'ldap')
        self.addUserToGroup('gluu', 'jetty')
        self.addUserToGroup('gluu', 'node')

        self.addUserToGroup('adm', 'ldap')

    def makeFolders(self):
        try:
            # Allow write to /tmp
            self.run([self.cmd_chmod, 'ga+w', "/tmp"])

            # Create these folder on all instances
            self.run([self.cmd_mkdir, '-p', self.gluuOptFolder])
            self.run([self.cmd_mkdir, '-p', self.gluuOptBinFolder])
            self.run([self.cmd_mkdir, '-p', self.gluuOptSystemFolder])
            self.run([self.cmd_mkdir, '-p', self.gluuOptPythonFolder])
            self.run([self.cmd_mkdir, '-p', self.configFolder])
            self.run([self.cmd_mkdir, '-p', self.certFolder])
            self.run([self.cmd_mkdir, '-p', self.outputFolder])
            self.run([self.cmd_mkdir, '-p', self.jetty_user_home_lib])

            # Create Fido2 folders
            if self.installOxAuth:
                self.run([self.cmd_mkdir, '-p', self.fido2ConfigFolder])
                self.run([self.cmd_mkdir, '-p', '%s/%s' % (self.fido2ConfigFolder, '/authenticator_cert')])
                self.run([self.cmd_mkdir, '-p', '%s/%s' % (self.fido2ConfigFolder, '/mds/cert')])
                self.run([self.cmd_mkdir, '-p', '%s/%s' % (self.fido2ConfigFolder, '/mds/toc')])
                self.run([self.cmd_mkdir, '-p', '%s/%s' % (self.fido2ConfigFolder, '/server_metadata')])

            if not os.path.exists(self.osDefault):
                self.run([self.cmd_mkdir, '-p', self.osDefault])

            if self.installOxTrust | self.installOxAuth:
                self.run([self.cmd_mkdir, '-m', '775', '-p', self.oxPhotosFolder])
                self.run([self.cmd_mkdir, '-m', '775', '-p', self.oxTrustRemovedFolder])
                self.run([self.cmd_mkdir, '-m', '775', '-p', self.oxTrustCacheRefreshFolder])

                self.run([self.cmd_chown, '-R', 'root:gluu', self.oxPhotosFolder])
                self.run([self.cmd_chown, '-R', 'root:gluu', self.oxTrustRemovedFolder])
                self.run([self.cmd_chown, '-R', 'root:gluu', self.oxTrustCacheRefreshFolder])

            if self.installSaml:
                self.run([self.cmd_mkdir, '-p', self.idp3Folder])
                self.run([self.cmd_mkdir, '-p', self.idp3MetadataFolder])
                self.run([self.cmd_mkdir, '-p', self.idp3MetadataCredentialsFolder])
                self.run([self.cmd_mkdir, '-p', self.idp3LogsFolder])
                self.run([self.cmd_mkdir, '-p', self.idp3LibFolder])
                self.run([self.cmd_mkdir, '-p', self.idp3ConfFolder])
                self.run([self.cmd_mkdir, '-p', self.idp3ConfAuthnFolder])
                self.run([self.cmd_mkdir, '-p', self.idp3CredentialsFolder])
                self.run([self.cmd_mkdir, '-p', self.idp3WebappFolder])
                # self.run([self.cmd_mkdir, '-p', self.idp3WarFolder])
                self.run([self.cmd_chown, '-R', 'jetty:jetty', self.idp3Folder])

        except:
            self.logIt("Error making folders", True)
            self.logIt(traceback.format_exc(), True)

    def customiseSystem(self):
        if self.os_initdaemon == 'init':
            system_profile_update = self.system_profile_update_init
        else:
            system_profile_update = self.system_profile_update_systemd

        # Render customized part
        self.renderTemplate(system_profile_update)
        renderedSystemProfile = self.readFile(system_profile_update)

        # Read source file
        currentSystemProfile = self.readFile(self.sysemProfile)

        # Write merged file
        self.backupFile(self.sysemProfile)
        resultSystemProfile = "\n".join((currentSystemProfile, renderedSystemProfile))
        self.writeFile(self.sysemProfile, resultSystemProfile)

        # Fix new file permissions
        self.run([self.cmd_chmod, '644', self.sysemProfile])


    def getMappingType(self, mtype):
        location = []
        for group in self.mappingLocations:
            if group != 'default' and self.mappingLocations[group] == mtype:
                location.append(group)

        return location


    def writeHybridProperties(self):

        ldap_mappings = self.getMappingType('ldap')
        couchbase_mappings = self.getMappingType('couchbase')
        
        for group in self.mappingLocations:
            if group == 'default':
                default_mapping = self.mappingLocations[group]
                break

        storages = set(self.mappingLocations.values())
        
        gluu_hybrid_roperties = [
                        'storages: {0}'.format(', '.join(storages)),
                        'storage.default: {0}'.format(default_mapping),
                        ]

        if ldap_mappings:
            gluu_hybrid_roperties.append('storage.ldap.mapping: {0}'.format(', '.join(ldap_mappings)))
        if couchbase_mappings:
            gluu_hybrid_roperties.append('storage.couchbase.mapping: {0}'.format(', '.join(couchbase_mappings)))
        
        self.gluu_hybrid_roperties_content = '\n'.join(gluu_hybrid_roperties)
        
        self.gluu_hybrid_roperties_content  = self.gluu_hybrid_roperties_content.replace('user','people, groups')

        self.writeFile(self.gluu_hybrid_roperties, self.gluu_hybrid_roperties_content)

    def configureSystem(self):
        self.customiseSystem()
        self.createUsers()
        self.makeFolders()

        if self.persistence_type == 'hybrid':
            self.writeHybridProperties()

    def make_salt(self):
        try:
            f = open("%s/salt" % self.configFolder, 'w')
            f.write('encodeSalt = %s' % self.encode_salt)
            f.close()
        except:
            self.logIt("Error writing salt", True)
            self.logIt(traceback.format_exc(), True)
            sys.exit()


    def make_oxauth_salt(self):
        self.pairwiseCalculationKey = self.genRandomString(random.randint(20,30))
        self.pairwiseCalculationSalt = self.genRandomString(random.randint(20,30))


    def promptBackendType(self, backend_types):

        promptForLDAP = self.getPrompt("Install Backend DB Server?", "Yes")[0].lower()
        
        if promptForLDAP == 'y':

            option = None
            
            if len(backend_types) == 2:
                self.ldap_type = backend_types[0][1]
                self.installLdap = True
            
            else:
                prompt_text = 'Install '
                options = []
                for i, backend in enumerate(backend_types):
                    prompt_text += '({0}) {1} '.format(i+1, backend[0])
                    options.append(str(i+1))

                prompt_text += '[{0}]'.format('|'.join(options))
                option=None

                while not option in options:
                    option=self.getPrompt(prompt_text, options[0])
                    if not option in options:
                        print "You did not enter the correct option. Enter one of this options: {0}".format(', '.join(options))

                self.persistence_type = backend_types[int(option)-1][1]

                if self.persistence_type == 'wrends':
                    self.opendj_type = 'wrends'

                if self.persistence_type in ('opendj', 'wrends', 'hybrid'):
                    self.installLdap = True

                if self.persistence_type in ('couchbase', 'hybrid'):
                    self.cache_provider_type = 'NATIVE_PERSISTENCE'
                    print ('  Please note that you have to update your firewall configuration to\n'
                            '  allow connections to the following ports:\n'
                            '  4369, 28091 to 28094, 9100 to 9105, 9998, 9999, 11207, 11209 to 11211,\n'
                            '  11214, 11215, 18091 to 18093, and from 21100 to 21299.')

                    sys.stdout.write("\033[;1mBy using this software you agree to the End User License Agreement.\nSee /opt/couchbase/LICENSE.txt.\033[0;0m\n")
                    self.install_couchbase = True
                
                if self.persistence_type == 'couchbase':
                    self.mappingLocations = { group: 'couchbase' for group in self.couchbaseBucketDict }
                
        else:
            self.installLdap = False


    def getBackendTypes(self):

        if self.os_type in ('ubuntu', 'debian'):
            suffix = 'deb'

        elif self.os_type in ('centos', 'red', 'fedora'):
            suffix = 'rpm'

        backend_types = []

        if glob.glob(self.distFolder+'/app/opendj-server*.zip'):
            backend_types.append(('Gluu OpenDj','opendj'))
            self.ldap_type = 'opendj'
        
        if self.allowPreReleasedFeatures and glob.glob(self.distFolder+'/app/opendj-server-*4*.zip'):
            backend_types.append(('Wren:DS','wrends'))

        if glob.glob(self.distFolder+'/couchbase/couchbase-server-enterprise*.'+suffix):
            backend_types.append(('Couchbase','couchbase'))

        
        backend_types.append(('Hybrid', 'hybrid'))

        return backend_types

    def promptForBackendMappings(self, backend_types):

        options = []
        options_text = []
        
        bucket_list = self.couchbaseBucketDict.keys()
        
        for i, m in enumerate(bucket_list):
            options_text.append('({0}) {1}'.format(i+1,m))
            options.append(str(i+1))

        options_text = 'Use {0} to store {1}'.format(backend_types[0][0], ' '.join(options_text))

        re_pattern = '^[1-{0}]+$'.format(len(self.couchbaseBucketDict))

        while True:
            prompt = self.getPrompt(options_text)
            if re.match(re_pattern, prompt):
                break
            else:
                print "Please select one of {0}.".format(", ".join(options))

        couchbase_mappings = bucket_list[:]

        for i in prompt:
            m = bucket_list[int(i)-1]
            couchbase_mappings.remove(m)

        for m in couchbase_mappings:
            self.mappingLocations[m] = 'couchbase'


    def detect_hostname(self):
        if not self.ip:
            self.ip = self.detect_ip()

        detectedHostname = None

        try:
            detectedHostname = socket.gethostbyaddr(self.ip)[0]
        except:
            try:
                detectedHostname = os.popen("/bin/hostname").read().strip()
            except:
                self.logIt("No detected hostname", True)
                self.logIt(traceback.format_exc(), True)

        return detectedHostname

    def promptForProperties(self):

        promptForMITLicense = self.getPrompt("Do you acknowledge that use of the Gluu Server is under the MIT license?","N|y")[0].lower()
        if promptForMITLicense != 'y':
            sys.exit(0)

        # IP address needed only for Apache2 and hosts file update
        if self.installHttpd:
            self.ip = self.get_ip()

        detectedHostname = self.detect_hostname()

        if detectedHostname == 'localhost':
            detectedHostname = None

        while True:
            if detectedHostname:
                self.hostname = self.getPrompt("Enter hostname", detectedHostname)
            else:
                self.hostname = self.getPrompt("Enter hostname")

            if self.hostname != 'localhost':
                break
            else:
                print "Hostname can't be \033[;1mlocalhost\033[0;0m"

        # Get city and state|province code
        self.city = self.getPrompt("Enter your city or locality")
        self.state = self.getPrompt("Enter your state or province two letter code")

        # Get the Country Code
        long_enough = False
        while not long_enough:
            countryCode = self.getPrompt("Enter two letter Country Code")
            if len(countryCode) != 2:
                print "Country code must be two characters"
            else:
                self.countryCode = countryCode
                long_enough = True

        self.orgName = self.getPrompt("Enter Organization Name")
        
        
        while True:
            self.admin_email = self.getPrompt('Enter email address for support at your organization')
            if re.match('^[_a-z0-9-]+(\.[_a-z0-9-]+)*@[a-z0-9-]+(\.[a-z0-9-]+)*(\.[a-z]{2,4})$', self.admin_email):
                break
            else:
                print("Please enter valid email address")
            
        
        self.application_max_ram = self.getPrompt("Enter maximum RAM for applications in MB", '3072')

        if not (self.remoteCouchbase or self.remoteLdap):

            ldapPass = self.getPW(special='.*=!%&+/-')

            while True:
                ldapPass = self.getPrompt("Optional: enter password for oxTrust and DB superuser", ldapPass)

                if re.search('^(?=.*[a-z])(?=.*[A-Z])(?=.*\d)(?=.*\W)[a-zA-Z0-9\S]{6,}$', ldapPass):
                    break
                else:
                    print("Password must be at least 6 characters and include one uppercase letter, one lowercase letter, one digit, and one special character.")
            
            self.ldapPass = ldapPass

        elif self.remoteLdap:
            while True:
                ldapHost = self.getPrompt("    LDAP hostname")
                ldapPass = self.getPrompt("    Password for '{0}'".format(self.opendj_ldap_binddn))
                conn = ldap.initialize('ldaps://{0}:1636'.format(ldapHost))
                try:
                    conn.simple_bind_s(self.opendj_ldap_binddn, ldapPass)
                    break
                except Exception as e:
                    print "Error connecting to LDAP server:", e

            self.ldapPass = ldapPass
            self.ldap_hostname = ldapHost
            self.installLdap = True

        if setupOptions['allowPreReleasedFeatures']:
            while True:
                java_type = self.getPrompt("Select Java type: 1.Jre-1.8   2.OpenJDK-11", '1')
                if not java_type:
                    java_type = 1
                    break
                if java_type in '12':
                    break
                else:
                    print "Please enter 1 or 2"

            if java_type == '1':
                self.java_type = 'jre'
            else:
                self.java_type = 'jdk'
                self.defaultTrustStoreFN = '%s/lib/security/cacerts' % self.jre_home
                
        promptForOxAuth = self.getPrompt("Install oxAuth OAuth2 Authorization Server?", "Yes")[0].lower()
        if promptForOxAuth == 'y':
            self.installOxAuth = True
        else:
            self.installOxAuth = False

        promptForOxTrust = self.getPrompt("Install oxTrust Admin UI?", "Yes")[0].lower()
        if promptForOxTrust == 'y':
            self.installOxTrust = True
        else:
            self.installOxTrust = False

        if self.remoteCouchbase:
            self.installLdap = False
            self.persistence_type = 'couchbase'
            self.install_couchbase = True

            while True:
                self.couchbase_hostname = self.getPrompt("    Couchbase host")
                self.couchebaseClusterAdmin = self.getPrompt("    Couchbase Admin user")
                self.ldapPass = self.getPrompt("    Couchbase Admin password")

                self.cbm = CBM(self.couchbase_hostname, self.couchebaseClusterAdmin, self.ldapPass)
                print "    Checking Couchbase connection"

                cbm_result = self.cbm.test_connection()

                if cbm_result.ok:
                    print "    Successfully connected to Couchbase server"
                    break
                else:
                    print "    Can't establish connection to Couchbase server with given parameters."
                    print "**", cbm_result.reason

            use_hybrid = self.getPrompt("    Use hybrid backends?", "No")

            if use_hybrid[0].lower() in 'yt':
                self.installLdap = True
                self.persistence_type = 'hybrid'
                backend_types = self.getBackendTypes()
                backend_types.insert(1,'couchbase')
                self.promptForBackendMappings(backend_types)
            else:
                self.persistence_type = 'couchbase'
                self.mappingLocations = { group: 'couchbase' for group in self.couchbaseBucketDict }
        else:

            backend_types = self.getBackendTypes()

            self.promptBackendType(backend_types)

            if self.persistence_type == 'hybrid':
                self.promptForBackendMappings(backend_types)


        promptForHTTPD = self.getPrompt("Install Apache HTTPD Server", "Yes")[0].lower()
        if promptForHTTPD == 'y':
            self.installHttpd = True
        else:
            self.installHttpd = False


        promptForShibIDP = self.getPrompt("Install Shibboleth SAML IDP?", "No")[0].lower()
        if promptForShibIDP == 'y':
            self.shibboleth_version = 'v3'
            self.installSaml = True
            self.gluuSamlEnabled = 'true'
            if self.persistence_type in ('couchbase','hybrid'):
                self.couchbaseShibUserPassword = self.getPW()
        else:
            self.installSaml = False

        promptForOxAuthRP = self.getPrompt("Install oxAuth RP?", "No")[0].lower()
        if promptForOxAuthRP == 'y':
            self.installOxAuthRP = True
        else:
            self.installOxAuthRP = False

        promptForPassport = self.getPrompt("Install Passport?", "No")[0].lower()
        if promptForPassport == 'y':
            self.installPassport = True
            self.gluuPassportEnabled = 'true'
        else:
            self.installPassport = False

        promptForGluuRadius = self.getPrompt("Install Gluu Radius?", "No")[0].lower()
        if promptForGluuRadius == 'y':
            self.installGluuRadius = True
            self.oxauth_legacyIdTokenClaims = 'true'
            self.oxauth_openidScopeBackwardCompatibility =  'true'
            self.enableRadiusScripts = 'true'
            self.gluuRadiusEnabled = 'true'
        else:
            self.installGluuRadius = False


    def get_filepaths(self, directory):
        file_paths = []

        for root, directories, files in os.walk(directory):
            for filename in files:
                # filepath = os.path.join(root, filename)
                file_paths.append(filename)

        return file_paths

    def fomatWithDict(self, text, dictionary):
        text = re.sub(r"%([^\(])", r"%%\1", text)
        text = re.sub(r"%$", r"%%", text)  # There was a % at the end?

        return text % dictionary

    def renderTemplateInOut(self, filePath, templateFolder, outputFolder):
        self.logIt("Rendering template %s" % filePath)
        fn = os.path.split(filePath)[-1]
        f = open(os.path.join(templateFolder, fn))
        template_text = f.read()
        f.close()

        # Create output folder if needed
        if not os.path.exists(outputFolder):
            os.makedirs(outputFolder)
        self.backupFile(fn)
        newFn = open(os.path.join(outputFolder, fn), 'w+')
        newFn.write(self.fomatWithDict(template_text, self.merge_dicts(self.__dict__, self.templateRenderingDict)))
        newFn.close()

    def renderTemplate(self, filePath):
        self.renderTemplateInOut(filePath, self.templateFolder, self.outputFolder)

    def render_templates(self, templates=None):
        self.logIt("Rendering templates")

        if not templates:
            templates = self.ce_templates

        if self.persistence_type=='couchbase':
            self.ce_templates[self.ox_ldap_properties] = False

        for fullPath in templates:
            try:
                self.renderTemplate(fullPath)
            except:
                self.logIt("Error writing template %s" % fullPath, True)
                self.logIt(traceback.format_exc(), True)

    def render_custom_templates(self, fullPath):
        output_dir = fullPath + '.output'

        self.logIt("Rendering custom templates")
        self.logIt("Rendering custom templates from %s to %s" % (fullPath, output_dir))

        try:
            self.run([self.cmd_mkdir, '-p', output_dir])
        except:
            self.logIt("Error creating output directory %s" % output_dir, True)
            self.logIt(traceback.format_exc(), True)

        try:
            for filename in self.get_filepaths(fullPath):
                self.renderTemplateInOut(filename, fullPath, output_dir)
        except:
            self.logIt("Error writing template %s" % fullPath, True)
            self.logIt(traceback.format_exc(), True)

    def render_configuration_template(self):
        self.logIt("Rendering configuration templates")

        fullPath = self.ldif_configuration
        try:
            self.renderTemplate(fullPath)
        except:
            self.logIt("Error writing template %s" % fullPath, True)
            self.logIt(traceback.format_exc(), True)

    def render_templates_folder(self, templatesFolder):
        self.logIt("Rendering templates folder: %s" % templatesFolder)

        coucbase_dict = self.couchbaseDict()

        for templateBase, templateDirectories, templateFiles in os.walk(templatesFolder):
            for templateFile in templateFiles:
                fullPath = '%s/%s' % (templateBase, templateFile)
                try:
                    self.logIt("Rendering test template %s" % fullPath)
                    # Remove ./template/ and everything left of it from fullPath
                    fn = re.match(r'(^.+/templates/)(.*$)', fullPath).groups()[1]
                    f = open(os.path.join(self.templateFolder, fn))
                    template_text = f.read()
                    f.close()

                    fullOutputFile = os.path.join(self.outputFolder, fn)
                    # Create full path to the output file
                    fullOutputDir = os.path.dirname(fullOutputFile)
                    if not os.path.exists(fullOutputDir):
                        os.makedirs(fullOutputDir)

                    self.backupFile(fullOutputFile)
                    newFn = open(fullOutputFile, 'w+')
                    newFn.write(template_text % self.merge_dicts(coucbase_dict, self.templateRenderingDict, self.__dict__))
                    newFn.close()
                except:
                    self.logIt("Error writing template %s" % fullPath, True)
                    self.logIt(traceback.format_exc(), True)

    def render_test_templates(self):
        self.logIt("Rendering test templates")

        testTepmplatesFolder = '%s/test/' % self.templateFolder
        self.render_templates_folder(testTepmplatesFolder)

    def render_node_templates(self):
        self.logIt("Rendering node templates")

        nodeTepmplatesFolder = '%s/node/' % self.templateFolder
        self.render_templates_folder(nodeTepmplatesFolder)

    def prepare_base64_extension_scripts(self):
        try:
            if not os.path.exists(self.extensionFolder):
                return None

            for extensionType in os.listdir(self.extensionFolder):
                extensionTypeFolder = os.path.join(self.extensionFolder, extensionType)
                if not os.path.isdir(extensionTypeFolder):
                    continue

                for scriptFile in os.listdir(extensionTypeFolder):
                    scriptFilePath = os.path.join(extensionTypeFolder, scriptFile)
                    base64ScriptFile = self.generate_base64_file(scriptFilePath, 1)

                    # Prepare key for dictionary
                    extensionScriptName = '%s_%s' % (extensionType, os.path.splitext(scriptFile)[0])
                    extensionScriptName = extensionScriptName.decode('utf-8').lower()

                    self.templateRenderingDict[extensionScriptName] = base64ScriptFile
                    self.logIt("Loaded script %s with type %s into %s" % (scriptFile, extensionType, extensionScriptName))

        except:
            self.logIt("Error loading scripts from %s" % self.extensionFolder, True)
            self.logIt(traceback.format_exc(), True)

    def reindent(self, text, num_spaces):
        text = string.split(text, '\n')
        text = [(num_spaces * ' ') + string.lstrip(line) for line in text]
        text = string.join(text, '\n')

        return text

    def generate_base64_file(self, fn, num_spaces):
        self.logIt('Loading file %s' % fn)
        plain_file_b64encoded_text = None
        try:
            plain_file = open(fn)
            plain_file_text = plain_file.read()
            plain_file_b64encoded_text = base64.b64encode(plain_file_text).strip()
            plain_file.close()
        except:
            self.logIt("Error loading file", True)
            self.logIt(traceback.format_exc(), True)

        if num_spaces > 0:
            plain_file_b64encoded_text = self.reindent(plain_file_b64encoded_text, num_spaces)

        return plain_file_b64encoded_text

    def generate_base64_ldap_file(self, fn):
        return self.generate_base64_file(fn, 1)

    def generate_base64_configuration(self):
        self.templateRenderingDict['oxauth_config_base64'] = self.generate_base64_ldap_file(self.oxauth_config_json)
        self.templateRenderingDict['oxauth_static_conf_base64'] = self.generate_base64_ldap_file(self.oxauth_static_conf_json)
        self.templateRenderingDict['oxauth_error_base64'] = self.generate_base64_ldap_file(self.oxauth_error_json)
        self.templateRenderingDict['oxauth_openid_key_base64'] = self.generate_base64_ldap_file(self.oxauth_openid_jwks_fn)

        self.templateRenderingDict['oxtrust_config_base64'] = self.generate_base64_ldap_file(self.oxtrust_config_json);
        self.templateRenderingDict['oxtrust_cache_refresh_base64'] = self.generate_base64_ldap_file(self.oxtrust_cache_refresh_json)
        self.templateRenderingDict['oxtrust_import_person_base64'] = self.generate_base64_ldap_file(self.oxtrust_import_person_json)

        self.templateRenderingDict['oxidp_config_base64'] = self.generate_base64_ldap_file(self.oxidp_config_json)


    def get_clean_args(self, args):
        argsc = args[:]

        for a in ('-R', '-h', '-p'):
            if a in argsc:
                argsc.remove(a)

        if '-m' in argsc:
            m = argsc.index('-m')
            argsc.pop(m)
            argsc.pop(m)
            
        return argsc

    # args = command + args, i.e. ['ls', '-ltr']
    def run(self, args, cwd=None, env=None, useWait=False, shell=False):
        output = ''
        log_arg = ' '.join(args) if type(args) is list else args
        self.logIt('Running: %s' % log_arg)
        
        if args[0] == self.cmd_chown:
            argsc = self.get_clean_args(args)
            if not argsc[2].startswith('/opt'):
                self.logOSChanges('Making owner of %s to %s' % (', '.join(argsc[2:]), argsc[1]))
        elif args[0] == self.cmd_chmod:
            argsc = self.get_clean_args(args)
            if not argsc[2].startswith('/opt'):
                self.logOSChanges('Setting permission of %s to %s' % (', '.join(argsc[2:]), argsc[1]))
        elif args[0] == self.cmd_chgrp:
            argsc = self.get_clean_args(args)
            if not argsc[2].startswith('/opt'):
                self.logOSChanges('Making group of %s to %s' % (', '.join(argsc[2:]), argsc[1]))
        elif args[0] == self.cmd_mkdir:
            argsc = self.get_clean_args(args)
            if not (argsc[1].startswith('/opt') or argsc[1].startswith('.')):
                self.logOSChanges('Creating directory %s' % (', '.join(argsc[1:])))

        try:
            p = subprocess.Popen(args, stdout=subprocess.PIPE, stderr=subprocess.PIPE, cwd=cwd, env=env, shell=shell)
            if useWait:
                code = p.wait()
                self.logIt('Run: %s with result code: %d' % (' '.join(args), code) )
            else:
                output, err = p.communicate()
                if output:
                    self.logIt(output)
                if err:
                    self.logIt(err, True)
        except:
            self.logIt("Error running command : %s" % " ".join(args), True)
            self.logIt(traceback.format_exc(), True)


        return output

    def save_properties(self, prop_fn=None, obj=None):
        
        if not prop_fn:
            prop_fn = self.savedProperties
            
        if not obj:
            obj = self

        self.logIt('Saving properties to %s' % prop_fn)
        
        def getString(value):
            if isinstance(value, str):
                return value.strip()
            elif isinstance(value, bool):
                return str(value)
            else:
                return ''
        try:
            p = Properties.Properties()
            keys = obj.__dict__.keys()
            keys.sort()
            for key in keys:
                key = str(key)
                if key == 'couchbaseInstallOutput':
                    continue
                if key == 'mappingLocations':
                    p[key] = json.dumps(obj.__dict__[key])
                else:
                    value = getString(obj.__dict__[key])
                    if value != '':
                        p[key] = value

            p.store(open(prop_fn, 'w'))
        except:
            self.logIt("Error saving properties", True)
            self.logIt(traceback.format_exc(), True)

    def createLdapPw(self):
        try:
            f = open(self.ldapPassFn, 'w')
            f.write(self.ldapPass)
            f.close()
            self.run([self.cmd_chown, 'ldap:ldap', self.ldapPassFn])
        except:
            self.logIt("Error writing temporary LDAP password.")
            self.logIt(traceback.format_exc(), True)

    def deleteLdapPw(self):
        if os.path.isfile(self.ldapPassFn):
            os.remove(self.ldapPassFn)

    def install_opendj(self):
        self.logIt("Running OpenDJ Setup")
        # Copy opendj-setup.properties so user ldap can find it in /opt/opendj
        setupPropsFN = os.path.join(self.ldapBaseFolder, 'opendj-setup.properties')
        shutil.copy("%s/opendj-setup.properties" % self.outputFolder, setupPropsFN)
        self.set_ownership()
        try:
            ldapSetupCommand = '%s/setup' % self.ldapBaseFolder
            setupCmd = "cd /opt/opendj ; export OPENDJ_JAVA_HOME=" + self.jre_home + " ; " + " ".join([ldapSetupCommand,
                                                                                                       '--no-prompt',
                                                                                                       '--cli',
                                                                                                       '--propertiesFilePath',
                                                                                                       setupPropsFN,
                                                                                                       '--acceptLicense'])
            self.run(['/bin/su',
                      'ldap',
                      '-c',
                      setupCmd])
        except:
            self.logIt("Error running LDAP setup script", True)
            self.logIt(traceback.format_exc(), True)


        if self.opendj_type == 'opendj':

            try:
                ldapDsJavaPropCommand = "%s/bin/dsjavaproperties" % self.ldapBaseFolder
                dsjavaCmd = "cd /opt/opendj/bin ; %s" % ldapDsJavaPropCommand
                self.run(['/bin/su',
                          'ldap',
                          '-c',
                          dsjavaCmd
                          ])
            except:
                self.logIt("Error running dsjavaproperties", True)
                self.logIt(traceback.format_exc(), True)

        try:
            stopDsJavaPropCommand = "%s/bin/stop-ds" % self.ldapBaseFolder
            dsjavaCmd = "cd /opt/opendj/bin ; %s" % stopDsJavaPropCommand
            self.run(['/bin/su',
                      'ldap',
                      '-c',
                      dsjavaCmd
                      ])
        except:
            self.logIt("Error running stop-ds", True)
            self.logIt(traceback.format_exc(), True)

    def post_install_opendj(self):
        try:
            os.remove(os.path.join(self.ldapBaseFolder, 'opendj-setup.properties'))
        except:
            self.logIt("Error deleting OpenDJ properties. Make sure %s/opendj-setup.properties is deleted" % self.ldapBaseFolder)
            self.logIt(traceback.format_exc(), True)

    def configure_opendj(self):
        self.logIt("Configuring OpenDJ")

        opendj_prop_name = 'global-aci:\'(targetattr!="userPassword||authPassword||debugsearchindex||changes||changeNumber||changeType||changeTime||targetDN||newRDN||newSuperior||deleteOldRDN")(version 3.0; acl "Anonymous read access"; allow (read,search,compare) userdn="ldap:///anyone";)\''
        config_changes = [
                          ['set-backend-prop', '--backend-name', 'userRoot', '--set', 'db-cache-percent:70'],
                          ['set-global-configuration-prop', '--set', 'single-structural-objectclass-behavior:accept'],
                          ['set-password-policy-prop', '--policy-name', '"Default Password Policy"', '--set', 'allow-pre-encoded-passwords:true'],
                          ['set-log-publisher-prop', '--publisher-name', '"File-Based Audit Logger"', '--set', 'enabled:true'],
                          ]
                          
        if self.mappingLocations['site'] == 'ldap':
            config_changes.append(['create-backend', '--backend-name', 'site', '--set', 'base-dn:o=site', '--type %s' % self.ldap_backend_type, '--set', 'enabled:true', '--set', 'db-cache-percent:20'])
        
        if self.mappingLocations['statistic'] == 'ldap':
            config_changes.append(['create-backend', '--backend-name', 'metric', '--set', 'base-dn:o=metric', '--type %s' % self.ldap_backend_type, '--set', 'enabled:true', '--set', 'db-cache-percent:20'])
                          
                          
        config_changes += [
                          ['set-connection-handler-prop', '--handler-name', '"LDAP Connection Handler"', '--set', 'enabled:false'],
                          ['set-connection-handler-prop', '--handler-name', '"JMX Connection Handler"', '--set', 'enabled:false'],
                          ['set-access-control-handler-prop', '--remove', '%s' % opendj_prop_name],
                          ['set-global-configuration-prop', '--set', 'reject-unauthenticated-requests:true'],
                          ['set-password-policy-prop', '--policy-name', '"Default Password Policy"', '--set', 'default-password-storage-scheme:"Salted SHA-512"'],
                          ['set-global-configuration-prop', '--set', 'reject-unauthenticated-requests:true'],
                          ['create-plugin', '--plugin-name', '"Unique mail address"', '--type', 'unique-attribute', '--set enabled:true',  '--set', 'base-dn:o=gluu', '--set', 'type:mail'],
                          ['create-plugin', '--plugin-name', '"Unique uid entry"', '--type', 'unique-attribute', '--set enabled:true',  '--set', 'base-dn:o=gluu', '--set', 'type:uid'],
                          ]
        
        if self.opendj_type == 'opendj':
            config_changes.insert(2, ['set-attribute-syntax-prop', '--syntax-name', '"Directory String"',   '--set', 'allow-zero-length-values:true'])

        
        
        if not self.listenAllInterfaces:
            config_changes.append(['set-connection-handler-prop', '--handler-name', '"LDAPS Connection Handler"', '--set', 'enabled:true', '--set', 'listen-address:127.0.0.1'])
            config_changes.append(['set-administration-connector-prop', '--set', 'listen-address:127.0.0.1'])
                          
        for changes in config_changes:
            dsconfigCmd = " ".join(['cd %s/bin ; ' % self.ldapBaseFolder,
                                    self.ldapDsconfigCommand,
                                    '--trustAll',
                                    '--no-prompt',
                                    '--hostname',
                                    self.ldap_hostname,
                                    '--port',
                                    self.ldap_admin_port,
                                    '--bindDN',
                                    '"%s"' % self.ldap_binddn,
                                    '--bindPasswordFile',
                                    self.ldapPassFn] + changes)
            self.run(['/bin/su',
                      'ldap',
                      '-c',
                      dsconfigCmd])

    def export_opendj_public_cert(self):
        # Load password to acces OpenDJ truststore
        self.logIt("Getting OpenDJ certificate")

        opendj_cert = ssl.get_server_certificate((self.ldap_hostname, self.ldaps_port))
        with open(self.opendj_cert_fn,'w') as w:
            w.write(opendj_cert)

        # Convert OpenDJ certificate to PKCS12
        self.logIt("Importing OpenDJ certificate to truststore")
        self.run([self.cmd_keytool,
                  '-importcert',
                  '-noprompt',
                  '-alias',
                  'server-cert',
                  '-file',
                  self.opendj_cert_fn,
                  '-keystore',
                  self.opendj_p12_fn,
                  '-storetype',
                  'PKCS12',
                  '-storepass',
                  self.opendj_p12_pass
                  ])

        # Import OpenDJ certificate into java truststore
        self.logIt("Import OpenDJ certificate")

        self.run([self.cmd_keytool, "-import", "-trustcacerts", "-alias", "%s_opendj" % self.hostname, \
                  "-file", self.opendj_cert_fn, "-keystore", self.defaultTrustStoreFN, \
                  "-storepass", "changeit", "-noprompt"])

    def import_ldif_template_opendj(self, ldif):
        self.logIt("Importing LDIF file '%s' into OpenDJ" % ldif)
        realInstallDir = os.path.realpath(self.outputFolder)

        ldif_file_fullpath = os.path.realpath(ldif)

        importParams = ['cd %s/bin ; ' % self.ldapBaseFolder,
                              self.loadLdifCommand,
                              '--hostname',
                              self.ldap_hostname,
                              '--port',
                              self.ldap_admin_port,
                              '--bindDN',
                              '"%s"' % self.ldap_binddn,
                              '-j',
                              self.ldapPassFn,
                              '--trustAll']
        importParams.append('--useSSL')

        if self.opendj_type == 'opendj':
            importParams.append('--defaultAdd')

        importParams.append('--continueOnError')
        importParams.append('--filename')
        importParams.append(ldif_file_fullpath)

        importCmd = " ".join(importParams)
        
        # Check if there is no .pw file
        createPwFile = not os.path.exists(self.ldapPassFn)
        if createPwFile:
            self.createLdapPw()
        
        self.run(['/bin/su',
                  'ldap',
                  '-c',
                  '%s' % importCmd])

        if createPwFile:
            self.deleteLdapPw()

    def import_ldif_opendj(self, ldif_file_list=[]):
        if not ldif_file_list:
            self.logIt("Importing userRoot LDIF data")
        else:
            self.logIt("Importing LDIF File(s): " + ' '.join(ldif_file_list))

        if not ldif_file_list:
            ldif_file_list = self.ldif_files
        
        for ldif_file_fn in ldif_file_list:
            ldif_file_fullpath = os.path.realpath(ldif_file_fn)

            importParams = ['cd %s/bin ; ' % self.ldapBaseFolder,
                                  self.loadLdifCommand,
                                  '--hostname',
                                  self.ldap_hostname,
                                  '--port',
                                  self.ldap_admin_port,
                                  '--bindDN',
                                  '"%s"' % self.ldap_binddn,
                                  '-j',
                                  self.ldapPassFn,
                                  '--trustAll']
            importParams.append('--useSSL')

            if self.opendj_type == 'opendj':
                importParams.append('--defaultAdd')
            
            importParams.append('--continueOnError')
            importParams.append('--filename')
            importParams.append(ldif_file_fullpath)

            importCmd = " ".join(importParams)
            self.run(['/bin/su',
                      'ldap',
                      '-c',
                      '%s' % importCmd])

    def index_opendj_backend(self, backend):
        index_command = 'create-backend-index'
            
        try:
            self.logIt("Running LDAP index creation commands for " + backend + " backend")
            # This json file contains a mapping of the required indexes.
            # [ { "attribute": "inum", "type": "string", "index": ["equality"] }, ...}
            index_json = self.load_json(self.openDjIndexJson)
            if index_json:
                for attrDict in index_json:
                    attr_name = attrDict['attribute']
                    index_types = attrDict['index']
                    for index_type in index_types:
                        backend_names = attrDict['backend']
                        for backend_name in backend_names:
                            if (backend_name == backend):
                                self.logIt("Creating %s index for attribute %s" % (index_type, attr_name))
                                indexCmd = " ".join(['cd %s/bin ; ' % self.ldapBaseFolder,
                                                     self.ldapDsconfigCommand,
                                                     index_command,
                                                     '--backend-name',
                                                     backend,
                                                     '--type',
                                                     'generic',
                                                     '--index-name',
                                                     attr_name,
                                                     '--set',
                                                     'index-type:%s' % index_type,
                                                     '--set',
                                                     'index-entry-limit:4000',
                                                     '--hostName',
                                                     self.ldap_hostname,
                                                     '--port',
                                                     self.ldap_admin_port,
                                                     '--bindDN',
                                                     '"%s"' % self.ldap_binddn,
                                                     '-j', self.ldapPassFn,
                                                     '--trustAll',
                                                     '--noPropertiesFile',
                                                     '--no-prompt'])
                                self.run(['/bin/su',
                                          'ldap',
                                          '-c',
                                          indexCmd])
            else:
                self.logIt('NO indexes found %s' % self.openDjIndexJson, True)
        except:
            self.logIt("Error occured during backend " + backend + " LDAP indexing", True)
            self.logIt(traceback.format_exc(), True)

    def index_opendj(self):
        self.index_opendj_backend('userRoot')
        if self.mappingLocations['site'] == 'ldap':
            self.index_opendj_backend('site')


    def prepare_opendj_schema(self):
        self.logIt("Copying OpenDJ schema")
        for schemaFile in self.openDjschemaFiles:
            self.copyFile(schemaFile, self.openDjSchemaFolder)


        self.run([self.cmd_chmod, '-R', 'a+rX', self.ldapBaseFolder])
        self.run([self.cmd_chown, '-R', 'ldap:ldap', self.ldapBaseFolder])

    def setup_opendj_service(self):
        service_path = self.detect_service_path()

        if (self.os_type in ['centos', 'red', 'fedora'] and self.os_initdaemon == 'systemd') or (self.os_type+self.os_version in ('ubuntu18','debian9')):
            opendj_script_name = os.path.split(self.opendj_service_centos7)[-1]
            opendj_dest_folder = "/etc/systemd/system"
            try:
                self.copyFile(self.opendj_service_centos7, opendj_dest_folder)
                self.run([service_path, 'daemon-reload'])
                self.run([service_path, 'enable', 'opendj.service'])
                self.run([service_path, 'start', 'opendj.service'])
            except:
                self.logIt("Error copying script file %s to %s" % (opendj_script_name, opendj_dest_folder))
                self.logIt(traceback.format_exc(), True)
        else:
            os.environ["OPENDJ_JAVA_HOME"] =  self.jre_home
            self.run([self.ldapDsCreateRcCommand, "--outputFile", "/etc/init.d/opendj", "--userName",  "ldap"])
            # Make the generated script LSB compliant
            lsb_str=(
                    '### BEGIN INIT INFO\n'
                    '# Provides:          opendj\n'
                    '# Required-Start:    $remote_fs $syslog\n'
                    '# Required-Stop:     $remote_fs $syslog\n'
                    '# Default-Start:     2 3 4 5\n'
                    '# Default-Stop:      0 1 6\n'
                    '# Short-Description: Start daemon at boot time\n'
                    '# Description:       Enable service provided by daemon.\n'
                    '### END INIT INFO\n'
                    )
            self.insertLinesInFile("/etc/init.d/opendj", 1, lsb_str)

            if self.os_type in ['ubuntu', 'debian']:
                self.run(["/usr/sbin/update-rc.d", "-f", "opendj", "remove"])

            self.fix_init_scripts('opendj', '/etc/init.d/opendj')
            self.enable_service_at_start('opendj')
            
            if self.opendj_type == 'wrends':
                self.run([service_path, 'opendj', 'stop'])
            
            self.run([service_path, 'opendj', 'start'])

    def setup_init_scripts(self):
        if self.os_initdaemon == 'initd':
            for init_file in self.init_files:
                try:
                    script_name = os.path.split(init_file)[-1]
                    self.copyFile(init_file, "/etc/init.d")
                    self.run([self.cmd_chmod, "755", "/etc/init.d/%s" % script_name])
                except:
                    self.logIt("Error copying script file %s to /etc/init.d" % init_file)
                    self.logIt(traceback.format_exc(), True)

        if self.os_type in ['centos', 'fedora']:
            for service in self.redhat_services:
                self.run(["/sbin/chkconfig", service, "on"])
        elif self.os_type in ['red']:
            for service in self.redhat_services:
                self.run(["/sbin/chkconfig", service, "on"])
        elif self.os_type in ['ubuntu', 'debian']:
            for service in self.debian_services:
                self.run(["/usr/sbin/update-rc.d", service, 'defaults'])
                self.run(["/usr/sbin/update-rc.d", service, 'enable'])

    def detect_service_path(self):
        service_path = '/sbin/service'

        if (self.os_type in ['centos', 'red', 'fedora'] and self.os_initdaemon == 'systemd') or (self.os_type+self.os_version in ('ubuntu18','debian9')):
            service_path = self.systemctl
            
        elif self.os_type in ['debian', 'ubuntu']:
            service_path = '/usr/sbin/service'

        return service_path

    def run_service_command(self, service, operation):
        service_path = self.detect_service_path()

        try:
            if (self.os_type in ['centos', 'red', 'fedora'] and self.os_initdaemon == 'systemd') or (self.os_type+self.os_version in ('ubuntu18','debian9')):
                self.run([service_path, operation, service], None, None, True)
            else:
                self.run([service_path, service, operation], None, None, True)
        except:
            self.logIt("Error starting service '%s'" % operation)
            self.logIt(traceback.format_exc(), True)

    def start_services(self):

        # Detect service path and apache service name
        service_path = self.detect_service_path()
        apache_service_name = 'httpd'
        if self.os_type in ['centos', 'red', 'fedora'] and self.os_initdaemon == 'systemd':
            apache_service_name = 'httpd'
        elif self.os_type in ['debian', 'ubuntu']:
            apache_service_name = 'apache2'

        # Apache HTTPD
        if self.os_type in ['centos', 'red', 'fedora'] and self.os_initdaemon == 'systemd':
            self.run([service_path, 'enable', apache_service_name])
            self.run([service_path, 'start', apache_service_name])
        else:
            self.run([service_path, apache_service_name, 'start'])

        # LDAP services
        if self.installLdap:
            if self.ldap_type == 'opendj':
                self.run_service_command('opendj', 'stop')
                self.run_service_command('opendj', 'start')

        # Jetty services
        # Iterate through all components and start installed
        for applicationName, applicationConfiguration in self.jetty_app_configuration.iteritems():
            if applicationConfiguration['installed']:
                self.run_service_command(applicationName, 'start')
                
        # Passport service
        if self.installPassport:
            self.run_service_command('passport', 'start')
            
        # Radius service
        if self.installGluuRadius:
            self.run_service_command('gluu-radius', 'start')
        

    def update_hostname(self):
        self.logIt("Copying hosts and hostname to final destination")

        if self.os_initdaemon == 'systemd' and self.os_type in ['centos', 'red', 'fedora']:
            self.run(['/usr/bin/hostnamectl', 'set-hostname', self.hostname])
        else:
            if self.os_type in ['debian', 'ubuntu']:
                self.copyFile("%s/hostname" % self.outputFolder, self.etc_hostname)
                self.run(['/bin/chmod', '-f', '644', self.etc_hostname])

            if self.os_type in ['centos', 'red', 'fedora']:
                self.copyFile("%s/network" % self.outputFolder, self.network)

            self.run(['/bin/hostname', self.hostname])

        self.copyFile("%s/hosts" % self.outputFolder, self.etc_hosts)
        self.run(['/bin/chmod', '-R', '644', self.etc_hosts])


    def import_custom_ldif(self, fullPath):
        output_dir = os.path.join(fullPath, '.output')
        self.logIt("Importing Custom LDIF files")
        realInstallDir = os.path.realpath(self.install_dir)

        try:
            for ldif in self.get_filepaths(output_dir):
                custom_ldif = output_dir + '/' + ldif
                self.import_ldif_template_opendj(custom_ldif)
        except:
            self.logIt("Error importing custom ldif file %s" % ldif, True)
            self.logIt(traceback.format_exc(), True)

    def install_ldap_server(self):
        self.logIt("Running OpenDJ Setup")
        
        self.pbar.progress("Extracting OpenDJ", False)
        self.extractOpenDJ()
        self.opendj_version = self.determineOpenDJVersion()

        self.createLdapPw()
        
        try:
            self.pbar.progress("OpenDJ: installing", False)
            self.install_opendj()
    
            if self.ldap_type == 'opendj':
                self.pbar.progress("OpenDJ: preparing schema", False)
                self.prepare_opendj_schema()
                self.pbar.progress("OpenDJ: setting up service", False)
                self.setup_opendj_service()
                self.pbar.progress("OpenDJ: configuring", False)
                self.configure_opendj()
                self.pbar.progress("OpenDJ:  exporting certificate", False)
                self.export_opendj_public_cert()
                self.pbar.progress("OpenDJ: creating indexes", False)
                self.index_opendj()
                self.pbar.progress("OpenDJ: importing Ldif files", False)
                
                ldif_files = []

                if self.mappingLocations['default'] == 'ldap':
                    ldif_files += self.couchbaseBucketDict['default']['ldif']

                ldap_mappings = self.getMappingType('ldap')
  
                for group in ldap_mappings:
                    ldif_files +=  self.couchbaseBucketDict[group]['ldif']
  
                if not self.ldif_base in ldif_files:
                    ldif_files.insert(0, self.ldif_base)

                self.import_ldif_opendj(ldif_files)
                
            self.pbar.progress("OpenDJ: post installation", False)
            self.post_install_opendj()
        except:
            pass


    def calculate_aplications_memory(self, application_max_ram, jetty_app_configuration, installedComponents):
        self.logIt("Calculating memory setting for applications")

        allowedApplicationsMemory = {}

        usedRatio = 0.001
        for installedComponent in installedComponents:
            usedRatio += installedComponent['memory']['ratio']

        ratioMultiplier = 1.0 + (1.0 - usedRatio)/usedRatio

        for installedComponent in installedComponents:
            allowedRatio = installedComponent['memory']['ratio'] * ratioMultiplier
            allowedMemory = int(round(allowedRatio * int(application_max_ram)))

            if allowedMemory > installedComponent['memory']['max_allowed_mb']:
                allowedMemory = installedComponent['memory']['max_allowed_mb']

            allowedApplicationsMemory[installedComponent['name']] = allowedMemory

        # Iterate through all components into order to prepare all keys
        for applicationName, applicationConfiguration in jetty_app_configuration.iteritems():
            if applicationName in allowedApplicationsMemory:
                applicationMemory = allowedApplicationsMemory.get(applicationName)
            else:
                # We uses this dummy value to render template properly of not installed application
                applicationMemory = 256

            self.templateRenderingDict["%s_max_mem" % applicationName] = applicationMemory

            if 'jvm_heap_ration' in applicationConfiguration['memory']:
                jvmHeapRation = applicationConfiguration['memory']['jvm_heap_ration']

                minHeapMem = 256
                maxHeapMem = int(applicationMemory * jvmHeapRation)
                if maxHeapMem < minHeapMem:
                    minHeapMem = maxHeapMem

                self.templateRenderingDict["%s_max_heap_mem" % applicationName] = maxHeapMem
                self.templateRenderingDict["%s_min_heap_mem" % applicationName] = minHeapMem

                self.templateRenderingDict["%s_max_meta_mem" % applicationName] = applicationMemory - self.templateRenderingDict["%s_max_heap_mem" % applicationName]

    def calculate_selected_aplications_memory(self):
        installedComponents = []

        # Jetty apps
        if self.installOxAuth:
            installedComponents.append(self.jetty_app_configuration['oxauth'])
        if self.installOxTrust:
            installedComponents.append(self.jetty_app_configuration['identity'])
        if self.installSaml:
            installedComponents.append(self.jetty_app_configuration['idp'])
        if self.installOxAuthRP:
            installedComponents.append(self.jetty_app_configuration['oxauth-rp'])

        # Node apps
        if self.installPassport:
            installedComponents.append(self.jetty_app_configuration['passport'])
            
        self.calculate_aplications_memory(self.application_max_ram, self.jetty_app_configuration, installedComponents)

    def merge_dicts(self, *dict_args):
        result = {}
        for dictionary in dict_args:
            result.update(dictionary)

        return result

    def run_command(self, cmd):
        
        self.logIt("Running command: "+cmd)

        p = subprocess.Popen(cmd, shell=True,
                          stdin=subprocess.PIPE, stdout=subprocess.PIPE,
                          stderr=subprocess.PIPE, close_fds=True)

        sin, sout, serr = (p.stdin, p.stdout, p.stderr)
        o = sout.read().strip()
        e = serr.read().strip()
        
        self.logIt(o+'\n')
        
        if e:
            self.logIt(e+'\n', True)

        return o, e


    def get_install_commands(self):
        if self.os_type in ('ubuntu', 'debian'):
            install_command = 'DEBIAN_FRONTEND=noninteractive apt-get install -y {0}'
            update_command = 'DEBIAN_FRONTEND=noninteractive apt-get update -y'
            query_command = 'dpkg -l {0}'
            check_text = 'no packages found matching'

        elif self.os_type in ('centos', 'red', 'fedora'):
            install_command = 'yum install -y {0}'
            update_command = 'yum install -y epel-release'
            query_command = 'rpm -q {0}'
            check_text = 'is not installed'
            
        return install_command, update_command, query_command, check_text

    def check_and_install_packages(self):

        install_command, update_command, query_command, check_text = self.get_install_commands()


        install_list = []

        package_list = {
                'debian 9': 'apache2 curl wget tar xz-utils unzip facter python rsyslog python-httplib2 python-ldap python-requests bzip2',
                'debian 8': 'apache2 curl wget tar xz-utils unzip facter python rsyslog python-httplib2 python-ldap python-requests bzip2',
                'ubuntu 14': 'apache2 curl wget xz-utils unzip facter python rsyslog python-httplib2 python-ldap python-requests bzip2',
                'ubuntu 16': 'apache2 curl wget xz-utils unzip facter python rsyslog python-httplib2 python-ldap python-requests bzip2',
                'ubuntu 18': 'apache2 curl wget xz-utils unzip facter python rsyslog python-httplib2 python-ldap net-tools python-requests bzip2',
                'centos 6': 'httpd mod_ssl curl wget tar xz unzip facter python rsyslog python-httplib2 python-ldap python-requests bzip2',
                'centos 7': 'httpd mod_ssl curl wget tar xz unzip facter python rsyslog python-httplib2 python-ldap python-requests bzip2',
                'red 6': 'httpd mod_ssl curl wget tar xz unzip facter python rsyslog python-httplib2 python-ldap python-requests bzip2',
                'red 7': 'httpd mod_ssl curl wget tar xz unzip facter python rsyslog python-httplib2 python-ldap python-requests bzip2',
                'fedora 22': 'httpd mod_ssl curl wget tar xz unzip facter python rsyslog python-httplib2 python-ldap python-requests bzip2'
                }
        for package in package_list[self.os_type+' '+self.os_version].split():
            sout, serr = self.run_command(query_command.format(package))
            if check_text in sout+serr:
                self.logIt('Package {0} was not installed'.format(package))
                install_list.append(package)
            else:
                self.logIt('Package {0} was installed'.format(package))

        if install_list:

            install = True

            if not setupOptions['noPrompt']:

                print "The following packages are required for Gluu Server"
                print "\n".join(install_list)
                r = raw_input("Do you want to install these now? [Y/n] ")
                if r.lower()=='n':
                    install = False
                    print("Can not proceed without installing required packages. Exiting ...")
                    sys.exit()

            if install:
                self.logIt("Installing packages")
                if not self.os_type == 'fedora':
                    sout, serr = self.run_command(update_command)
                self.run_command(install_command.format(" ".join(install_list)))



        self.run_command('pip install pyDes')

        if self.os_type in ('ubuntu', 'debian'):
            self.run_command('a2enmod ssl headers proxy proxy_http proxy_ajp')
            default_site = '/etc/apache2/sites-enabled/000-default.conf'
            if os.path.exists(default_site):
                os.remove(default_site)

    
    #Couchbase Functions

    def installPackage(self, packageName):
        if self.os_type in ['debian', 'ubuntu']:
            output = self.run([self.cmd_dpkg, '--install', packageName])
        else:
            output = self.run([self.cmd_rpm, '--install', '--verbose', '--hash', packageName])

        return output

    def couchbaseInstall(self):
        coucbase_package = None
        
        tmp = []

        for f in os.listdir(self.couchbasePackageFolder):
            if f.startswith('couchbase-server-enterprise'):
                tmp.append(f)

        if not tmp:
            err_msg = "Couchbase package not found at %s. Exiting with error..." % (self.couchbasePackageFolder)
            self.logIt(err_msg, True)
            sys.exit(2)

        packageName = os.path.join(self.couchbasePackageFolder, max(tmp))
        self.logIt("Found package '%s' for install" % packageName)
        self.couchbaseInstallOutput = self.installPackage(packageName)

        if self.os_type == 'ubuntu' and self.os_version == '16':
            script_name = os.path.basename(self.couchbaseInitScript)
            target_file = os.path.join('/etc/init.d', script_name)
            self.copyFile(self.couchbaseInitScript, target_file)
            self.run([self.cmd_chmod, '+x', target_file])
            self.run(["/usr/sbin/update-rc.d", script_name, 'defaults'])
            self.run(["/usr/sbin/update-rc.d", script_name, 'enable'])
            self.run_service_command('couchbase-server', 'start')

    def couchebaseCreateCluster(self):
        
        self.logIt("Initializing Couchbase Node")
        result = self.cbm.initialize_node()
        if result.ok:
            self.logIt("Couchbase Node was initialized")
        else:
            self.logIt("Failed to initilize Couchbase Node, reason: "+ result.text, errorLog=True)
        
        #wait a while for node initialization completed
        time.sleep(2)
        
        self.logIt("Renaming Couchbase Node")
        result = self.cbm.rename_node()
        if not result.ok:
            time.sleep(2)
            result = self.cbm.rename_node()

        if result.ok:
            self.logIt("Couchbase Node was renamed")
        else:
            self.logIt("Failed to rename Couchbase Node, reason: "+ result.text, errorLog=True)


        self.logIt("Setting Couchbase index storage mode")
        result = self.cbm.set_index_storage_mode()
        if result.ok:
            self.logIt("Couchbase index storage mode was set")
        else:
            self.logIt("Failed to set Couchbase index storage mode, reason: "+ result.text, errorLog=True)


        self.logIt("Setting Couchbase indexer memory quota to 1GB")
        result = self.cbm.set_index_memory_quta()
        if result.ok:
            self.logIt("Couchbase indexer memory quota was set to 1GB")
        else:
            self.logIt("Failed to set Couchbase indexer memory quota, reason: "+ result.text, errorLog=True)


        self.logIt("Setting up Couchbase Services")
        result = self.cbm.setup_services()
        if result.ok:
            self.logIt("Couchbase services were set up")
        else:
            self.logIt("Failed to setup Couchbase services, reason: "+ result.text, errorLog=True)


        self.logIt("Setting Couchbase Admin password")
        result = self.cbm.set_admin_password()
        if result.ok:
            self.logIt("Couchbase admin password  was set")
        else:
            self.logIt("Failed to set Couchbase admin password, reason: "+ result.text, errorLog=True)
            

    def couchebaseCreateBucket(self, bucketName, bucketType='couchbase', bucketRamsize=1024):
        result = self.cbm.add_bucket(bucketName, bucketRamsize, bucketType)
        self.logIt("Creating bucket {0} with type {1} and ramsize {2}".format(bucketName, bucketType, bucketRamsize))
        if result.ok:
            self.couchbaseBuckets.append(bucketName)
            self.logIt("Bucket {} successfully created".format(bucketName))
        else:
            self.logIt("Failed to create bucket {}, reason: {}".format(bucketName, result.text), errorLog=True)
        #wait 1 second 
        time.sleep(1)

    def exec_n1ql_query(self, query):
        result = self.cbm.exec_query(query)
        if result.ok:
            self.logIt("Query execution was successful: {}".format(query))
        else:
            self.logIt("Failed to execute query {}, reason:".format(query, result.text), errorLog=True)

    def couchbaseExecQuery(self, queryFile):
        self.logIt("Running Couchbase query from file " + queryFile)
        
        query_file = open(queryFile)
        
        for line in query_file:
            query = line.strip()
            if query:
                self.exec_n1ql_query(query)

    def couchebaseCreateIndexes(self, bucket):
        
        couchbase_index = json.load(open(self.couchbaseIndexJson))

        self.logIt("Running Couchbase index creation for " + bucket + " bucket")

        if not os.path.exists(self.n1qlOutputFolder):
            os.mkdir(self.n1qlOutputFolder)
        
        tmp_file = os.path.join(self.n1qlOutputFolder, 'index_%s.n1ql' % bucket)

        with open(tmp_file, 'w') as W:
            index_list = couchbase_index.get(bucket,[])

            if not 'dn' in index_list:
                index_list.insert(0, 'dn')

            index_names = []
            for ind in index_list:
                index_name = 'def_{0}_{1}'.format(bucket, ind)
                W.write('CREATE INDEX %s ON `%s`(%s) USING GSI WITH {"defer_build":true};\n' % (index_name, bucket, ind))
                index_names.append(index_name)

            W.write('BUILD INDEX ON `%s` (%s) USING GSI;\n' % (bucket, ', '.join(index_names)))

        self.couchbaseExecQuery(tmp_file)


    def checkIfAttributeExists(self, key, atribute,  documents):
        ka = key + '::' + atribute
        retVal = False

        if ka in self.processedKeys:
            return True
         
        for d in documents:
            if d[0] == key:
                if 'changetype' in d[1]:
                    continue
                if atribute in d[1]:
                    retVal = True
                else:
                    self.processedKeys.append(ka)
                    return True
                
        return retVal


    def import_ldif_couchebase(self, ldif_file_list=[], bucket=None):
        
        self.processedKeys = []
        
        key_prefixes = {}
        for cb in self.couchbaseBucketDict:
            for prefix in self.couchbaseBucketDict[cb]['document_key_prefix']:
                key_prefixes[prefix] = cb

        if not ldif_file_list:
            ldif_file_list = self.ldif_files[:]
        
        for ldif in ldif_file_list:
            self.logIt("Importing ldif file %s to Couchebase bucket %s" % (ldif, bucket))
            documents = get_documents_from_ldif(ldif)

            ldif_base_name = os.path.basename(ldif)
            name, ext = os.path.splitext(ldif_base_name)

            if not os.path.exists(self.n1qlOutputFolder):
                os.mkdir(self.n1qlOutputFolder)

            tmp_file = os.path.join(self.n1qlOutputFolder, name+'.n1ql')
            
            with open(tmp_file, 'w') as o:
                for e in documents:
                    if bucket:
                        cur_bucket = bucket
                    else:
                        n_ = e[0].find('_')
                        document_key_prefix = e[0][:n_+1]
                        self.couchbaseBucketDict['user']['document_key_prefix']
                        cur_bucket = key_prefixes[document_key_prefix] if document_key_prefix in key_prefixes else 'gluu'

                    query = ''

                    if 'changetype' in e[1]:
                        if 'replace' in e[1]:
                            query = 'UPDATE `%s` USE KEYS "%s" SET %s="%s";\n' % (cur_bucket, e[0], e[1]['replace'], e[1][e[1]['replace']])
                        elif 'add' in e[1]:
                            for m in e[1][e[1]['add']]:
                                if self.checkIfAttributeExists(e[0], e[1]['add'],  documents):
                                    query += 'UPDATE `%s` USE KEYS "%s" SET %s=["%s"];\n' % (cur_bucket, e[0], e[1]['add'], m)
                                else:
                                    query += 'UPDATE `%s` USE KEYS "%s" SET %s=ARRAY_APPEND(%s, "%s");\n' % (cur_bucket, e[0], e[1]['add'], e[1]['add'], m)
                    else:
                        query = 'UPSERT INTO `%s` (KEY, VALUE) VALUES ("%s", %s);\n' % (cur_bucket, e[0], json.dumps(e[1]))

                    o.write(query)

            self.couchbaseExecQuery(tmp_file)

    def changeCouchbasePort(self, service, port):
        self.logIt("Changing Couchbase service %s port to %s from file " % (service, str(port)))
        
        self.run_service_command('couchbase-server', 'stop')
        couchebaseStaticConfigFile = os.path.join(self.couchebaseInstallDir, 'etc/couchbase/static_config')
        couchebaseDatConfigFile = os.path.join(self.couchebaseInstallDir, 'var/lib/couchbase/config/config.dat')

        conf = open(couchebaseStaticConfigFile).readlines()

        for i in range(len(conf)):

            if service in conf[i]:
                conf[i] = '{%s, %s}.\n' % (service, str(port))
                break
        else:
            conf.append('{%s, %s}.\n' % (service, str(port)))

        with open(couchebaseStaticConfigFile, 'w') as w:
            w.write(''.join(conf))

        capi_conf = os.path.join(self.couchebaseInstallDir, 'etc/couchdb/default.d/capi.ini')

        f = open(capi_conf).readlines()

        for i in range(len(f)):
            if f[i].startswith('bind_address'):
                f[i] = 'bind_address = 127.0.0.1\n'

        with open(capi_conf, 'w') as w:
            w.write(''.join(f))

        if os.path.exists(couchebaseDatConfigFile):
            self.run(['rm', '-f', couchebaseDatConfigFile])

        self.run_service_command('couchbase-server', 'start')

    def checkIfGluuBucketReady(self):

        for i in range(12):
            self.logIt("Checking if gluu bucket is ready for N1QL query. Try %d ..." % (i+1))
            cbm_result = self.cbm.test_connection()
            if cbm_result.ok:
                return True
            else:
                time.sleep(5)

        sys.exit("Couchbase server was not ready. Giving up" + str(cbm_result.reason))

    def couchbaseSSL(self):
        self.logIt("Exporting Couchbase SSL certificate to " + self.couchebaseCert)
        
        cert = self.cbm.get_certificate()
        with open(self.couchebaseCert, 'w') as w:
            w.write(cert)
        
        cmd_args = [self.cmd_keytool, "-import", "-trustcacerts", "-alias", "%s_couchbase" % self.hostname, \
                  "-file", self.couchebaseCert, "-keystore", self.couchbaseTrustStoreFn, \
                  "-storepass", self.couchbaseTrustStorePass, "-noprompt"]
                
        self.run(cmd_args)

    def couchbaseDict(self):
        prop_dict = {
                    'hostname': self.couchbase_hostname,
                    'couchbase_server_user': self.couchebaseClusterAdmin,
                    'encoded_couchbase_server_pw': self.encoded_ox_ldap_pw,
                    'couchbase_buckets': ', '.join(self.couchbaseBuckets),
                    'default_bucket': 'gluu',
                    'encryption_method': 'SSHA-256',
                    'ssl_enabled': 'true',
                    'couchbaseTrustStoreFn': self.couchbaseTrustStoreFn,
                    'encoded_couchbaseTrustStorePass': self.encoded_couchbaseTrustStorePass,
                    'certFolder': self.certFolder,
                    'gluuOptPythonFolder': self.gluuOptPythonFolder
                    }

        couchbase_mappings = []

        for group in self.couchbaseBucketDict.keys()[1:]:
            bucket = 'gluu' if group == 'default' else 'gluu_' + group
            if bucket in self.couchbaseBuckets:
                cb_key = 'couchbase_{}_mapping'.format(group)
                if self.mappingLocations[group] == 'couchbase':
                    if self.couchbaseBucketDict[group]['mapping']:
                        couchbase_mappings.append('bucket.gluu_{0}.mapping: {1}'.format(group, self.couchbaseBucketDict[group]['mapping']))
                        self.templateRenderingDict[cb_key] = self.couchbaseBucketDict[group]['mapping']
                    else:
                         self.templateRenderingDict[cb_key] = ''
                else:
                    self.templateRenderingDict[cb_key] = ''

        prop_dict['couchbase_mappings'] = '\n'.join(couchbase_mappings)

        return prop_dict
        
    def couchbaseProperties(self):
        prop_file = os.path.basename(self.gluuCouchebaseProperties)
        prop = open(os.path.join(self.templateFolder, prop_file)).read()

        prop_dict = self.couchbaseDict()

        prop = prop % prop_dict
        
        out_file = os.path.join(self.outputFolder, prop_file)
        self.writeFile(out_file, prop)
        self.writeFile(self.gluuCouchebaseProperties, prop)

    def prepare_multivalued_list(self):
        global listAttrib
        gluu_schema_fn = os.path.join(self.install_dir, 'schema/gluu_schema.json')
        gluu_schema = json.load(open(gluu_schema_fn))

        for obj_type in ['objectClasses', 'attributeTypes']:
            for obj in gluu_schema[obj_type]:
                if obj.get('multivalued'):
                    for name in obj['names']:
                        listAttrib.append(name)


    def install_couchbase_server(self):
        # prepare multivalued list
        self.prepare_multivalued_list()

        if not self.remoteCouchbase:

            self.cbm = CBM(self.hostname, self.couchebaseClusterAdmin, self.ldapPass)

            self.couchbaseInstall()
            self.checkIfGluuBucketReady()
            self.couchebaseCreateCluster()

        self.couchbaseSSL()

        #Determine ram_size for buckets
        system_info = self.cbm.get_system_info()
        couchbaseClusterRamsize = (system_info['storageTotals']['ram']['quotaTotal'] - system_info['storageTotals']['ram']['quotaUsed']) / (1024*1024)

        couchbase_mappings = self.getMappingType('couchbase')

        min_cb_ram = 0
        
        for group in couchbase_mappings:
             min_cb_ram += self.couchbaseBucketDict[group]['memory_allocation']
        
        min_cb_ram += self.couchbaseBucketDict['default']['memory_allocation']

        if couchbaseClusterRamsize < min_cb_ram:
            sys.exit("Available quota on couchbase server is less than {} MB. Exiting installation".format(min_cb_ram))

        self.logIt("Ram size for Couchbase buckets was determined as {0} MB".format(couchbaseClusterRamsize))

        min_cb_ram *= 1.0
        
        if self.mappingLocations['default'] != 'couchbase':
            self.couchebaseCreateBucket('gluu', bucketRamsize=100)
        else:
            bucketRamsize = int((self.couchbaseBucketDict['default']['memory_allocation']/min_cb_ram)*couchbaseClusterRamsize)
            self.couchebaseCreateBucket('gluu', bucketRamsize=bucketRamsize)
            self.couchebaseCreateIndexes('gluu')
            self.import_ldif_couchebase(self.couchbaseBucketDict['default']['ldif'], 'gluu')

        for group in couchbase_mappings:
            bucket = 'gluu_{0}'.format(group)
            bucketRamsize = int((self.couchbaseBucketDict[group]['memory_allocation']/min_cb_ram)*couchbaseClusterRamsize)
            self.couchebaseCreateBucket(bucket, bucketRamsize=bucketRamsize)
            self.couchebaseCreateIndexes(bucket)
            if self.couchbaseBucketDict[group]['ldif']:
                self.import_ldif_couchebase(self.couchbaseBucketDict[group]['ldif'], bucket)

        if self.installSaml:
            self.logIt("Creating couchbase readonly user for shib")
            self.cbm.create_user('couchbaseShibUser', self.couchbaseShibUserPassword, 'Shibboleth IDP', 'query_select[*]')

        self.couchbaseProperties()

    def getLdapConnection(self):
            ldap_conn = ldap.initialize('ldaps://{0}:{1}'.format(self.ldap_hostname, self.ldaps_port))
            ldap_conn.simple_bind_s(self.opendj_ldap_binddn, self.ldapPass)
            
            return ldap_conn


    def load_test_data(self):
        self.logIt("Loading test ldif files")
        ox_auth_test_ldif = os.path.join(self.outputFolder, 'test/oxauth/data/oxauth-test-data.ldif')
        scim_test_ldif = os.path.join(self.outputFolder, 'test/scim-client/data/scim-test-data.ldif')    
        ldif_files = [ox_auth_test_ldif, scim_test_ldif]

        if self.persistence_type in ('opendj', 'hybrid'):
            self.import_ldif_opendj(ldif_files)
        elif self.persistence_type in ('couchbase', 'hybrid'):
            self.cbm = CBM(self.couchbase_hostname, self.couchebaseClusterAdmin, self.ldapPass)
            self.import_ldif_couchebase(ldif_files)


        apache_user = 'www-data'
        if self.os_type in ('red', 'centos', 'fedora'):
            apache_user = 'apache'


        # Client keys deployment
        self.run(['wget', '--no-check-certificate', 'https://raw.githubusercontent.com/GluuFederation/oxAuth/master/Client/src/test/resources/oxauth_test_client_keys.zip', '-O', '/var/www/html/oxauth_test_client_keys.zip'])
        self.run(['unzip', '-o', '/var/www/html/oxauth_test_client_keys.zip', '-d', '/var/www/html/'])
        self.run(['rm', '-rf', 'oxauth_test_client_keys.zip'])
        self.run(['chown', '-R', 'root:'+apache_user, '/var/www/html/oxauth-client'])


        oxAuthConfDynamic_changes = (
                                    ('dynamicRegistrationCustomObjectClass', 'oxAuthClientCustomAttributes'),
                                    ('dynamicRegistrationCustomAttributes', [ "oxAuthTrustedClient", "myCustomAttr1", "myCustomAttr2", "oxIncludeClaimsInIdToken" ]),
                                    ('dynamicRegistrationExpirationTime', 86400),
                                    ('dynamicGrantTypeDefault', [ "authorization_code", "implicit", "password", "client_credentials", "refresh_token", "urn:ietf:params:oauth:grant-type:uma-ticket" ]),
                                    ('legacyIdTokenClaims', True),
                                    ('authenticationFiltersEnabled', True),
                                    ('clientAuthenticationFiltersEnabled', True),
                                    ('keyRegenerationEnabled',True),
                                    ('openidScopeBackwardCompatibility', False),
                                    )


        custom_scripts = ('2DAF-F995', '2DAF-F996', '4BBE-C6A8')
        
        config_servers = ['{0}:{1}'.format(self.hostname, self.ldaps_port)]
        

        if self.mappingLocations['default'] == 'ldap':
            # oxAuth config changes
            ldap_conn = self.getLdapConnection()

            dn = 'ou=oxauth,ou=configuration,o=gluu'
            result = ldap_conn.search_s(dn,ldap.SCOPE_BASE,  attrlist=['oxAuthConfDynamic'])
            oxAuthConfDynamic = json.loads(result[0][1]['oxAuthConfDynamic'][0])

            for k, v in oxAuthConfDynamic_changes:
                oxAuthConfDynamic[k] = v

            oxAuthConfDynamic_js = json.dumps(oxAuthConfDynamic, indent=2)
            ldap_conn.modify_s(dn, [( ldap.MOD_REPLACE, 'oxAuthConfDynamic',  oxAuthConfDynamic_js)])

            # Enable custom scripts
            for inum in custom_scripts:
                dn = 'inum={0},ou=scripts,o=gluu'.format(inum)
                ldap_conn.modify_s(dn, [( ldap.MOD_REPLACE, 'oxEnabled',  'true')])


            # Update LDAP schema
            self.copyFile(os.path.join(self.outputFolder, 'test/oxauth/schema/102-oxauth_test.ldif'), '/opt/opendj/config/schema/')
            self.copyFile(os.path.join(self.outputFolder, 'test/scim-client/schema/103-scim_test.ldif'), '/opt/opendj/config/schema/')

            schema_fn = os.path.join(self.openDjSchemaFolder,'77-customAttributes.ldif')

            obcl_parser = myLdifParser(schema_fn)
            obcl_parser.parse()

            for i, o in enumerate(obcl_parser.entries[0][1]['objectClasses']):
                objcl = ObjectClass(o)
                if 'gluuCustomPerson' in objcl.names:
                    may_list = list(objcl.may)
                    for a in ('scimCustomFirst','scimCustomSecond', 'scimCustomThird'):
                        if not a in may_list:
                            may_list.append(a)
                    
                    objcl.may = tuple(may_list)
                    obcl_parser.entries[0][1]['objectClasses'][i] = str(objcl)

            tmp_fn = '/tmp/77-customAttributes.ldif'

            with open(tmp_fn, 'w') as w:
                ldif_writer = LDIFWriter(w)
                for dn, entry in obcl_parser.entries:
                    ldif_writer.unparse(dn, entry)

            self.copyFile(tmp_fn, self.openDjSchemaFolder)

            dsconfigCmd = 'cd {0}/bin ; {1} --trustAll --no-prompt --hostname localhost --port 4444 --bindDN "cn=directory manager" --bindPasswordFile /home/ldap/.pw set-connection-handler-prop --handler-name "LDAPS Connection Handler" --set listen-address:0.0.0.0'.format(self.ldapBaseFolder, self.ldapDsconfigCommand)
            
            self.run(['/bin/su', 'ldap', '-c', dsconfigCmd])
            
            ldap_conn.unbind()
            
            self.run_service_command('opendj', 'restart')

            for cmd in ('create-backend-index --backend-name userRoot --type generic --index-name myCustomAttr1 --set index-type:equality --set index-entry-limit:4000 --hostName localhost --port 4444 --bindDN "cn=directory manager" -j /home/ldap/.pw --trustAll --noPropertiesFile --no-prompt',
                        'create-backend-index --backend-name userRoot --type generic --index-name myCustomAttr2 --set index-type:equality --set index-entry-limit:4000 --hostName localhost --port 4444 --bindDN "cn=directory manager" -j /home/ldap/.pw --trustAll --noPropertiesFile --no-prompt'
                        ):
                dsconfigCmd = 'cd {0}/bin ; {1} {2}'.format(self.ldapBaseFolder, self.ldapDsconfigCommand, cmd)
                self.run(['/bin/su', 'ldap', '-c', dsconfigCmd])
            
            
            ldap_conn = self.getLdapConnection()
            
            dn = 'ou=configuration,o=gluu'

            result = ldap_conn.search_s(dn,ldap.SCOPE_BASE,  attrlist=['oxIDPAuthentication'])
            oxIDPAuthentication = json.loads(result[0][1]['oxIDPAuthentication'][0])
            oxIDPAuthentication['config']['servers'] = config_servers
            oxIDPAuthentication_js = json.dumps(oxIDPAuthentication, indent=2)
            ldap_conn.modify_s(dn, [( ldap.MOD_REPLACE, 'oxIDPAuthentication',  oxIDPAuthentication_js)])
            ldap_conn.unbind()
            
        else:
            
            for k, v in oxAuthConfDynamic_changes:
                query = 'UPDATE gluu USE KEYS "configuration_oxauth" set gluu.oxAuthConfDynamic.{0}={1}'.format(k, json.dumps(v))
                self.exec_n1ql_query(query)
 
            for inum in custom_scripts:
                query = 'UPDATE gluu USE KEYS "scripts_{0}" set gluu.oxEnabled=true'.format(inum)
                self.exec_n1ql_query(query)

            self.exec_n1ql_query('CREATE INDEX def_gluu_myCustomAttr1 ON `gluu`(myCustomAttr1) USING GSI WITH {"defer_build":true}')
            self.exec_n1ql_query('CREATE INDEX def_gluu_myCustomAttr2 ON `gluu`(myCustomAttr2) USING GSI WITH {"defer_build":true}')
            self.exec_n1ql_query('BUILD INDEX ON `gluu` (def_gluu_myCustomAttr1, def_gluu_myCustomAttr2)')

            #query = 'UPDATE gluu USE KEYS "configuration" set gluu.oxIDPAuthentication.config.servers = {0}'.format(json.dumps(config_servers))
            #self.exec_n1ql_query(query)

        # Disable token binding module
        if self.os_type+self.os_version == 'ubuntu18':
            self.run(['a2dismod', 'mod_token_binding'])
            self.run_service_command('apache2', 'restart')

        self.run_service_command('oxauth', 'restart')
        
        # Prepare for tests run
        #install_command, update_command, query_command, check_text = self.get_install_commands()
        #self.run_command(install_command.format('git'))
        #self.run([self.cmd_mkdir, '-p', 'oxAuth/Client/profiles/ce_test'])
        #self.run([self.cmd_mkdir, '-p', 'oxAuth/Server/profiles/ce_test'])
        # Todo: Download and unzip file test_data.zip from CE server.
        # Todo: Copy files from unziped folder test/oxauth/client/* into oxAuth/Client/profiles/ce_test
        # Todo: Copy files from unziped folder test/oxauth/server/* into oxAuth/Server/profiles/ce_test
        #self.run([self.cmd_keytool, '-import', '-alias', 'seed22.gluu.org_httpd', '-keystore', 'cacerts', '-file', '%s/httpd.crt' % self.certFolder, '-storepass', 'changeit', '-noprompt'])
        #self.run([self.cmd_keytool, '-import', '-alias', 'seed22.gluu.org_opendj', '-keystore', 'cacerts', '-file', '%s/opendj.crt' % self.certFolder, '-storepass', 'changeit', '-noprompt'])
 

    def load_test_data_exit(self):
        print "Loading test data"
        prop_file = os.path.join(self.install_dir, 'setup.properties.last')
        if not os.path.exists(prop_file):
            sys.exit("setup.properties.last were not found, exiting.")

        self.load_properties(prop_file)
        self.createLdapPw()
        self.load_test_data()
        self.deleteLdapPw()
        print "Test data loaded. Exiting ..."
        sys.exit()

    def fix_systemd_script(self):
        oxauth_systemd_script_fn = '/lib/systemd/system/oxauth.service'
        if os.path.exists(oxauth_systemd_script_fn):
            oxauth_systemd_script = open(oxauth_systemd_script_fn).read()
            changed = False
            
            if self.install_couchbase and not self.remoteCouchbase:
                oxauth_systemd_script = oxauth_systemd_script.replace('After=opendj.service', 'After=couchbase-server.service')
                oxauth_systemd_script = oxauth_systemd_script.replace('Requires=opendj.service', 'Requires=couchbase-server.service')
                changed = True
            
            elif self.remoteLdap or self.remoteCouchbase:
                oxauth_systemd_script = oxauth_systemd_script.replace('After=opendj.service', '')
                oxauth_systemd_script = oxauth_systemd_script.replace('Requires=opendj.service', '')
                changed = True
                
            if changed:
                with open(oxauth_systemd_script_fn, 'w') as w:
                    w.write(oxauth_systemd_script)
                self.run(['rm', '-f', '/lib/systemd/system/opendj.service'])
                self.run([self.systemctl, 'daemon-reload'])



    def install_gluu_radius(self):
        
        if not self.gluu_radius_client_id:
            self.gluu_radius_client_id = '0008-'  + str(uuid.uuid4())
        if not self.ox_radius_client_id:
            self.ox_radius_client_id = '0008-'  + str(uuid.uuid4())

        source_dir = os.path.join(self.staticFolder, 'radius')
        radius_dir = '/opt/gluu/radius'
        radius_libs = os.path.join(self.distGluuFolder, 'gluu-radius-libs.zip')
        radius_jar = os.path.join(self.distGluuFolder, 'super-gluu-radius-server.jar')
        conf_dir = os.path.join(self.gluuBaseFolder, 'conf/radius/')
        self.createDirs(conf_dir)
        logs_dir = os.path.join(radius_dir,'logs')

        self.radius_jwt_pass = self.getPW()
        radius_jwt_pass = self.obscure(self.radius_jwt_pass)
        radius_jks_fn = os.path.join(self.certFolder, 'gluu-radius.jks')
        
        self.raidus_client_jwks = self.gen_openid_jwks_jks_keys(radius_jks_fn, self.radius_jwt_pass)

        raidus_client_jwks = ''.join(self.raidus_client_jwks).replace('\'','').replace(',,',',').replace('{,','{')
        
        raidus_client_jwks = json.loads(raidus_client_jwks)
        
        self.templateRenderingDict['radius_jwt_pass'] = radius_jwt_pass


        raidus_client_jwks_json = json.dumps(raidus_client_jwks, indent=2)
        
        self.templateRenderingDict['gluu_ro_client_base64_jwks'] = base64.encodestring(raidus_client_jwks_json).replace(' ','').replace('\n','')

        for k in raidus_client_jwks['keys']:
            if k.get('alg') == 'RS512':
                self.templateRenderingDict['radius_jwt_keyId'] = k['kid']
        
        self.gluu_ro_pw = self.getPW()
        self.gluu_ro_encoded_pw = self.obscure(self.gluu_ro_pw)

        scripts_dir = os.path.join(source_dir,'scripts')

        for scriptFile, scriptName in ( ('super_gluu_ro_session.py', 'super_gluu_ro_session_script'),
                            ('super_gluu_ro.py','super_gluu_ro_script'),
                          ):
            
            scriptFilePath = os.path.join(scripts_dir, scriptFile)
            base64ScriptFile = self.generate_base64_file(scriptFilePath, 1)
            self.templateRenderingDict[scriptName] = base64ScriptFile

        for tmp_ in ('gluu_radius_base.ldif', 'gluu_radius_clients.ldif', 'gluu_radius_server.ldif'):
            tmp_fn = os.path.join(source_dir, 'templates', tmp_)
            self.renderTemplateInOut(tmp_fn, os.path.join(source_dir, 'templates'), self.outputFolder)
        
        self.renderTemplateInOut('gluu-radius.properties', os.path.join(source_dir, 'etc/gluu/conf/radius/'), conf_dir)

        ldif_file_base = os.path.join(self.outputFolder, 'gluu_radius_base.ldif')
        ldif_file_server = os.path.join(self.outputFolder, 'gluu_radius_server.ldif')
        ldif_file_clients = os.path.join(self.outputFolder, 'gluu_radius_clients.ldif')
        
        if self.mappingLocations['default'] == 'ldap':
            self.import_ldif_opendj([ldif_file_base, ldif_file_clients])
        else:
            self.import_ldif_couchebase([ldif_file_base, ldif_file_clients])


        if self.installGluuRadius:
            self.pbar.progress("Installing Gluu components: Radius", False)

            if not os.path.exists(logs_dir):
                self.run([self.cmd_mkdir, '-p', logs_dir])

            self.run(['unzip', '-n', '-q', radius_libs, '-d', radius_dir ])
            self.copyFile(radius_jar, radius_dir)

            if self.mappingLocations['default'] == 'ldap':
                schema_ldif = os.path.join(source_dir, 'schema/98-radius.ldif')
                self.import_ldif_opendj([schema_ldif])
                self.import_ldif_opendj([ldif_file_server])
            else:
                self.import_ldif_couchebase([ldif_file_server])

            self.createUser('radius', homeDir=radius_dir, shell='/bin/false')
            self.addUserToGroup('gluu', 'radius')
            
            self.copyFile(os.path.join(source_dir, 'etc/default/gluu-radius'), self.osDefault)
            self.copyFile(os.path.join(source_dir, 'etc/gluu/conf/radius/gluu-radius-logging.xml'), conf_dir)
            self.copyFile(os.path.join(source_dir, 'scripts/gluu_common.py'), os.path.join(self.gluuOptPythonFolder, 'libs'))

            
            self.copyFile(os.path.join(source_dir, 'etc/init.d/gluu-radius'), '/etc/init.d')
            self.run([self.cmd_chmod, '+x', '/etc/init.d/gluu-radius'])
            
            if self.os_type+self.os_version == 'ubuntu16':
                self.run(['update-rc.d', 'gluu-radius', 'defaults'])
            else:
                self.copyFile(os.path.join(source_dir, 'systemd/gluu-radius.service'), '/usr/lib/systemd/system')
                self.run([self.systemctl, 'daemon-reload'])
                
            self.run([self.cmd_chown, '-R', 'radius:gluu', radius_dir])
            self.run([self.cmd_chown, '-R', 'root:gluu', conf_dir])
            self.run([self.cmd_chown, 'root:gluu', os.path.join(self.gluuOptPythonFolder, 'libs/gluu_common.py')])
            self.run([self.cmd_chown, 'root:gluu', os.path.join(self.certFolder, 'gluu-radius.jks')])

            self.enable_service_at_start('gluu-radius')

############################   Main Loop   #################################################



attribDataTypes = ATTRUBUTEDATATYPES()

if __name__ == '__main__':

    parser_description='''Use setup.py to configure your Gluu Server and to add initial data required for
    oxAuth and oxTrust to start. If setup.properties is found in this folder, these
    properties will automatically be used instead of the interactive setup.
    '''

    parser = argparse.ArgumentParser(description=parser_description)
    parser.add_argument('-d', help="Installation directory")
    parser.add_argument('-r', help="Install oxAuth RP", action='store_true')
    parser.add_argument('-p', help="Install Passport", action='store_true')
    parser.add_argument('-s', help="Install the Shibboleth IDP", action='store_true')
    parser.add_argument('-f', help="Specify setup.properties file")
    parser.add_argument('-n', help="No interactive prompt before install starts. Run with -f", action='store_true')    
    parser.add_argument('-N', help="No apache httpd server", action='store_true')
    parser.add_argument('-u', help="Update hosts file with IP address / hostname", action='store_true')
    parser.add_argument('-w', help="Get the development head war files", action='store_true')
    parser.add_argument('-t', help="Load test data", action='store_true')
    parser.add_argument('-x', help="Load test data and exit", action='store_true')
    parser.add_argument('--opendj', help="Use OpenDJ as ldap server", action='store_true')
    parser.add_argument('--allow-pre-released-features', help="Enable options to install experimental features, not yet officially supported", action='store_true')
    parser.add_argument('--import-ldif', help="Render ldif templates from directory and import them in LDAP")
    parser.add_argument('--listen_all_interfaces', help="Allow the LDAP server to listen on all server interfaces", action='store_true')
    parser.add_argument('--remote-ldap', help="Enables using remote LDAP server", action='store_true')
    parser.add_argument('--remote-couchbase', help="Enables using remote couchbase server", action='store_true')

    argsp = parser.parse_args()


    setupOptions = {
        'install_dir': os.path.dirname(os.path.realpath(__file__)),
        'setup_properties': None,
        'noPrompt': False,
        'downloadWars': False,
        'installOxAuth': True,
        'installOxTrust': True,
        'installLDAP': False,
        'installHTTPD': True,
        'installSaml': False,
        'installOxAuthRP': False,
        'installPassport': False,
        'installGluuRadius': False,
        'loadTestData': False,
        'allowPreReleasedFeatures': False,
        'listenAllInterfaces': False,
        'remoteCouchbase': False,
        'remoteLdap': False,
        'loadTestDataExit': False
    }

    if argsp.d:
        if os.path.exists(argsp.d):
            setupOptions['install_dir'] = argsp.d
        else:
            print 'System folder %s does not exist. Installing in %s' % (argsp.d, os.getcwd())

    if argsp.f:
        if os.path.isfile(argsp.f):
            setupOptions['setup_properties'] = argsp.f
            print "Found setup properties %s\n" % argsp.f
        else:
            print "\nOoops... %s file not found for setup properties.\n" %argsp.f

    setupOptions['noPrompt'] = argsp.n
        
    if argsp.N:
        setupOptions['installHTTPD'] = False
    
    setupOptions['installSaml'] = argsp.s
    setupOptions['downloadWars'] = argsp.w
    setupOptions['installOxAuthRP'] = argsp.r
    setupOptions['installPassport'] = argsp.p
    setupOptions['loadTestData']  = argsp.t
    setupOptions['loadTestDataExit'] = argsp.x
    setupOptions['allowPreReleasedFeatures'] = argsp.allow_pre_released_features
    setupOptions['listenAllInterfaces'] = argsp.listen_all_interfaces
    setupOptions['remoteCouchbase'] = argsp.remote_couchbase
    setupOptions['remoteLdap'] = argsp.remote_ldap
    
    if argsp.remote_ldap:
        setupOptions['listenAllInterfaces'] = True

    if argsp.opendj:
        setupOptions['opendj_type'] = 'opendj' 

    if argsp.import_ldif:
        if os.path.isdir(argsp.import_ldif):
            setupOptions['importLDIFDir'] = argsp.import_ldif
            print "Found setup LDIF import directory %s\n" % (argsp.import_ldif)
        else:
            print 'The custom LDIF import directory %s does not exist. Exiting...' % (argsp.import_ldif)
            sys.exit(2)

    installObject = Setup(setupOptions['install_dir'])
    attribDataTypes.startup(setupOptions['install_dir'])

    if setupOptions['loadTestDataExit']:
        installObject.load_test_data_exit()

    if installObject.check_installed():
        print "\nThis instance already configured. If you need to install new one you should reinstall package first."
        sys.exit(2)

    installObject.downloadWars = setupOptions['downloadWars']

    for option in setupOptions:
        setattr(installObject, option, setupOptions[option])

    # Get the OS type
    installObject.os_type, installObject.os_version = installObject.detect_os_type()
    # Get the init type
    installObject.os_initdaemon = installObject.detect_initd()
    
    installObject.check_and_install_packages()
    #it is time to import pyDes library
    from pyDes import *
    from pylib.cbm import CBM

    # Get apache version
    installObject.apache_version = installObject.determineApacheVersionForOS()

    print "\nInstalling Gluu Server..."
    print "Detected OS  :  %s" % installObject.os_type
    print "Detected init:  %s" % installObject.os_initdaemon
    print "Detected Apache:  %s" % installObject.apache_version

    print "\nInstalling Gluu Server...\n\nFor more info see:\n  %s  \n  %s\n" % (installObject.log, installObject.logError)
    print "\n** All clear text passwords contained in %s.\n" % installObject.savedProperties
    try:
        os.remove(installObject.log)
        installObject.logIt('Removed %s' % installObject.log)
    except:
        pass
    try:
        os.remove(installObject.logError)
        installObject.logIt('Removed %s' % installObject.logError)
    except:
        pass

    installObject.logIt("Installing Gluu Server", True)

    if setupOptions['setup_properties']:
        installObject.logIt('%s Properties found!\n' % setupOptions['setup_properties'])
        installObject.load_properties(setupOptions['setup_properties'])
    elif os.path.isfile(installObject.setup_properties_fn):
        installObject.logIt('%s Properties found!\n' % installObject.setup_properties_fn)
        installObject.load_properties(installObject.setup_properties_fn)
    else:
        installObject.logIt("%s Properties not found. Interactive setup commencing..." % installObject.setup_properties_fn)
        installObject.promptForProperties()

    # Validate Properties
    installObject.check_properties()

    # Show to properties for approval
    print '\n%s\n' % `installObject`
    proceed = "NO"
    if not setupOptions['noPrompt']:
        proceed = raw_input('Proceed with these values [Y|n] ').lower().strip()
    if (setupOptions['noPrompt'] or not len(proceed) or (len(proceed) and (proceed[0] == 'y'))):
        try:
            installObject.pbar.progress("Initializing")
            installObject.initialize()
            installObject.pbar.progress("Configuring system")
            installObject.configureSystem()
            installObject.pbar.progress("Downloading War files")
            installObject.downloadWarFiles()
            installObject.pbar.progress("Calculating application memory")
            installObject.calculate_selected_aplications_memory()
            installObject.pbar.progress("Installing JRE")
            installObject.installJRE()
            installObject.pbar.progress("Installing Jetty")
            installObject.installJetty()
            installObject.pbar.progress("Installing Jython")
            installObject.installJython()
            installObject.pbar.progress("Installing Node")
            installObject.installNode()
            installObject.pbar.progress("Making salt")
            installObject.make_salt()
            installObject.pbar.progress("Making oxauth salt")
            installObject.make_oxauth_salt()
            installObject.pbar.progress("Copying scripts")
            installObject.copy_scripts()
            installObject.pbar.progress("Encoding passwords")
            installObject.encode_passwords()
            installObject.pbar.progress("Encoding test passwords")
            installObject.encode_test_passwords()
            
            if installObject.installPassport:
                installObject.generate_passport_configuration()
            
            installObject.pbar.progress("Installing Gluu base")
            installObject.install_gluu_base()
            installObject.pbar.progress("Preparing base64 extention scripts")
            installObject.prepare_base64_extension_scripts()
            installObject.pbar.progress("Rendering templates")
            installObject.render_templates()
            installObject.pbar.progress("Generating crypto")
            installObject.generate_crypto()
            installObject.pbar.progress("Generating oxauth openid keys")
            installObject.generate_oxauth_openid_keys()
            installObject.pbar.progress("Generating base64 configuration")
            installObject.generate_base64_configuration()
            installObject.pbar.progress("Rendering configuratipn template")
            installObject.render_configuration_template()
            installObject.pbar.progress("Updating hostname")
            installObject.update_hostname()
            installObject.pbar.progress("Setting ulimits")
            installObject.set_ulimits()
            installObject.pbar.progress("Copying output")
            installObject.copy_output()
            installObject.pbar.progress("Setting up init scripts")
            installObject.setup_init_scripts()
            installObject.pbar.progress("Rendering node templates")
            installObject.render_node_templates()
            installObject.pbar.progress("Installing Gluu components")
            installObject.install_gluu_components()
            installObject.pbar.progress("Rendering test templates")
            installObject.render_test_templates()
            installObject.pbar.progress("Copying static")
            installObject.copy_static()
            installObject.fix_systemd_script()
            installObject.pbar.progress("Setting ownerships")
            installObject.set_ownership()
            installObject.pbar.progress("Setting permissions")
            installObject.set_permissions()
            installObject.pbar.progress("Starting services")
            installObject.start_services()
            installObject.pbar.progress("Saving properties")
            installObject.save_properties()

            if setupOptions['loadTestData']:
                installObject.pbar.progress("Loading test data", False)
                installObject.load_test_data()

            if 'importLDIFDir' in setupOptions.keys():
                installObject.pbar.progress("Importing LDIF files")
                installObject.render_custom_templates(setupOptions['importLDIFDir'])
                installObject.import_custom_ldif(setupOptions['importLDIFDir'])

            installObject.deleteLdapPw()

            installObject.pbar.progress("Completed")
            print
            
            if installObject.couchbaseInstallOutput:
                print
                print "-"*int(tty_columns)
                print installObject.couchbaseInstallOutput
                print "-"*int(tty_columns)
        except:
            installObject.logIt("***** Error caught in main loop *****", True)
            installObject.logIt(traceback.format_exc(), True)
        print "\n\n Gluu Server installation successful! Point your browser to https://%s\n\n" % installObject.hostname
    else:
        installObject.save_properties()
        print "Properties saved to %s. Change filename to %s if you want to re-use" % \
              (installObject.savedProperties, installObject.setup_properties_fn)

# END<|MERGE_RESOLUTION|>--- conflicted
+++ resolved
@@ -102,13 +102,9 @@
 current_number_of_cpu = multiprocessing.cpu_count()
 
 if current_number_of_cpu < suggested_number_of_cpu:
-<<<<<<< HEAD
-    sys.exit("{0}Attention: Available CPU Units was determined to be {1}. "
-             "his is less then the required CPU Units of {2}.\n Please "
-=======
+
     sys.exit("{0}Attention: Available CPU Units found was {1}. "
              "This is less than the required amount of {2} CPU Units.\n Please "
->>>>>>> 122f82b3
              "update your resources and re-run setup.by.{3}".format(
                                                     colors.DANGER,
                                                     current_number_of_cpu, 
