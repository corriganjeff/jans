--- conflicted
+++ resolved
@@ -1,23 +1,13 @@
-<<<<<<< HEAD
-@ignore
-Feature: Attributes 
-
-@ignore
-=======
 @ignore	
 Feature: Attributes 
 
 @ignore	
->>>>>>> c5ddc17d
 Scenario: Fetch all attributes without bearer token 
 	Given url attributes_url 
 	When method GET 
 	Then status 401 
 
-<<<<<<< HEAD
-=======
 @ignore	
->>>>>>> c5ddc17d
 Scenario: Fetch all attributes 
 	Given url attributes_url 
 	And header Authorization = 'Bearer ' + accessToken 
@@ -26,12 +16,8 @@
 	And print response
 	And assert response.length != null 
 	And assert response.length >= 10 
-<<<<<<< HEAD
-@ignore
-=======
 
 @ignore	
->>>>>>> c5ddc17d
 Scenario: Fetch the first three attributes 
 	Given url attributes_url 
 	And  header Authorization = 'Bearer ' + accessToken 
@@ -40,12 +26,8 @@
 	Then status 200
 	And print response 
 	And assert response.length == 3 
-<<<<<<< HEAD
-@ignore
-=======
 
 @ignore	
->>>>>>> c5ddc17d
 Scenario: Search attributes given a search pattern 
 	Given url attributes_url 
 	And  header Authorization = 'Bearer ' + accessToken 
@@ -54,12 +36,8 @@
 	Then status 200
 	And print response 
 	And assert response.length == 1 
-<<<<<<< HEAD
-@ignore
-=======
 
 @ignore	
->>>>>>> c5ddc17d
 Scenario: Fetch the first three active attributes 
 	Given url attributes_url 
 	And  header Authorization = 'Bearer ' + accessToken 
@@ -73,11 +51,7 @@
 	And assert response[1].status == 'ACTIVE'
 	And assert response[2].status == 'ACTIVE'	
 
-<<<<<<< HEAD
-@ignore
-=======
 @ignore	
->>>>>>> c5ddc17d
 Scenario: Fetch the first three inactive attributes 
 	Given url attributes_url 
 	And  header Authorization = 'Bearer ' + accessToken 
@@ -90,12 +64,8 @@
 	And assert response[0].status == 'INACTIVE'
 	And assert response[1].status == 'INACTIVE'
 	And assert response[2].status == 'INACTIVE'		
-<<<<<<< HEAD
-@ignore
-=======
 
 @ignore	
->>>>>>> c5ddc17d
 @CreateUpdateDelete 
 Scenario: Create new attribute 
 	Given url attributes_url 
@@ -117,29 +87,22 @@
 	And header Authorization = 'Bearer ' + accessToken 
 	When method DELETE 
 	Then status 204 
-<<<<<<< HEAD
-@ignore
-=======
 
 @ignore	
->>>>>>> c5ddc17d
 Scenario: Delete a non-existion attribute by inum 
 	Given url attributes_url + '/1402.66633-8675-473e-a749' 
 	And header Authorization = 'Bearer ' + accessToken 
 	When method GET 
 	Then status 404 
+	
 @ignore	
 Scenario: Get an attribute by inum(unexisting attribute) 
 	Given url attributes_url + '/53553532727272772' 
 	And header Authorization = 'Bearer ' + accessToken 
 	When method GET 
 	Then status 404 
-<<<<<<< HEAD
-@ignore
-=======
 
 @ignore	
->>>>>>> c5ddc17d
 Scenario: Get an attribute by inum 
 	Given url attributes_url 
 	And header Authorization = 'Bearer ' + accessToken 
