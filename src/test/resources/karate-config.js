function() {
	
	var stream = read('classpath:karate.properties');
	var props = new java.util.Properties();
	props.load(stream);

    var env = props.get('karate.env'); // get java system property 'karate.env'
    karate.configure("ssl", true);
    
    if (!env) {
        env = 'dev'; //env can be anything: dev, qa, staging, etc.
    }
    
    var url = props.get('karate.test.url');
    var port = props.get('karate.test.port');
    var baseUrl = url + (port ? ':' + port : '');
    var config = {
        env: env,
<<<<<<< HEAD
        accessToken: 'e9736ab4-6fcf-4e9a-bc0e-4cbfbd0f948a',
=======
        accessToken: '7672df72-1f81-4430-8716-2780062f8058',
>>>>>>> b502f363
        baseUrl: baseUrl,
        healthUrl: baseUrl + '/health',
        fido2Url: baseUrl + '/jans-config-api/api/v1/fido2/config',
        acrsUrl: baseUrl + '/jans-config-api/api/v1/acrs',
        authConfigurationUrl: baseUrl + '/jans-config-api/api/v1/jans-auth-server/config',
        scriptsUrl: baseUrl + '/jans-config-api/api/v1/config/scripts',
        cacheUrl: baseUrl + '/jans-config-api/api/v1/config/cache',
        jwksUrl: baseUrl + '/jans-config-api/api/v1/config/jwks',
        ldapUrl: baseUrl + '/jans-config-api/api/v1/config/database/ldap',
        couchbaseUrl: baseUrl + '/jans-config-api/api/v1/config/database/couchbase',
        openidclients_url: baseUrl + '/jans-config-api/api/v1/openid/clients',
        scopes_url: baseUrl + '/jans-config-api/api/v1/scopes',
        openidsectors_url: baseUrl + '/jans-config-api/api/v1/openid/sectoridentifiers',
        umaresources_url: baseUrl + '/jans-config-api/api/v1/uma/resources',
        attributes_url: baseUrl + '/jans-config-api/api/v1/attributes',
        smtp_url: baseUrl + '/jans-config-api/api/v1/config/smtp', 
        logging_url: baseUrl + '/jans-config-api/api/v1/logging',
    };

    karate.configure('connectTimeout', 30000);
    karate.configure('readTimeout', 60000);
    
    return config;
}<|MERGE_RESOLUTION|>--- conflicted
+++ resolved
@@ -16,11 +16,7 @@
     var baseUrl = url + (port ? ':' + port : '');
     var config = {
         env: env,
-<<<<<<< HEAD
-        accessToken: 'e9736ab4-6fcf-4e9a-bc0e-4cbfbd0f948a',
-=======
         accessToken: '7672df72-1f81-4430-8716-2780062f8058',
->>>>>>> b502f363
         baseUrl: baseUrl,
         healthUrl: baseUrl + '/health',
         fido2Url: baseUrl + '/jans-config-api/api/v1/fido2/config',
