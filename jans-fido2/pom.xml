<?xml version="1.0" encoding="UTF-8"?>
<project xmlns="http://maven.apache.org/POM/4.0.0" xmlns:xsi="http://www.w3.org/2001/XMLSchema-instance" xsi:schemaLocation="http://maven.apache.org/POM/4.0.0 http://maven.apache.org/xsd/maven-4.0.0.xsd">

	<modelVersion>4.0.0</modelVersion>
	<groupId>io.jans</groupId>
	<artifactId>jans-fido2-parent</artifactId>
	<packaging>pom</packaging>
	<version>1.0.17-SNAPSHOT</version>
	<name>Fido2 API</name>

	<distributionManagement>
		<repository>
		<id>github</id>
			<name>GitHub Packages</name>
			<url>https://maven.pkg.github.com/JanssenProject/jans</url>
		</repository>
	</distributionManagement>

	<properties>
		<project.build.sourceEncoding>UTF-8</project.build.sourceEncoding>

		<maven.min-version>3.0.3</maven.min-version>

		<maven.compiler.source>11</maven.compiler.source>
		<maven.compiler.target>11</maven.compiler.target>

		<jans.bom.version>${project.version}</jans.bom.version>

		<jacoco.version>0.8.10</jacoco.version>

		<sonar.projectKey>JanssenProject_jans-fido2</sonar.projectKey>
		<sonar.moduleKey>${project.groupId}:${project.artifactId}</sonar.moduleKey>
		<sonar.organization>janssenproject</sonar.organization>
		<sonar.host.url>https://sonarcloud.io</sonar.host.url>
	</properties>

	<prerequisites>
		<maven>${maven.min-version}</maven>
	</prerequisites>

	<scm>
		<url>https://github.com/JanssenProject/jans</url>
		<connection>scm:git:git://github.com/JanssenProject/jans.git</connection>
		<developerConnection>scm:git:git@github.com:JanssenProject/jans.git</developerConnection>
	</scm>

	<repositories>
		<repository>
			<id>repository.jboss.org</id>
			<name>JBoss Repository</name>
			<url>https://repository.jboss.org/nexus/content/groups/public-jboss/</url>
		</repository>
		<repository>
			<id>mavencentral</id>
			<name>maven central</name>
			<url>https://repo1.maven.org/maven2</url>
		</repository>
		<repository>
			<id>bouncycastle</id>
			<name>Bouncy Castle</name>
			<url>https://repo1.maven.org/maven2/org/bouncycastle</url>
		</repository>
		<repository>
			<id>jans</id>
			<name>Janssen project repository</name>
			<url>https://maven.jans.io/maven</url>
		</repository>
	</repositories>

	<modules>
		<module>model</module>
		<module>client</module>
		<module>server</module>
		<module>server-fips</module>
	</modules>
	
	<dependencyManagement>
		<dependencies>
			<!-- janssen -->
			<dependency>
				<groupId>io.jans</groupId>
				<artifactId>jans-bom</artifactId>
				<version>${jans.bom.version}</version>
				<scope>import</scope>
				<type>pom</type>
			</dependency>

			<dependency>
				<groupId>io.jans</groupId>
				<artifactId>jans-auth-common</artifactId>
				<version>${project.version}</version>
			</dependency>
			<dependency>
				<groupId>io.jans</groupId>
				<artifactId>jans-auth-model</artifactId>
				<version>${project.version}</version>
			</dependency>
			<dependency>
				<groupId>io.jans</groupId>
				<artifactId>jans-auth-client</artifactId>
				<version>${project.version}</version>
			</dependency>
			<dependency>
				<groupId>io.jans</groupId>
				<artifactId>jans-fido2-model</artifactId>
				<version>${project.version}</version>
			</dependency>
		</dependencies>
	</dependencyManagement>

	<build>
		<pluginManagement>
			<plugins>
				<plugin>
					<groupId>org.apache.maven.plugins</groupId>
					<artifactId>maven-compiler-plugin</artifactId>
					<version>3.11.0</version>
					<configuration>
						<annotationProcessors>
							<annotationProcessor>
								io.jans.doc.annotation.DocPropertyProcessor
							</annotationProcessor>
						</annotationProcessors>
						<compilerArgs>
							<arg>-Amodule=Fido2</arg>
						</compilerArgs>
					</configuration>
				</plugin>
				<plugin>
					<groupId>org.apache.maven.plugins</groupId>
					<artifactId>maven-clean-plugin</artifactId>
					<version>3.2.0</version>
				</plugin>
				<plugin>
					<groupId>org.apache.maven.plugins</groupId>
					<artifactId>maven-deploy-plugin</artifactId>
					<version>3.1.1</version>
				</plugin>
				<plugin>
					<groupId>org.apache.maven.plugins</groupId>
					<artifactId>maven-dependency-plugin</artifactId>
					<version>3.5.0</version>
				</plugin>
				<plugin>
					<groupId>org.apache.maven.plugins</groupId>
					<artifactId>maven-install-plugin</artifactId>
					<version>3.1.1</version>
				</plugin>
				<plugin>
					<groupId>org.apache.maven.plugins</groupId>
					<artifactId>maven-jar-plugin</artifactId>
					<version>3.3.0</version>
					<executions>
						<execution>
							<goals>
								<goal>test-jar</goal>
							</goals>
						</execution>
					</executions>
				</plugin>
				<plugin>
					<groupId>org.apache.maven.plugins</groupId>
					<artifactId>maven-resources-plugin</artifactId>
					<version>3.3.1</version>
					<configuration>
						<encoding>UTF-8</encoding>
					</configuration>
				</plugin>
				<plugin>
					<groupId>org.apache.maven.plugins</groupId>
					<artifactId>maven-war-plugin</artifactId>
					<version>3.3.2</version>
				</plugin>
				<plugin>
					<groupId>org.apache.maven.plugins</groupId>
					<artifactId>maven-site-plugin</artifactId>
					<version>4.0.0-M7</version>
				</plugin>
				<plugin>
					<groupId>org.apache.maven.plugins</groupId>
					<artifactId>maven-source-plugin</artifactId>
					<version>3.2.1</version>
					<executions>
						<execution>
							<id>attach-sources</id>
							<goals>
								<goal>jar</goal>
							</goals>
						</execution>
					</executions>
				</plugin>
				<plugin>
					<groupId>com.github.spotbugs</groupId>
					<artifactId>spotbugs-maven-plugin</artifactId>
					<version>4.7.3.4</version>
				</plugin>
				<plugin>
					<groupId>org.jacoco</groupId>
					<artifactId>jacoco-maven-plugin</artifactId>
					<version>${jacoco.version}</version>
				</plugin>
				<plugin>
					<groupId>org.apache.maven.plugins</groupId>
					<artifactId>maven-surefire-plugin</artifactId>
					<version>3.0.0</version>
					<dependencies>
						<dependency>
							<groupId>org.junit.jupiter</groupId>
							<artifactId>junit-jupiter-engine</artifactId>
							<version>5.9.2</version>
						</dependency>
					</dependencies>
				</plugin>
				<plugin>
					<groupId>org.codehaus.mojo</groupId>
					<artifactId>buildnumber-maven-plugin</artifactId>
					<version>3.0.0</version>
				</plugin>
				<plugin>
<<<<<<< HEAD
					<groupId>pl.project13.maven</groupId>
					<artifactId>git-commit-id-plugin</artifactId>
					<version>4.9.10</version>
				</plugin>
				<plugin>
=======
>>>>>>> 72363974
					<groupId>org.apache.maven.plugins</groupId>
					<artifactId>maven-antrun-plugin</artifactId>
					<version>3.1.0</version>
				</plugin>
			</plugins>
		</pluginManagement>
	</build>
</project><|MERGE_RESOLUTION|>--- conflicted
+++ resolved
@@ -217,14 +217,11 @@
 					<version>3.0.0</version>
 				</plugin>
 				<plugin>
-<<<<<<< HEAD
 					<groupId>pl.project13.maven</groupId>
 					<artifactId>git-commit-id-plugin</artifactId>
 					<version>4.9.10</version>
 				</plugin>
 				<plugin>
-=======
->>>>>>> 72363974
 					<groupId>org.apache.maven.plugins</groupId>
 					<artifactId>maven-antrun-plugin</artifactId>
 					<version>3.1.0</version>
