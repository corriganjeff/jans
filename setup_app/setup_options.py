import os
import sys
import argparse

from setup_app.static import InstallTypes

def get_setup_options():

    parser_description='''Use setup.py to configure your Jans Server and to add initial data required for
    oxAuth and oxTrust to start. If setup.properties is found in this folder, these
    properties will automatically be used instead of the interactive setup.
    '''

    parser = argparse.ArgumentParser(description=parser_description)
    parser.add_argument('-c', help="Use command line instead of tui", action='store_true')
    parser.add_argument('-d', help="Installation directory")
<<<<<<< HEAD
    parser.add_argument('-r', '--install-jans-auth-rp', help="Install oxAuth RP", action='store_true')
    parser.add_argument('-p', '--install-passport', help="Install Passport", action='store_true')
    parser.add_argument('-s', '--install-shib', help="Install the Shibboleth IDP", action='store_true')
=======
>>>>>>> 327edb3a
    parser.add_argument('-f', help="Specify setup.properties file")
    parser.add_argument('-n', help="No interactive prompt before install starts. Run with -f", action='store_true')    
    parser.add_argument('-N', '--no-httpd', help="No apache httpd server", action='store_true')
    parser.add_argument('-u', help="Update hosts file with IP address / hostname", action='store_true')
    parser.add_argument('-w', help="Get the development head war files", action='store_true')
    parser.add_argument('-t', help="Load test data", action='store_true')
    parser.add_argument('-x', help="Load test data and exit", action='store_true')
    parser.add_argument('-csx', help="Collect setup properties, save and exit", action='store_true')
    parser.add_argument('-stm', '--enable-scim-test-mode', help="Enable Scim Test Mode", action='store_true')
    parser.add_argument('--allow-pre-released-features', help="Enable options to install experimental features, not yet officially supported", action='store_true')
    parser.add_argument('--import-ldif', help="Render ldif templates from directory and import them in LDAP")
    parser.add_argument('--listen_all_interfaces', help="Allow the LDAP server to listen on all server interfaces", action='store_true')

    ldap_group = parser.add_mutually_exclusive_group()
    ldap_group.add_argument('--remote-ldap', help="Enables using remote LDAP server", action='store_true')
    ldap_group.add_argument('--install-local-wrends', help="Installs local WrenDS", action='store_true')

    parser.add_argument('--remote-couchbase', help="Enables using remote couchbase server", action='store_true')
    parser.add_argument('--no-data', help="Do not import any data to database backend, used for clustering", action='store_true')
    parser.add_argument('--no-jsauth', help="Do not install OAuth2 Authorization Server", action='store_true')
    parser.add_argument('-ip-address', help="Used primarily by Apache httpd for the Listen directive")
    parser.add_argument('-host-name', help="Internet-facing FQDN that is used to generate certificates and metadata.")
    parser.add_argument('-org-name', help="Organization name field used for generating X.509 certificates")
    parser.add_argument('-email', help="Email address for support at your organization used for generating X.509 certificates")
    parser.add_argument('-city', help="City field used for generating X.509 certificates")
    parser.add_argument('-state', help="State field used for generating X.509 certificates")
    parser.add_argument('-country', help="Two letters country coude used for generating X.509 certificates")
    parser.add_argument('-ldap-admin-password', help="Used as the LDAP directory manager password")
    parser.add_argument('-application-max-ram', help="Used as the LDAP directory manager password")
    parser.add_argument('-properties-password', help="Encoded setup.properties file password")
    parser.add_argument('--install-config-api', help="Jans Auth Config Api", action='store_true')
    #parser.add_argument('--install-oxd', help="Install Oxd Server", action='store_true')
    parser.add_argument('--install-scim', help="Install Scim Server", action='store_true')
    parser.add_argument('--install-fido2', help="Install Fido2", action='store_true')
    #parser.add_argument('--oxd-use-jans-storage', help="Use Jans Storage for Oxd Server", action='store_true')
    parser.add_argument('-couchbase-bucket-prefix', help="Set prefix for couchbase buckets", default='jans')
    #parser.add_argument('--generate-oxd-certificate', help="Generate certificate for oxd based on hostname", action='store_true')
    parser.add_argument('--shell', help="Drop into interactive shell before starting installation", action='store_true')
    
    argsp = parser.parse_args()

    setupOptions = {
        'setup_properties': None,
        'noPrompt': False,
        'downloadWars': False,
        'installOxAuth': True,
        'installConfigApi': False,
        'wrends_install': InstallTypes.LOCAL,
        'installHTTPD': True,
        'installScimServer': False,
        'installOxd': False,
        'installFido2': False,
        'loadTestData': False,
        'allowPreReleasedFeatures': False,
        'listenAllInterfaces': False,
        'loadTestDataExit': False,
        'loadData': True,
        'properties_password': None,
    }

    if argsp.no_jsauth:
        setupOptions['installOxAuth'] = False

    setupOptions['installConfigApi'] = argsp.install_config_api

    if argsp.ip_address:
        setupOptions['ip'] = argsp.ip_address

    if argsp.host_name:
        setupOptions['hostname'] = argsp.host_name
        
    if argsp.org_name:
        setupOptions['orgName'] = argsp.org_name

    if argsp.email:
        setupOptions['admin_email'] = argsp.email

    if argsp.city:
        setupOptions['city'] = argsp.city

    if argsp.state:
        setupOptions['state'] = argsp.state

    if argsp.country:
        setupOptions['countryCode'] = argsp.country

    if argsp.application_max_ram:
        setupOptions['application_max_ram'] = argsp.application_max_ram

    if argsp.ldap_admin_password:
        setupOptions['ldapPass'] = argsp.ldap_admin_password

    if argsp.f:
        if os.path.isfile(argsp.f):
            setupOptions['setup_properties'] = argsp.f
            print("Found setup properties %s\n" % argsp.f)
        else:
            print("\nOoops... %s file not found for setup properties.\n" %argsp.f)

    setupOptions['noPrompt'] = argsp.n

    if argsp.no_httpd:
        setupOptions['installHTTPD'] = False

    if argsp.enable_scim_test_mode:
        setupOptions['scimTestMode'] = 'true'
    
    setupOptions['downloadWars'] = argsp.w
    setupOptions['loadTestData']  = argsp.t
    setupOptions['loadTestDataExit'] = argsp.x
    setupOptions['allowPreReleasedFeatures'] = argsp.allow_pre_released_features
    setupOptions['listenAllInterfaces'] = argsp.listen_all_interfaces
    setupOptions['installScimServer'] = argsp.install_scim
    setupOptions['installFido2'] = argsp.install_fido2
    setupOptions['couchbase_bucket_prefix'] = argsp.couchbase_bucket_prefix

    if argsp.remote_ldap:
        setupOptions['wrends_install'] = InstallTypes.REMOTE

    if argsp.no_data:
        setupOptions['loadData'] = False

    if argsp.remote_ldap:
        setupOptions['listenAllInterfaces'] = True

    #if argsp.oxd_use_jans_storage:
    #    setupOptions['oxd_use_jans_storage'] = True

    if argsp.import_ldif:
        if os.path.isdir(argsp.import_ldif):
            setupOptions['importLDIFDir'] = argsp.import_ldif
            print("Found setup LDIF import directory {}\n".format(argsp.import_ldif))
        else:
            print("The custom LDIF import directory {} does not exist. Exiting...".format(argsp.import_ldif))
            sys.exit(2)

    setupOptions['properties_password'] = argsp.properties_password

    return argsp, setupOptions<|MERGE_RESOLUTION|>--- conflicted
+++ resolved
@@ -14,12 +14,6 @@
     parser = argparse.ArgumentParser(description=parser_description)
     parser.add_argument('-c', help="Use command line instead of tui", action='store_true')
     parser.add_argument('-d', help="Installation directory")
-<<<<<<< HEAD
-    parser.add_argument('-r', '--install-jans-auth-rp', help="Install oxAuth RP", action='store_true')
-    parser.add_argument('-p', '--install-passport', help="Install Passport", action='store_true')
-    parser.add_argument('-s', '--install-shib', help="Install the Shibboleth IDP", action='store_true')
-=======
->>>>>>> 327edb3a
     parser.add_argument('-f', help="Specify setup.properties file")
     parser.add_argument('-n', help="No interactive prompt before install starts. Run with -f", action='store_true')    
     parser.add_argument('-N', '--no-httpd', help="No apache httpd server", action='store_true')
